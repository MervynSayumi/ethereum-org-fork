--- conflicted
+++ resolved
@@ -206,16 +206,11 @@
   "page-dapps-warning-message": "Ethereum to nowa technologia i większość aplikacji jest nowa. Przed wpłaceniem dużych ilości pieniędzy upewnij się, że rozumiesz ryzyko.",
   "page-dapps-what-are-dapps": "Czym są aplikacje zdecentralizowane?",
   "page-dapps-more-on-defi-button": "Więcej na temat zdecentralizowanych giełd",
-<<<<<<< HEAD
-  "page-dapps-more-on-nft-button": "Więcej na temat tokenów",
+  "page-dapps-more-on-nft-button": "Więcej o tokenizowanych przedmiotach kolekcjonerskich",
   "page-dapps-more-on-nft-gaming-button": "Więcej o tokenizowanych przedmiotach w grze",
   "foundation": "Fundacja",
   "transaction-fees": "Czym są opłaty transakcyjne?",
-  "page-wallets-get-some": "Weź trochę ETH"
-=======
-  "page-dapps-more-on-nft-button": "Więcej o tokenizowanych przedmiotach kolekcjonerskich",
-  "page-dapps-more-on-nft-gaming-button": "Więcej o tokenizowanych przedmiotach w grze",
+  "page-wallets-get-some": "Weź trochę ETH",
   "page-dapps-dapp-description-pwn": "Łatwe pożyczki zabezpieczone dowolnym tokenem lub NFT w Ethereum.",
   "page-dapps-pwn-image-alt": "Logotyp PWN"
->>>>>>> 88db2782
 }