--- conflicted
+++ resolved
@@ -5,14 +5,9 @@
   "page-roadmap-vision-2021-updates": "एथेरियम प्रोटोकॉल अपडेट्‍स पर 2021 ब्लॉग पोस्ट देखें",
   "page-roadmap-vision-desc-1": "एथेरियम को नेटवर्क की व्यस्तता कम करने और वैश्विक उपयोगकर्ता आधार को बेहतर सेवा के लिए गति में सुधार करने की आवश्यकता है।",
   "page-roadmap-vision-desc-2": "नेटवर्क बढ़ने के साथ नोड चलाना कठिन हो रहा है। यह केवल नेटवर्क स्केल करने के प्रयासों के साथ कठिन हो जाएगा।",
-<<<<<<< HEAD
   "page-roadmap-vision-desc-3": "इथेरियम बहुत अधिक बिजली का उपयोग करता है। नेटवर्क को सुरक्षित रखने वाली तकनीक को अधिक टिकाऊ बनाने की आवश्यकता है।",
   "page-roadmap-vision-ethereum-node": "नोड के बारे में अधिक जानकारी",
-=======
-  "page-roadmap-vision-desc-3": "एथेरियम बहुत अधिक बिजली का उपयोग करता है। नेटवर्क को सुरक्षित रखने वाली टेक्नोलॉजी को अधिक टिकाऊ बनाने की आवश्यकता है।",
-  "page-roadmap-vision-ethereum-node": "नोड्स के बारे में अधिक जानकारी",
   "page-roadmap-vision-explore-upgrades": "अपग्रेड खोजें",
->>>>>>> 50150c41
   "page-roadmap-vision-future": "वैश्विक स्तर पर एक डिजिटल भविष्य",
   "page-roadmap-vision-meta-desc": "एथेरियम पर अपग्रेड पर पड़ने वाले प्रभाव और उन चुनौतियों का अवलोकन होगा, जिन्हें दूर करना होगा।",
   "page-roadmap-vision-meta-title": "एथेरियम विज़न",
