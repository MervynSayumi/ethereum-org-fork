--- conflicted
+++ resolved
@@ -4,11 +4,8 @@
   "page-upgrades-beacon-date": "Shipped!",
   "page-upgrades-merge-date": "September 2022",
   "page-upgrades-shards-date": "~2023",
-<<<<<<< HEAD
   "page-upgrades-pbs": "Not imminent - expect 2024/25",
-=======
   "page-upgrades-withdrawals": "Q1/Q2 2023",
->>>>>>> 5718ed5d
   "page-upgrades-merge-banner-intro": "The Merge is approaching, and comes with changes to Ethereum.",
   "page-upgrades-merge-banner-content-outdated": "Some content on this page is out-of-date related to these changes. Updates are coming soon.",
   "page-upgrades-merge-banner-developers-landing": "Some docs have a banner indicating they are out-of-date. Updates coming soon.",
