import React, { useContext } from "react"
import { useIntl } from "gatsby-plugin-intl"
import { ThemeContext } from "styled-components"
import styled from "styled-components"
import { GatsbyImage, getImage } from "gatsby-plugin-image"
import { graphql } from "gatsby"

import AssetDownload from "../components/AssetDownload"
import Link from "../components/Link"
import PageMetadata from "../components/PageMetadata"
import Translation from "../components/Translation"
import { Page, Content } from "../components/SharedStyledComponents"

import { translateMessageId } from "../utils/translations"
import EthGlyphColoredSvg from "../assets/assets/eth-glyph-colored.svg"

const Image = styled(GatsbyImage)`
  align-self: center;
  width: 100%;
  margin-bottom: 2rem;
  @media (max-width: ${(props) => props.theme.breakpoints.m}) {
    width: 60%;
  }
  @media (max-width: ${(props) => props.theme.breakpoints.s}) {
    width: 100%;
  }
`

const HeroContainer = styled.div`
  width: 100%;
  display: flex;
  flex-direction: column;
  margin: 2rem 0rem;
`

const Row = styled.div`
  display: flex;
  width: 100%;
  justify-content: space-between;
  margin: 0 -1rem 2rem;
  @media (max-width: ${(props) => props.theme.breakpoints.l}) {
    flex-wrap: wrap;
  }
`

const H2 = styled.h2`
  margin: 4.5rem 0 1.5rem;
  /* Needed to fix issues of header padding overlapping links */
  /* https://github.com/confluenza/confluenza/pull/17 */
  position: inherit !important;

  /* Prevent nav overlap */
  &:before {
    content: "";
    display: block;
    height: 120px;
    margin-top: -120px;
    visibility: hidden;
  }
`

const H3 = styled.h3`
  margin-bottom: 0;
`

const Header = styled.header`
  display: flex;
  flex-direction: column;
  align-items: center;
  margin-top: 6rem;
  text-align: center;
  @media (max-width: ${(props) => props.theme.breakpoints.l}) {
    margin: 2rem;
  }
`

const AssetsPage = ({ data }) => {
  const intl = useIntl()
  const themeContext = useContext(ThemeContext)
  const isDarkTheme = themeContext.isDark
  const assetPageHeroImage = isDarkTheme
    ? data.ethDiamondPurpleHero
    : data.ethDiamondBlackHero
  return (
    <Page>
      <PageMetadata
        title={translateMessageId("page-assets-meta-title", intl)}
        description={translateMessageId("page-assets-meta-desc", intl)}
      />
      <Content>
        <HeroContainer>
          <Header>
            <Image
              image={getImage(assetPageHeroImage)}
              alt={translateMessageId("page-assets-eth-diamond-gray", intl)}
            />
            <h1>
              <Translation id="page-assets-h1" />
            </h1>
            <Link to="/assets/#illustrations">
              <Translation id="page-assets-illustrations" />
            </Link>
            <Link to="/assets/#historical">
              <Translation id="page-assets-historical-artwork" />
            </Link>
            <Link to="/assets/#brand">
              <Translation id="page-assets-ethereum-brand-assets" />
            </Link>
          </Header>
        </HeroContainer>
        <H2 id="illustrations">
          <Translation id="page-assets-illustrations" />
        </H2>

        <Row>
          <AssetDownload
            title={translateMessageId("page-assets-hero", intl)}
            alt={translateMessageId("page-assets-hero", intl)}
            image={data.hero}
            artistName="Liam Cobb"
            artistUrl="https://liamcobb.com/"
          />
        </Row>

        <Row>
          <AssetDownload
            title={translateMessageId("page-assets-doge", intl)}
            alt={translateMessageId("page-assets-doge", intl)}
            image={data.doge}
            artistName="William Tempest"
            artistUrl="https://cargocollective.com/willtempest"
          />
          <AssetDownload
            title={translateMessageId("page-assets-blocks", intl)}
            alt={translateMessageId("page-assets-blocks", intl)}
            image={data.developers}
            artistName="William Tempest"
            artistUrl="https://cargocollective.com/willtempest"
          />
          <AssetDownload
            title={translateMessageId("page-assets-enterprise", intl)}
            alt={translateMessageId("page-assets-enterprise", intl)}
            image={data.enterprise}
            artistName="William Tempest"
            artistUrl="https://cargocollective.com/willtempest"
          />
        </Row>

        <Row>
          <AssetDownload
            title={translateMessageId("page-assets-infrastructure", intl)}
            alt={translateMessageId("page-assets-infrastructure", intl)}
            image={data.infrastructure}
            artistName="William Tempest"
            artistUrl="https://cargocollective.com/willtempest"
          />
          <AssetDownload
            title={translateMessageId("page-assets-finance", intl)}
            alt={translateMessageId("page-assets-finance", intl)}
            image={data.finance}
            artistName="William Tempest"
            artistUrl="https://cargocollective.com/willtempest"
          />
          <AssetDownload
            title={translateMessageId("page-assets-impact", intl)}
            alt={translateMessageId("page-assets-impact", intl)}
            image={data.impact}
            artistName="William Tempest"
            artistUrl="https://cargocollective.com/willtempest"
          />
        </Row>

        <Row>
          <AssetDownload
            title={translateMessageId("page-assets-future", intl)}
            alt={translateMessageId("page-assets-future", intl)}
            image={data.future}
            artistName="William Tempest"
            artistUrl="https://cargocollective.com/willtempest"
          />
          <AssetDownload
            title={translateMessageId("page-assets-hackathon", intl)}
            alt={translateMessageId("page-assets-hackathon", intl)}
            image={data.hackathon}
            artistName="William Tempest"
            artistUrl="https://cargocollective.com/willtempest"
          />
        </Row>

        <Row>
          <AssetDownload
            title={translateMessageId("page-assets-robot", intl)}
            alt={translateMessageId("page-assets-robot", intl)}
            image={data.wallet}
            artistName="William Tempest"
            artistUrl="https://cargocollective.com/willtempest"
          />
          <AssetDownload
            title={translateMessageId("page-assets-robot", intl)}
            alt={translateMessageId("page-assets-robot", intl)}
            image={data.wallet}
            artistName="William Tempest"
            artistUrl="https://cargocollective.com/willtempest"
            shouldHide={true}
          />
        </Row>

        <Row>
          <AssetDownload
            title={translateMessageId("page-assets-bazaar", intl)}
            alt={translateMessageId("page-assets-bazaar", intl)}
            image={data.whatIsEthereum}
            artistName="Viktor Hachmang"
            artistUrl="http://viktorhachmang.nl/"
          />
          <AssetDownload
            title={translateMessageId("page-assets-eth", intl)}
            alt={translateMessageId("page-assets-eth", intl)}
            image={data.eth}
            artistName="Viktor Hachmang"
            artistUrl="http://viktorhachmang.nl/"
          />
        </Row>

        <Row>
          <AssetDownload
            title={translateMessageId("page-assets-mainnet", intl)}
            alt={translateMessageId("page-assets-mainnet", intl)}
            image={data.oldShip}
            artistName="Viktor Hachmang"
            artistUrl="https://viktorhachmang.nl"
          />
          <AssetDownload
            title={translateMessageId("page-assets-merge", intl)}
            alt={translateMessageId("page-assets-merge", intl)}
            image={data.merge}
            artistName="Viktor Hachmang"
            artistUrl="https://viktorhachmang.nl"
          />
        </Row>

        <Row>
          <AssetDownload
            title={translateMessageId("page-assets-beacon-chain", intl)}
            alt={translateMessageId("page-assets-beacon-chain", intl)}
            image={data.beaconChain}
            artistName="Viktor Hachmang"
            artistUrl="http://viktorhachmang.nl/"
          />
          <AssetDownload
            title={translateMessageId("page-assets-sharding", intl)}
            alt={translateMessageId("page-assets-sharding", intl)}
            image={data.newRings}
            artistName="Viktor Hachmang"
            artistUrl="https://viktorhachmang.nl"
          />
        </Row>

        <Row>
          <AssetDownload
            title={translateMessageId("page-assets-defi", intl)}
            alt={translateMessageId("page-assets-defi", intl)}
            image={data.defi}
            artistName="Patrick Atkins"
            artistUrl="https://www.patrickatkins.co.uk/"
          />
          <AssetDownload
            title={translateMessageId("page-assets-dao", intl)}
            alt={translateMessageId("page-assets-dao", intl)}
            image={data.dao}
            artistName="Patrick Atkins"
            artistUrl="https://www.patrickatkins.co.uk/"
          />
        </Row>

        <H2 id="historical">
          <Translation id="page-assets-historical-artwork" />
        </H2>

        <H2 id="brand">
          <Translation id="page-assets-ethereum-brand-assets" />
        </H2>

        <H3>
          <Translation id="page-assets-page-assets-transparent-background" />
        </H3>

        <Row>
          <AssetDownload
            title={translateMessageId("page-assets-eth-diamond-glyph", intl)}
            alt={translateMessageId("page-assets-eth-diamond-glyph", intl)}
            image={data.ethDiamondGlyph}
          />
          <AssetDownload
            title={translateMessageId("page-assets-eth-diamond-gray", intl)}
            alt={translateMessageId("page-assets-eth-diamond-gray", intl)}
            image={data.ethDiamondBlack}
          />
          <AssetDownload
            title={translateMessageId("page-assets-eth-diamond-color", intl)}
            alt={translateMessageId("page-assets-eth-diamond-color", intl)}
            image={data.ethDiamondColor}
          />
        </Row>
        <Row>
          <AssetDownload
            title={translateMessageId("page-assets-eth-diamond-purple", intl)}
            alt={translateMessageId("page-assets-eth-diamond-purple", intl)}
            image={data.ethDiamondPurple}
          />
          <AssetDownload
            title={translateMessageId("page-assets-eth-diamond-colored", intl)}
            alt={translateMessageId("page-assets-eth-diamond-colored", intl)}
            image={data.ethGlyphColored}
          />
          <AssetDownload
            title={translateMessageId(
              "page-assets-eth-diamond-colored-svg",
              intl
            )}
            alt={translateMessageId(
              "page-assets-eth-diamond-colored-svg",
              intl
            )}
<<<<<<< HEAD
            Svg={EthGlyphColoredSvg}
=======
            svg={EthGlyphColoredSvg}
>>>>>>> 976486ab
          />
        </Row>
        <Row>
          <AssetDownload
            title={translateMessageId(
              "page-assets-eth-logo-portrait-gray",
              intl
            )}
            alt={translateMessageId("page-assets-eth-logo-portrait-gray", intl)}
            image={data.ethPortraitBlack}
          />
          <AssetDownload
            title={translateMessageId(
              "page-assets-eth-logo-landscape-gray",
              intl
            )}
            alt={translateMessageId(
              "page-assets-eth-logo-landscape-gray",
              intl
            )}
            image={data.ethLandscapeBlack}
          />
          <AssetDownload
            title={translateMessageId("page-assets-eth-wordmark-gray", intl)}
            alt={translateMessageId("page-assets-eth-wordmark-gray", intl)}
            image={data.ethWordmarkBlack}
          />
        </Row>
        <Row>
          <AssetDownload
            title={translateMessageId(
              "page-assets-eth-logo-portrait-purple",
              intl
            )}
            alt={translateMessageId(
              "page-assets-eth-logo-portrait-purple",
              intl
            )}
            image={data.ethPortraitPurple}
          />
          <AssetDownload
            title={translateMessageId(
              "page-assets-eth-logo-landscape-purple",
              intl
            )}
            alt={translateMessageId(
              "page-assets-eth-logo-landscape-purple",
              intl
            )}
            image={data.ethLandscapePurple}
          />
          <AssetDownload
            title={translateMessageId("page-assets-eth-wordmark-purple", intl)}
            alt={translateMessageId("page-assets-eth-wordmark-purple", intl)}
            image={data.ethWordmarkPurple}
          />
        </Row>

        <H3>
          <Translation id="page-assets-page-assets-solid-background" />
        </H3>

        <Row>
          <AssetDownload
            title={translateMessageId("page-assets-eth-diamond-white", intl)}
            alt={translateMessageId("page-assets-eth-diamond-white", intl)}
            image={data.ethDiamondBlackWhite}
          />
          <AssetDownload
            title={translateMessageId("page-assets-eth-diamond-gray", intl)}
            alt={translateMessageId("page-assets-eth-diamond-gray", intl)}
            image={data.ethDiamondBlackGray}
          />
          <AssetDownload
            title={translateMessageId("page-assets-eth-diamond-purple", intl)}
            alt={translateMessageId("page-assets-eth-diamond-purple", intl)}
            image={data.ethDiamondPurplePurple}
          />
          <AssetDownload
            title={translateMessageId("page-assets-eth-diamond-white", intl)}
            alt={translateMessageId("page-assets-eth-diamond-white", intl)}
            image={data.ethDiamondPurpleWhite}
          />
        </Row>
        <Row>
          <AssetDownload
            title={translateMessageId(
              "page-assets-eth-logo-portrait-gray",
              intl
            )}
            alt={translateMessageId("page-assets-eth-logo-portrait-gray", intl)}
            image={data.ethPortraitBlackGray}
          />
          <AssetDownload
            title={translateMessageId(
              "page-assets-eth-logo-landscape-gray",
              intl
            )}
            alt={translateMessageId(
              "page-assets-eth-logo-landscape-gray",
              intl
            )}
            image={data.ethLandscapeBlackGray}
          />
          <AssetDownload
            title={translateMessageId("page-assets-eth-wordmark-gray", intl)}
            alt={translateMessageId("page-assets-eth-wordmark-gray", intl)}
            image={data.ethWordmarkBlackGray}
          />
        </Row>
        <Row>
          <AssetDownload
            title={translateMessageId(
              "page-assets-eth-logo-portrait-purple",
              intl
            )}
            alt={translateMessageId(
              "page-assets-eth-logo-portrait-purple",
              intl
            )}
            image={data.ethPortraitPurplePurple}
          />
          <AssetDownload
            title={translateMessageId(
              "page-assets-eth-logo-landscape-purple",
              intl
            )}
            alt={translateMessageId(
              "page-assets-eth-logo-landscape-purple",
              intl
            )}
            image={data.ethLandscapePurplePurple}
          />
          <AssetDownload
            title={translateMessageId("page-assets-eth-wordmark-purple", intl)}
            alt={translateMessageId("page-assets-eth-wordmark-purple", intl)}
            image={data.ethWordmarkPurplePurple}
          />
        </Row>
        <Row>
          <AssetDownload
            title={translateMessageId(
              "page-assets-eth-logo-portrait-white",
              intl
            )}
            alt={translateMessageId(
              "page-assets-eth-logo-portrait-white",
              intl
            )}
            image={data.ethPortraitPurpleWhite}
          />
          <AssetDownload
            title={translateMessageId(
              "page-assets-eth-logo-landscape-white",
              intl
            )}
            alt={translateMessageId(
              "page-assets-eth-logo-landscape-white",
              intl
            )}
            image={data.ethLandscapePurpleWhite}
          />
          <AssetDownload
            title={translateMessageId("page-assets-eth-wordmark-white", intl)}
            alt={translateMessageId("page-assets-eth-wordmark-white", intl)}
            image={data.ethWordmarkPurpleWhite}
          />
        </Row>
      </Content>
    </Page>
  )
}

export default AssetsPage

export const assetItem = graphql`
  fragment assetItem on File {
    childImageSharp {
      gatsbyImageData(layout: FULL_WIDTH, placeholder: BLURRED, quality: 100)
    }
  }
`

export const query = graphql`
  {
    ethDiamondBlackHero: file(
      relativePath: { eq: "assets/eth-diamond-black.png" }
    ) {
      childImageSharp {
        gatsbyImageData(
          width: 80
          layout: FIXED
          placeholder: BLURRED
          quality: 100
        )
      }
    }
    ethDiamondPurpleHero: file(
      relativePath: { eq: "assets/eth-diamond-purple.png" }
    ) {
      childImageSharp {
        gatsbyImageData(
          width: 80
          layout: FIXED
          placeholder: BLURRED
          quality: 100
        )
      }
    }
    hero: file(relativePath: { eq: "home/hero.png" }) {
      ...assetItem
    }
    doge: file(relativePath: { eq: "doge-computer.png" }) {
      ...assetItem
    }
    developers: file(relativePath: { eq: "developers-eth-blocks.png" }) {
      ...assetItem
    }
    enterprise: file(relativePath: { eq: "enterprise-eth.png" }) {
      ...assetItem
    }
    wallet: file(relativePath: { eq: "wallet.png" }) {
      ...assetItem
    }
    hackathon: file(relativePath: { eq: "hackathon_transparent.png" }) {
      ...assetItem
    }
    impact: file(relativePath: { eq: "impact_transparent.png" }) {
      ...assetItem
    }
    future: file(relativePath: { eq: "future_transparent.png" }) {
      ...assetItem
    }
    finance: file(relativePath: { eq: "finance_transparent.png" }) {
      ...assetItem
    }
    infrastructure: file(
      relativePath: { eq: "infrastructure_transparent.png" }
    ) {
      ...assetItem
    }
    whatIsEthereum: file(relativePath: { eq: "what-is-ethereum.png" }) {
      ...assetItem
    }
    eth: file(relativePath: { eq: "eth.png" }) {
      ...assetItem
    }
    oldShip: file(relativePath: { eq: "upgrades/oldship.png" }) {
      ...assetItem
    }
    merge: file(relativePath: { eq: "upgrades/merge.png" }) {
      ...assetItem
    }
    beaconChain: file(relativePath: { eq: "upgrades/core.png" }) {
      ...assetItem
    }
    newRings: file(relativePath: { eq: "upgrades/newrings.png" }) {
      ...assetItem
    }
    defi: file(relativePath: { eq: "use-cases/defi.png" }) {
      ...assetItem
    }
    dao: file(relativePath: { eq: "use-cases/dao-2.png" }) {
      ...assetItem
    }
    ethGifCat: file(relativePath: { eq: "eth-gif-cat.png" }) {
      ...assetItem
    }
    ethGifChalk: file(relativePath: { eq: "eth-gif-chalk.png" }) {
      ...assetItem
    }
    ethGifSun: file(relativePath: { eq: "eth-gif-sun.png" }) {
      ...assetItem
    }
    ethGifWaves: file(relativePath: { eq: "eth-gif-waves.png" }) {
      ...assetItem
    }
    # oldHero: file(relativePath: { eq: "assets/hero.png" }) {
    #   ...assetItem
    # }
    # oldHeroDark: file(relativePath: { eq: "assets/hero-dark.png" }) {
    #   ...assetItem
    # }
    efLogo: file(relativePath: { eq: "ef-logo.png" }) {
      ...assetItem
    }
    efLogoWhite: file(relativePath: { eq: "ef-logo-white.png" }) {
      ...assetItem
    }
    ethDiamondGlyph: file(
      relativePath: { eq: "assets/eth-diamond-glyph.png" }
    ) {
      ...assetItem
    }
    ethDiamondColor: file(
      relativePath: { eq: "assets/eth-diamond-rainbow.png" }
    ) {
      ...assetItem
    }
    ethDiamondPurple: file(
      relativePath: { eq: "assets/eth-diamond-purple.png" }
    ) {
      ...assetItem
    }
    ethDiamondPurplePurple: file(
      relativePath: { eq: "assets/eth-diamond-purple-purple.png" }
    ) {
      ...assetItem
    }
    ethDiamondBlackGray: file(
      relativePath: { eq: "assets/eth-diamond-black-gray.png" }
    ) {
      ...assetItem
    }
    ethDiamondBlackWhite: file(
      relativePath: { eq: "assets/eth-diamond-black-white.jpg" }
    ) {
      ...assetItem
    }
    ethDiamondPurpleWhite: file(
      relativePath: { eq: "assets/eth-diamond-purple-white.jpg" }
    ) {
      ...assetItem
    }
    ethGlyphColored: file(
      relativePath: { eq: "assets/eth-glyph-colored.png" }
    ) {
      ...assetItem
    }
    ethPortraitBlackGray: file(
      relativePath: { eq: "assets/ethereum-logo-portrait-black-gray.png" }
    ) {
      ...assetItem
    }
    ethLandscapeBlackGray: file(
      relativePath: { eq: "assets/ethereum-logo-landscape-black-gray.png" }
    ) {
      ...assetItem
    }
    ethWordmarkBlackGray: file(
      relativePath: { eq: "assets/ethereum-wordmark-black-gray.png" }
    ) {
      ...assetItem
    }
    ethDiamondBlack: file(
      relativePath: { eq: "assets/eth-diamond-black.png" }
    ) {
      ...assetItem
    }
    ethPortraitBlack: file(
      relativePath: { eq: "assets/ethereum-logo-portrait-black.png" }
    ) {
      ...assetItem
    }
    ethLandscapeBlack: file(
      relativePath: { eq: "assets/ethereum-logo-landscape-black.png" }
    ) {
      ...assetItem
    }
    ethWordmarkBlack: file(
      relativePath: { eq: "assets/ethereum-wordmark-black.png" }
    ) {
      ...assetItem
    }
    ethPortraitPurple: file(
      relativePath: { eq: "assets/ethereum-logo-portrait-purple.png" }
    ) {
      ...assetItem
    }
    ethLandscapePurple: file(
      relativePath: { eq: "assets/ethereum-logo-landscape-purple.png" }
    ) {
      ...assetItem
    }
    ethWordmarkPurple: file(
      relativePath: { eq: "assets/ethereum-wordmark-purple.png" }
    ) {
      ...assetItem
    }
    ethPortraitPurplePurple: file(
      relativePath: { eq: "assets/ethereum-logo-portrait-purple-purple.png" }
    ) {
      ...assetItem
    }
    ethLandscapePurplePurple: file(
      relativePath: { eq: "assets/ethereum-logo-landscape-purple-purple.png" }
    ) {
      ...assetItem
    }
    ethWordmarkPurplePurple: file(
      relativePath: { eq: "assets/ethereum-wordmark-purple-purple.png" }
    ) {
      ...assetItem
    }
    ethPortraitPurpleWhite: file(
      relativePath: { eq: "assets/ethereum-logo-portrait-purple-white.png" }
    ) {
      ...assetItem
    }
    ethLandscapePurpleWhite: file(
      relativePath: { eq: "assets/ethereum-logo-landscape-purple-white.png" }
    ) {
      ...assetItem
    }
    ethWordmarkPurpleWhite: file(
      relativePath: { eq: "assets/ethereum-wordmark-purple-white.png" }
    ) {
      ...assetItem
    }
  }
`<|MERGE_RESOLUTION|>--- conflicted
+++ resolved
@@ -322,11 +322,7 @@
               "page-assets-eth-diamond-colored-svg",
               intl
             )}
-<<<<<<< HEAD
-            Svg={EthGlyphColoredSvg}
-=======
             svg={EthGlyphColoredSvg}
->>>>>>> 976486ab
           />
         </Row>
         <Row>
