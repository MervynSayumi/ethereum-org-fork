// Libraries
import React from "react"
import { graphql } from "gatsby"
import { GatsbyImage, getImage } from "gatsby-plugin-image"
import { useIntl } from "gatsby-plugin-intl"
import styled from "styled-components"

// Assets
import Dappnode from "../assets/run-a-node/dappnode.svg"
import Dapptap from "../assets/run-a-node/dapptap.svg"
import Terminal from "../assets/run-a-node/terminal.svg"
import DecentralizationGlyph from "../assets/run-a-node/decentralization-glyph.svg"
import SovereigntyGlyph from "../assets/run-a-node/sovereignty-glyph.svg"
import PrivacyGlyph from "../assets/run-a-node/privacy-glyph.svg"
import MegaphoneGlyph from "../assets/run-a-node/megaphone-glyph.svg"
import VoteGlyph from "../assets/run-a-node/vote-glyph.svg"
import EarthGlyph from "../assets/run-a-node/earth-glyph.svg"
import DownloadGlyph from "../assets/run-a-node/download-glyph.svg"
import HardwareGlyph from "../assets/run-a-node/hardware-glyph.svg"

// Components
import PageHero from "../components/PageHero"
import PageMetadata from "../components/PageMetadata"
import Translation from "../components/Translation"
import {
  Content,
  Divider,
  Page,
  CardGrid,
  InfoGrid,
} from "../components/SharedStyledComponents"
import ExpandableCard from "../components/ExpandableCard"
import ExpandableInfo from "../components/ExpandableInfo"
import Emoji from "../components/Emoji"
import Link from "../components/Link"
import ButtonLink from "../components/ButtonLink"
import FeedbackCard from "../components/FeedbackCard"
import Icon from "../components/Icon"
import NakedButton from "../components/NakedButton"

// Utils
import { translateMessageId } from "../utils/translations"
import { scrollIntoView } from "../utils/scrollIntoView"

// Styles
const GappedPage = styled(Page)`
  gap: 4rem;
  @media (max-width: ${({ theme }) => theme.breakpoints.l}) {
    gap: 3rem;
  }
  * {
    scroll-margin-top: 5.5rem;
  }
`

const GappedContent = styled(Content)`
  display: flex;
  flex-direction: column;
  gap: 3rem;
  padding: 1rem 4rem;
  @media (max-width: ${({ theme }) => theme.breakpoints.l}) {
    gap: 2rem;
    padding: 1rem 2rem;
  }
  @media (max-width: ${({ theme }) => theme.breakpoints.m}) {
    padding: 1rem 0;
  }
`

const HeroContainer = styled.div`
  background: ${({ theme }) => theme.colors.runNodeGradient};
  width: 100%;
`

const Hero = styled(PageHero)`
  padding-bottom: 2rem;
`

const TwoColumnContent = styled.div`
  display: flex;
  justify-content: space-between;
  align-items: center;
  margin-bottom: 2rem;
  gap: 2rem;
  @media (max-width: ${({ theme }) => theme.breakpoints.l}) {
    flex-direction: column;
    align-items: flex-start;
    margin-left: 0rem;
    margin-right: 0rem;
  }
`

const SplitContent = styled.div`
  display: flex;
  align-items: center;
  gap: 2rem;

  @media (max-width: ${({ theme }) => theme.breakpoints.m}) {
    width: 100%;
    flex-direction: column-reverse;
  }
`

const Column = styled.div`
  flex: 1;
`

const ResponsiveButtonLink = styled(ButtonLink)`
  display: flex;
  align-items: center;
  gap: 1rem;
  width: fit-content;
  padding-left: 2rem;
  padding-right: 2rem;

  &:hover {
    svg {
      fill: ${({ theme }) => theme.colors.buttonColor};
      transform: scale(1.15);
      transition: 0.1s;
    }
  }
  @media (max-width: ${({ theme }) => theme.breakpoints.s}) {
    width: 100%;
    justify-content: center;
  }
`

const Highlight = styled(Content)`
  display: flex;
  justify-content: center;
  align-items: center;
  background: ${({ theme, backgroundColor }) => theme.colors[backgroundColor]};
  border: 1px solid #dadada;
  box-sizing: border-box;
  border-radius: 4px;
  padding: 2rem 6rem;
  color: ${({ theme }) => theme.colors.text};
  position: relative;
  isolation: isolate;
  svg {
    margin: 0 0 0 2rem;
  }
  &:nth-of-type(even) {
    flex-direction: row-reverse;
    svg {
      margin: 0 2rem 0 0;
    }
  }
  @media (max-width: ${({ theme }) => theme.breakpoints.m}) {
    padding: 2rem;
    flex-direction: column-reverse;
    &:nth-of-type(even) {
      flex-direction: column-reverse;
      svg {
        margin: 0 0 2rem;
      }
    }
    svg {
      margin: 0 0 2rem;
    }
  }
  &::after {
    content: "";
    position: absolute;
    inset: 0;
    z-index: -1;
    background: inherit;
    filter: blur(1rem);
  }
`

const SoftwareHighlight = styled(Highlight)``

const StyledExpandableInfo = styled(ExpandableInfo)`
  width: 90%;
  align-self: center;
  @media (max-width: ${({ theme }) => theme.breakpoints.m}) {
    margin: 0;
    width: 100%;
  }
`

<<<<<<< HEAD
=======
const InfoGrid = styled(CardGrid)`
  display: grid;
  grid-template-columns: repeat(auto-fill, minmax(min(100%, 340px), 1fr));
  gap: 1rem 2rem;
  & > div {
    height: fit-content;
    &:hover {
      transition: 0.1s;
      transform: scale(1.01);
      svg {
        transition: 0.1s;
        transform: scale(1.1);
      }
    }
  }
`

>>>>>>> 976486ab
const ColumnFill = styled.div`
  line-height: 2;
  box-sizing: border-box;
  flex: 1;
  ul {
    list-style: none;
  }
  @media (max-width: ${({ theme }) => theme.breakpoints.m}) {
    width: 100%;
  }
`

const ColumnNarrow = styled.div`
  box-sizing: border-box;
  display: flex;
  inset: auto;
  justify-content: center;
  align-items: center;
  @media (max-width: ${({ theme }) => theme.breakpoints.m}) {
    width: 100%;
  }
`

const Width60 = styled.div`
  flex: 3;
  @media (max-width: ${({ theme }) => theme.breakpoints.m}) {
    width: 100%;
  }
`

const Width40 = styled.div`
  flex: 2;
  display: flex;
  justify-content: center;
  align-self: center;
  @media (max-width: ${({ theme }) => theme.breakpoints.m}) {
    width: 100%;
  }
`

const FlexContent = styled(Content)`
  display: flex;
  flex-direction: column;
`

const Flex = styled.div`
  display: flex;
  gap: 2rem;
  @media (max-width: ${({ theme }) => theme.breakpoints.l}) {
    flex-direction: column;
  }
`

const MarginFlex = styled(Flex)`
  margin: 3rem 0;
`

const Container = styled.div`
  background: ${({ theme }) => theme.colors.grayBackground};
  border: 1px solid #d1d1d1;
  box-sizing: border-box;
  border-radius: 5px;
  color: ${({ theme }) => theme.colors.text};
  padding: 0 2rem;
`

const BuildBox = styled(Container)`
  background: ${({ theme }) => theme.colors.preBackground};
  flex: 1;
  padding: 2rem;
  @media (max-width: ${({ theme }) => theme.breakpoints.m}) {
    flex-direction: column;
  }

  & > p:last-of-type {
    margin-bottom: 2rem;
  }
`

const BuildBoxSpace = styled(BuildBox)`
  display: flex;
  flex-direction: column;
  justify-content: space-between;
  &:hover {
    transform: scale(1.02);
    transition: transform 0.1s;
  }
`

const FullyLoaded = styled(Container)`
  display: flex;
  flex-direction: column;
  justify-content: space-between;
  line-height: 200%;
  padding: 2rem;
  flex: 1;
  p {
    font-size: 110%;
  }
  code {
    font-weight: 600;
    line-height: 125%;
  }
  @media (max-width: ${({ theme }) => theme.breakpoints.l}) {
    button {
      width: fit-content;
      padding-left: 2rem;
      padding-right: 2rem;
    }
  }
  @media (max-width: ${({ theme }) => theme.breakpoints.s}) {
    button {
      width: 100%;
    }
  }
  &:hover {
    transition: transform 0.1s;
    transform: scale(1.02);
  }
`

const SvgTitle = styled.div`
  display: flex;
  gap: 1rem;
  align-items: center;
`

const ButtonContainer = styled.div`
  display: flex;
  gap: 1rem;
  margin-top: auto;
  @media (max-width: ${({ theme }) => theme.breakpoints.l}) {
    flex-direction: column;
  }
`

const DappNodeButtonLink = styled(ResponsiveButtonLink)`
  background-color: #187d76;
  span {
    color: ${({ theme }) => theme.colors.white};
  }
  &:hover {
    background-color: #0f5f5f;
    box-shadow: 4px 4px 0 0 rgba(#187d76, 0.47);
  }
`

const AvadoButtonLink = styled(ResponsiveButtonLink)`
  background-color: #37822e;
  span {
    color: ${({ theme }) => theme.colors.white};
  }
  &:hover {
    background-color: #2e6d2e;
    box-shadow: 4px 4px 0 0 rgba(#37822e, 0.47);
  }
`

const StyledEmoji = styled(Emoji)`
  margin-right: 1rem;
`

const ScrollLink = styled(NakedButton)`
  text-align: start;
  color: ${({ theme }) => theme.colors.primary};
  &.active {
    color: ${({ theme }) => theme.colors.primary};
  }
`

const BuildContainer = styled(Container)`
  flex: 1;
  padding: 2rem;
  border-radius: none;
  border: none;
  background: none;
  @media (max-width: ${({ theme }) => theme.breakpoints.m}) {
    padding: 2rem 0;
  }
`

const ScrollButtonSecondary = styled.button`
  text-decoration: none;
  display: inline-block;
  padding: 0.5rem 2rem;
  margin-top: 1rem;
  font-size: 1rem;
  border-radius: 0.25em;
  text-align: center;
  cursor: pointer;

  color: ${({ theme }) => theme.colors.text};
  border: 1px solid ${({ theme }) => theme.colors.text};
  background-color: transparent;
  &:hover {
    color: ${({ theme }) => theme.colors.primary};
    border: 1px solid ${({ theme }) => theme.colors.primary};
    box-shadow: ${({ theme }) => theme.colors.cardBoxShadow};
  }
  &:active {
    background-color: ${({ theme }) =>
      theme.colors.secondaryButtonBackgroundActive};
  }
  &:hover {
    transition: transform 0.1s;
    transform: scale(1.05);
  }
`

const DiscordIcon = styled(Icon)`
  fill: ${({ theme }) => theme.colors.buttonColor};
`

const StakingCalloutContainer = styled(SplitContent)`
  background: linear-gradient(
    262.78deg,
    rgba(152, 186, 249, 0.25) 0%,
    rgba(207, 177, 251, 0.25) 53.12%,
    rgba(151, 252, 246, 0.25) 100%
  );
  width: 100%;
  padding: 2rem;
  gap: 5rem;
  @media (max-width: ${({ theme }) => theme.breakpoints.m}) {
    flex-direction: column;
    gap: 3rem;
  }
`

const Leslie = styled(GatsbyImage)`
  transform: scaleX(-1) scale(1.15) translateX(2rem);
  @media (max-width: ${({ theme }) => theme.breakpoints.l}) {
    transform: scaleX(-1) translateY(-3rem);
  }
`

const StyledFeedbackCard = styled(FeedbackCard)`
  width: 100%;
  max-width: 700px;
  margin: 0 2rem;
`

const StrongParagraph = styled.p`
  font-size: 150%;
  font-weight: 600;
`

const RunANodePage = ({ data }) => {
  const intl = useIntl()
  const heroContent = {
    title: <Translation id="page-run-a-node-title" />,
    header: <Translation id="page-run-a-node-hero-header" />,
    subtitle: <Translation id="page-run-a-node-hero-subtitle" />,
    image: getImage(data.ethereumInside),
    alt: <Translation id="page-run-a-node-hero-alt" />,
    buttons: [
      {
        content: <Translation id="page-run-a-node-hero-cta-1" />,
        pathId: "what-is-a-node",
      },
      {
        content: <Translation id="page-run-a-node-hero-cta-2" />,
        pathId: "getting-started",
        isSecondary: "isSecondary",
      },
    ],
  }

  const whyRunANodeCards = [
    {
<<<<<<< HEAD
      Image: PrivacyGlyph,
=======
      image: PrivacyGlyph,
>>>>>>> 976486ab
      title: "page-run-a-node-privacy-title",
      preview: "page-run-a-node-privacy-preview",
      body: [
        "page-run-a-node-privacy-1",
        "page-run-a-node-privacy-2",
        "page-run-a-node-privacy-3",
      ],
      alt: "page-run-a-node-glyph-alt-privacy",
    },
    {
<<<<<<< HEAD
      Image: MegaphoneGlyph,
=======
      image: MegaphoneGlyph,
>>>>>>> 976486ab
      title: "page-run-a-node-censorship-resistance-title",
      preview: "page-run-a-node-censorship-resistance-preview",
      body: [
        "page-run-a-node-censorship-resistance-1",
        "page-run-a-node-censorship-resistance-2",
      ],
      alt: "page-run-a-node-glyph-alt-censorship-resistance",
    },
    {
<<<<<<< HEAD
      Image: EarthGlyph,
=======
      image: EarthGlyph,
>>>>>>> 976486ab
      title: "page-run-a-node-participate-title",
      preview: "page-run-a-node-participate-preview",
      body: ["page-run-a-node-participate-1", "page-run-a-node-participate-2"],
      alt: "page-run-a-node-glyph-alt-earth",
    },
    {
<<<<<<< HEAD
      Image: DecentralizationGlyph,
=======
      image: DecentralizationGlyph,
>>>>>>> 976486ab
      title: "page-run-a-node-decentralized-title",
      preview: "page-run-a-node-decentralized-preview",
      body: [
        "page-run-a-node-decentralized-1",
        "page-run-a-node-decentralized-2",
      ],
      alt: "page-run-a-node-glyph-alt-decentralization",
    },
    {
<<<<<<< HEAD
      Image: VoteGlyph,
=======
      image: VoteGlyph,
>>>>>>> 976486ab
      title: "page-run-a-node-voice-your-choice-title",
      preview: "page-run-a-node-voice-your-choice-preview",
      body: [
        "page-run-a-node-voice-your-choice-1",
        "page-run-a-node-voice-your-choice-2",
      ],
      alt: "page-run-a-node-glyph-alt-vote",
    },
    {
<<<<<<< HEAD
      Image: SovereigntyGlyph,
=======
      image: SovereigntyGlyph,
>>>>>>> 976486ab
      title: "page-run-a-node-sovereignty-title",
      preview: "page-run-a-node-sovereignty-preview",
      body: ["page-run-a-node-sovereignty-1", "page-run-a-node-sovereignty-2"],
      alt: "page-run-a-node-glyph-alt-sovereignty",
    },
  ]

  return (
    <GappedPage>
      <PageMetadata
        title={translateMessageId("page-run-a-node-title", intl)}
        description={translateMessageId(
          "page-run-a-node-meta-description",
          intl
        )}
      />
      <HeroContainer>
        <Hero content={heroContent} isReverse />
      </HeroContainer>

      <Content id="what-is-a-node">
        <TwoColumnContent>
          <Width60>
            <h2>
              <Translation id="page-run-a-node-what-title" />
            </h2>
            <h3>
              <Translation id="page-run-a-node-what-1-subtitle" />
            </h3>
            <p>
              <Translation id="page-run-a-node-what-1-text" />
            </p>
            <h3>
              <Translation id="page-run-a-node-what-2-subtitle" />
            </h3>
            <p>
              <Translation id="page-run-a-node-what-2-text" />
            </p>
            <h3>
              <Translation id="page-run-a-node-what-3-subtitle" />
            </h3>
            <p>
              <Translation id="page-run-a-node-what-3-text" />
            </p>
          </Width60>
          <Width40>
            <GatsbyImage image={getImage(data.hackathon)} />
          </Width40>
        </TwoColumnContent>
      </Content>

      <FlexContent>
        <StyledExpandableInfo
          image={getImage(data.impact)}
          title={<Translation id="page-run-a-node-who-title" />}
          contentPreview={<Translation id="page-run-a-node-who-preview" />}
          background="runNodeGradient2"
          forceOpen
        >
          <p>
            <Translation id="page-run-a-node-who-copy-1" />
          </p>
          <p>
            <Translation id="page-run-a-node-who-copy-2" />
          </p>
          <p>
            <Translation id="page-run-a-node-who-copy-3" />
          </p>
          <StrongParagraph>
            <Translation id="page-run-a-node-who-copy-bold" />
          </StrongParagraph>
        </StyledExpandableInfo>
      </FlexContent>

      <Content>
        <h2>
          <Translation id="page-run-a-node-why-title" />
        </h2>
        <InfoGrid>
<<<<<<< HEAD
          {whyRunANodeCards.map(({ Image, title, preview, body, alt }, idx) => {
            console.log({ Image })
            return (
              <ExpandableCard
                contentPreview={<Translation id={preview} />}
                title={<Translation id={title} />}
                Svg={Image}
                alt={<Translation id={alt} />}
=======
          {whyRunANodeCards.map(({ image, title, preview, body, alt }, idx) => {
            return (
              <ExpandableCard
                contentPreview={<Translation id={preview} />}
                title={translateMessageId(title, intl)}
                alt={translateMessageId(alt, intl)}
                svg={image}
>>>>>>> 976486ab
                key={idx}
              >
                {body.map((item, idx) => (
                  <p key={idx}>{<Translation id={item} />}</p>
                ))}
              </ExpandableCard>
            )
          })}
        </InfoGrid>
      </Content>

      <Divider />

      <Content id="getting-started">
        <h2>
          <Translation id="page-run-a-node-getting-started-title" />
        </h2>
        <GappedContent>
          <SoftwareHighlight backgroundColor="homeBoxTurquoise">
            <ColumnFill>
              <p>
                <Translation id="page-run-a-node-getting-started-software-section-1" />
              </p>
              <p>
                <code>
                  <StyledEmoji text=":warning:" size={1} />
                  <Translation id="page-run-a-node-getting-started-software-section-1-alert" />
                </code>
              </p>
              <Link to="/developers/docs/nodes-and-clients/run-a-node/">
                <Translation id="page-run-a-node-getting-started-software-section-1-link" />
              </Link>
            </ColumnFill>
            <ColumnNarrow>
              <Terminal
                alt={translateMessageId(
                  "page-run-a-node-glyph-alt-terminal",
                  intl
                )}
              />
            </ColumnNarrow>
          </SoftwareHighlight>

          <SoftwareHighlight backgroundColor="homeBoxOrange">
            <ColumnFill>
              <p>
                <Translation id="page-run-a-node-getting-started-software-section-2" />
              </p>
            </ColumnFill>
            <ColumnNarrow>
              <Dappnode
                alt={translateMessageId(
                  "page-run-a-node-glyph-alt-dappnode",
                  intl
                )}
              />
            </ColumnNarrow>
          </SoftwareHighlight>

          <SoftwareHighlight backgroundColor="homeBoxPurple">
            <ColumnFill>
              <p>
                <Translation id="page-run-a-node-getting-started-software-section-3a" />
              </p>
              <p>
                <Translation id="page-run-a-node-getting-started-software-section-3b" />
              </p>
            </ColumnFill>
            <ColumnNarrow>
              <Dapptap
                alt={translateMessageId(
                  "page-run-a-node-glyph-alt-phone",
                  intl
                )}
              />
            </ColumnNarrow>
          </SoftwareHighlight>
        </GappedContent>
      </Content>

      <Content>
        <h2>
          <Translation id="page-run-a-node-choose-your-adventure-title" />
        </h2>
        <p>
          <Translation id="page-run-a-node-choose-your-adventure-1" />
        </p>
        <p>
          <Translation id="page-run-a-node-choose-your-adventure-2" />
        </p>
        <MarginFlex>
          <FullyLoaded>
            <div>
              <h3>
                <StyledEmoji text=":shopping_cart:" size={2} />
                <Translation id="page-run-a-node-buy-fully-loaded-title" />
              </h3>
              <p>
                <Translation id="page-run-a-node-buy-fully-loaded-description" />
              </p>
              <ul>
                <li>
                  <Translation id="page-run-a-node-buy-fully-loaded-note-1" />
                </li>
                <li>
                  <Translation id="page-run-a-node-buy-fully-loaded-note-2" />
                </li>
                <li>
                  <code>
                    <Translation id="page-run-a-node-buy-fully-loaded-note-3" />
                  </code>
                </li>
              </ul>
            </div>
            <ButtonContainer>
              <DappNodeButtonLink to="https://shop.dappnode.io/">
                <Translation id="page-run-a-node-shop-dappnode" />
              </DappNodeButtonLink>
              <AvadoButtonLink to="https://ava.do/">
                <Translation id="page-run-a-node-shop-avado" />
              </AvadoButtonLink>
            </ButtonContainer>
          </FullyLoaded>

          <FullyLoaded>
            <div>
              <h3>
                <StyledEmoji text=":building_construction:" size={2} />
                <Translation id="page-run-a-node-build-your-own-title" />
              </h3>
              <p>
                <Translation id="page-run-a-node-choose-your-adventure-build-1" />
              </p>
              <ul>
                <li>
                  <Translation id="page-run-a-node-choose-your-adventure-build-bullet-1" />
                </li>
                <li>
                  <Translation id="page-run-a-node-choose-your-adventure-build-bullet-2" />
                </li>
                <li>
                  <Translation id="page-run-a-node-choose-your-adventure-build-bullet-3" />
                </li>
              </ul>
            </div>
            <ScrollButtonSecondary
              onClick={() => scrollIntoView("build-your-own")}
              isSecondary
            >
              <Translation id="page-run-a-node-choose-your-adventure-build-start" />
            </ScrollButtonSecondary>
          </FullyLoaded>
        </MarginFlex>
      </Content>

      <Content id="build-your-own">
        <h2>
          <Translation id="page-run-a-node-build-your-own-title" />
        </h2>

        <BuildContainer>
          <SvgTitle>
            <HardwareGlyph
              alt={translateMessageId(
                "page-run-a-node-glyph-alt-hardware",
                intl
              )}
            />
            <h3>
              <Translation id="page-run-a-node-build-your-own-hardware-title" />
            </h3>
          </SvgTitle>

          <Flex>
            <BuildBox>
              <h4>
                <Translation id="page-run-a-node-build-your-own-minimum-specs" />
              </h4>
              <ul>
                <li>
                  <p>
                    <Translation id="page-run-a-node-build-your-own-min-ram" />
                  </p>
                  <p>
                    <ScrollLink
                      onClick={() => scrollIntoView("plan-on-staking")}
                    >
                      <Translation id="page-run-a-node-build-your-own-ram-note-1" />
                    </ScrollLink>
                  </p>
                  <p>
                    <ScrollLink onClick={() => scrollIntoView("rasp-pi")}>
                      <Translation id="page-run-a-node-build-your-own-ram-note-2" />
                    </ScrollLink>
                  </p>
                </li>
                <li>
                  <p>
                    <Translation id="page-run-a-node-build-your-own-min-ssd" />
                  </p>
                  <p>
                    <small>
                      <em>
                        <Translation id="page-run-a-node-build-your-own-ssd-note" />
                      </em>
                    </small>
                  </p>
                </li>
              </ul>
            </BuildBox>

            <BuildBox>
              <h4>
                <Translation id="page-run-a-node-build-your-own-recommended" />
              </h4>
              <ul>
                <li>
                  <Translation id="page-run-a-node-build-your-own-nuc" />
                  <p>
                    <small>
                      <Translation id="page-run-a-node-build-your-own-nuc-small" />
                    </small>
                  </p>
                </li>
                <li>
                  <Translation id="page-run-a-node-build-your-own-connection" />
                  <p>
                    <small>
                      <Translation id="page-run-a-node-build-your-own-connection-small" />
                    </small>
                  </p>
                </li>
                <li>
                  <Translation id="page-run-a-node-build-your-own-peripherals" />
                  <p>
                    <small>
                      <Translation id="page-run-a-node-build-your-own-peripherals-small" />
                    </small>
                  </p>
                </li>
              </ul>
            </BuildBox>
          </Flex>
        </BuildContainer>

        <BuildContainer>
          <SvgTitle>
            <DownloadGlyph
              alt={translateMessageId(
                "page-run-a-node-glyph-alt-software",
                intl
              )}
            />
            <h3>
              <Translation id="page-run-a-node-build-your-own-software" />
            </h3>
          </SvgTitle>

          <Flex>
            <BuildBoxSpace>
              <div>
                <h4>
                  <Translation id="page-run-a-node-build-your-own-software-option-1-title" />
                </h4>
                <p>
                  <Translation id="page-run-a-node-build-your-own-software-option-1-description" />
                </p>
              </div>
              <ButtonContainer>
                <DappNodeButtonLink to="https://docs.dappnode.io">
                  <Translation id="page-run-a-node-build-your-own-software-option-1-button" />
                </DappNodeButtonLink>
              </ButtonContainer>
            </BuildBoxSpace>

            <BuildBoxSpace>
              <div>
                <h4>
                  <Translation id="page-run-a-node-build-your-own-software-option-2-title" />
                </h4>
                <p>
                  <Translation id="page-run-a-node-build-your-own-software-option-2-description-1" />
                </p>
                <p>
                  <Translation id="page-run-a-node-build-your-own-software-option-2-description-2" />
                </p>
              </div>
              <ButtonContainer>
                <ResponsiveButtonLink
                  to="/developers/docs/nodes-and-clients/run-a-node/#spinning-up-node"
                  isSecondary
                >
                  <code>
                    <Translation id="page-run-a-node-build-your-own-software-option-2-button" />
                  </code>
                </ResponsiveButtonLink>
              </ButtonContainer>
            </BuildBoxSpace>
          </Flex>
        </BuildContainer>
      </Content>

      <Content>
        <SplitContent>
          <Column>
            <h2>
              <Translation id="page-run-a-node-community-title" />
            </h2>
            <p>
              <Translation id="page-run-a-node-community-description-1" />
            </p>
            <p>
              <Translation id="page-run-a-node-community-description-2" />
            </p>
            <ButtonContainer>
              <ResponsiveButtonLink to="https://discord.gg/c28an8dA5k">
                <DiscordIcon name="discord" />
                <Translation id="page-run-a-node-community-link-1" />
              </ResponsiveButtonLink>
              <ResponsiveButtonLink to="/community/online/" isSecondary>
                <Translation id="page-run-a-node-community-link-2" />
              </ResponsiveButtonLink>
            </ButtonContainer>
          </Column>
          <Column>
            <GatsbyImage image={getImage(data.community)} />
          </Column>
        </SplitContent>
      </Content>

      <Content>
        <h2>
          <Translation id="page-run-a-node-further-reading-title" />
        </h2>
        <ul>
          <li>
            <Link to="https://github.com/ethereumbook/ethereumbook/blob/develop/03clients.asciidoc#should-i-run-a-full-node">
              <Translation id="page-run-a-node-further-reading-1-link" />
            </Link>{" "}
            -{" "}
            <i>
              <Translation id="page-run-a-node-further-reading-1-author" />
            </i>
          </li>
          <li>
            <Link to="https://ethereum-on-arm-documentation.readthedocs.io/en/latest/">
              <Translation id="page-run-a-node-further-reading-2-link" />
            </Link>
          </li>
          <li>
            <Link to="https://vitalik.ca/general/2021/05/23/scaling.html">
              <Translation id="page-run-a-node-further-reading-3-link" />
            </Link>{" "}
            -{" "}
            <i>
              <Translation id="page-run-a-node-further-reading-3-author" />
            </i>
          </li>
        </ul>
      </Content>

      <Divider />

      <StakingCalloutContainer>
        <Column>
          <Leslie image={getImage(data.leslie)} />
        </Column>
        <Column>
          <h2>
            <Translation id="page-run-a-node-staking-title" />
          </h2>
          <p>
            <Translation id="page-run-a-node-staking-description" />
          </p>
          <ButtonContainer>
            <ResponsiveButtonLink to="/staking/">
              <Translation id="page-run-a-node-staking-link" />
            </ResponsiveButtonLink>
          </ButtonContainer>
        </Column>
      </StakingCalloutContainer>
      <Content>
        <h3 id="plan-on-staking">
          <StyledEmoji text=":cut_of_meat:" size={2} />
          <Translation id="page-run-a-node-staking-plans-title" />
        </h3>
        <p>
          <Translation id="page-run-a-node-staking-plans-description" />
        </p>
        <p>
          <Translation id="page-run-a-node-staking-plans-ethstaker-link-description" />{" "}
          -{" "}
          <Link to="https://youtu.be/C2wwu1IlhDc">
            <Translation id="page-run-a-node-staking-plans-ethstaker-link-label" />
          </Link>
        </p>
        <h3 id="rasp-pi">
          <StyledEmoji text=":pie:" size={2} />
          <Translation id="page-run-a-node-rasp-pi-title" />
        </h3>
        <p>
          <Translation id="page-run-a-node-rasp-pi-description" />
        </p>
        <ul>
          <li>
            <Link to="https://docs.dappnode.io/get-started/installation/arm-hardware/installation">
              <Translation id="page-run-a-node-rasp-pi-note-1-link" />
            </Link>{" "}
            -{" "}
            <i>
              <Translation id="page-run-a-node-rasp-pi-note-1-description" />
            </i>
          </li>
          <li>
            <Link to="https://ethereum-on-arm-documentation.readthedocs.io/en/latest">
              <Translation id="page-run-a-node-rasp-pi-note-2-link" />
            </Link>{" "}
            -{" "}
            <i>
              <Translation id="page-run-a-node-rasp-pi-note-2-description" />
            </i>
          </li>
          <li>
            <Link to="/developers/tutorials/run-node-raspberry-pi">
              <Translation id="page-run-a-node-rasp-pi-note-3-link" />
            </Link>{" "}
            -{" "}
            <i>
              <Translation id="page-run-a-node-rasp-pi-note-3-description" />
            </i>
          </li>
        </ul>
      </Content>
      <StyledFeedbackCard
        prompt={translateMessageId("page-run-a-node-feedback-prompt", intl)}
      />
    </GappedPage>
  )
}

export default RunANodePage

export const query = graphql`
  query {
    ethereumInside: file(
      relativePath: { eq: "run-a-node/ethereum-inside.png" }
    ) {
      childImageSharp {
        gatsbyImageData(
          width: 624
          layout: CONSTRAINED
          placeholder: BLURRED
          quality: 100
        )
      }
    }
    hackathon: file(relativePath: { eq: "hackathon_transparent.png" }) {
      childImageSharp {
        gatsbyImageData(
          width: 624
          layout: CONSTRAINED
          placeholder: BLURRED
          quality: 100
        )
      }
    }
    impact: file(relativePath: { eq: "impact_transparent.png" }) {
      childImageSharp {
        gatsbyImageData(
          width: 300
          layout: CONSTRAINED
          placeholder: BLURRED
          quality: 100
        )
      }
    }
    community: file(relativePath: { eq: "enterprise-eth.png" }) {
      childImageSharp {
        gatsbyImageData(
          width: 624
          layout: CONSTRAINED
          placeholder: BLURRED
          quality: 100
        )
      }
    }
    leslie: file(relativePath: { eq: "upgrades/upgrade_rhino.png" }) {
      childImageSharp {
        gatsbyImageData(
          width: 624
          layout: CONSTRAINED
          placeholder: BLURRED
          quality: 100
        )
      }
    }
  }
`<|MERGE_RESOLUTION|>--- conflicted
+++ resolved
@@ -181,26 +181,6 @@
   }
 `
 
-<<<<<<< HEAD
-=======
-const InfoGrid = styled(CardGrid)`
-  display: grid;
-  grid-template-columns: repeat(auto-fill, minmax(min(100%, 340px), 1fr));
-  gap: 1rem 2rem;
-  & > div {
-    height: fit-content;
-    &:hover {
-      transition: 0.1s;
-      transform: scale(1.01);
-      svg {
-        transition: 0.1s;
-        transform: scale(1.1);
-      }
-    }
-  }
-`
-
->>>>>>> 976486ab
 const ColumnFill = styled.div`
   line-height: 2;
   box-sizing: border-box;
@@ -471,11 +451,7 @@
 
   const whyRunANodeCards = [
     {
-<<<<<<< HEAD
-      Image: PrivacyGlyph,
-=======
       image: PrivacyGlyph,
->>>>>>> 976486ab
       title: "page-run-a-node-privacy-title",
       preview: "page-run-a-node-privacy-preview",
       body: [
@@ -486,11 +462,7 @@
       alt: "page-run-a-node-glyph-alt-privacy",
     },
     {
-<<<<<<< HEAD
-      Image: MegaphoneGlyph,
-=======
       image: MegaphoneGlyph,
->>>>>>> 976486ab
       title: "page-run-a-node-censorship-resistance-title",
       preview: "page-run-a-node-censorship-resistance-preview",
       body: [
@@ -500,22 +472,14 @@
       alt: "page-run-a-node-glyph-alt-censorship-resistance",
     },
     {
-<<<<<<< HEAD
-      Image: EarthGlyph,
-=======
       image: EarthGlyph,
->>>>>>> 976486ab
       title: "page-run-a-node-participate-title",
       preview: "page-run-a-node-participate-preview",
       body: ["page-run-a-node-participate-1", "page-run-a-node-participate-2"],
       alt: "page-run-a-node-glyph-alt-earth",
     },
     {
-<<<<<<< HEAD
-      Image: DecentralizationGlyph,
-=======
       image: DecentralizationGlyph,
->>>>>>> 976486ab
       title: "page-run-a-node-decentralized-title",
       preview: "page-run-a-node-decentralized-preview",
       body: [
@@ -525,11 +489,7 @@
       alt: "page-run-a-node-glyph-alt-decentralization",
     },
     {
-<<<<<<< HEAD
-      Image: VoteGlyph,
-=======
       image: VoteGlyph,
->>>>>>> 976486ab
       title: "page-run-a-node-voice-your-choice-title",
       preview: "page-run-a-node-voice-your-choice-preview",
       body: [
@@ -539,11 +499,7 @@
       alt: "page-run-a-node-glyph-alt-vote",
     },
     {
-<<<<<<< HEAD
-      Image: SovereigntyGlyph,
-=======
       image: SovereigntyGlyph,
->>>>>>> 976486ab
       title: "page-run-a-node-sovereignty-title",
       preview: "page-run-a-node-sovereignty-preview",
       body: ["page-run-a-node-sovereignty-1", "page-run-a-node-sovereignty-2"],
@@ -623,16 +579,6 @@
           <Translation id="page-run-a-node-why-title" />
         </h2>
         <InfoGrid>
-<<<<<<< HEAD
-          {whyRunANodeCards.map(({ Image, title, preview, body, alt }, idx) => {
-            console.log({ Image })
-            return (
-              <ExpandableCard
-                contentPreview={<Translation id={preview} />}
-                title={<Translation id={title} />}
-                Svg={Image}
-                alt={<Translation id={alt} />}
-=======
           {whyRunANodeCards.map(({ image, title, preview, body, alt }, idx) => {
             return (
               <ExpandableCard
@@ -640,7 +586,6 @@
                 title={translateMessageId(title, intl)}
                 alt={translateMessageId(alt, intl)}
                 svg={image}
->>>>>>> 976486ab
                 key={idx}
               >
                 {body.map((item, idx) => (
