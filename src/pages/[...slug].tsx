import { ReactElement } from "react"
import { ParsedUrlQuery } from "querystring"
import { MDXRemote, type MDXRemoteSerializeResult } from "next-mdx-remote"
import { serialize } from "next-mdx-remote/serialize"
import remarkGfm from "remark-gfm"
import { join } from "path"
import readingTime from "reading-time"

import { getContent, getContentBySlug } from "@/lib/utils/md"
import { getLastDeployDate } from "@/lib/utils/getLastDeployDate"
import { getLastModifiedDate } from "@/lib/utils/gh"
import rehypeImg from "@/lib/rehype/rehypeImg"
import rehypeHeadingIds from "@/lib/rehype/rehypeHeadingIds"

// Layouts and components
import {
  RootLayout,
  staticComponents,
  StaticLayout,
  useCasesComponents,
  UseCasesLayout,
  stakingComponents,
  StakingLayout,
  roadmapComponents,
  RoadmapLayout,
  upgradeComponents,
  UpgradeLayout,
<<<<<<< HEAD
  docsComponents,
  DocsLayout,
=======
  // docsComponents,
  // DocsLayout,
  tutorialsComponents,
  TutorialLayout,
>>>>>>> 729426d1
} from "@/layouts"

import mdComponents from "@/components/MdComponents"
import PageMetadata from "@/components/PageMetadata"

// Types
import type { GetStaticPaths, GetStaticProps } from "next/types"
import type { NextPageWithLayout, StaticPaths } from "@/lib/types"
import { dateToString } from "@/lib/utils/date"
import { generateTableOfContents } from "@/lib/utils/toc"

const layoutMapping = {
  static: StaticLayout,
  "use-cases": UseCasesLayout,
  staking: StakingLayout,
  roadmap: RoadmapLayout,
  upgrade: UpgradeLayout,
<<<<<<< HEAD
  docs: DocsLayout,
=======
  tutorial: TutorialLayout,
  // event: EventLayout,
  // docs: DocsLayout,
>>>>>>> 729426d1
} as const

const componentsMapping = {
  static: staticComponents,
  "use-cases": useCasesComponents,
  staking: stakingComponents,
  roadmap: roadmapComponents,
  upgrade: upgradeComponents,
<<<<<<< HEAD
  docs: docsComponents,
=======
  // docs: docsComponents,
  tutorial: tutorialsComponents,
>>>>>>> 729426d1
} as const

interface Params extends ParsedUrlQuery {
  slug: string[]
}

interface Props {
  mdxSource: MDXRemoteSerializeResult
}

export const getStaticPaths: GetStaticPaths = ({ locales }) => {
  const contentFiles = getContent("/")

  let paths: StaticPaths = []

  // Generate page paths for each supported locale
  for (const locale of locales!) {
    contentFiles.map((file) => {
      paths.push({
        params: {
          // Splitting nested paths to generate proper slug
          slug: file.slug.split("/").slice(1),
        },
        locale,
      })
    })
  }

  return {
    paths,
    fallback: false,
  }
}

export const getStaticProps: GetStaticProps<Props, Params> = async (
  context
) => {
  const params = context.params!
  const { locale } = context

  const markdown = getContentBySlug(`${locale}/${params.slug.join("/")}`)
  const frontmatter = markdown.frontmatter
  const contentNotTranslated = markdown.contentNotTranslated

  const mdPath = join("/content", ...params.slug)
  const mdDir = join("public", mdPath)

  const mdxSource = await serialize(markdown.content, {
    mdxOptions: {
      // Required since MDX v2 to compile tables (see https://mdxjs.com/migrating/v2/#gfm)
      remarkPlugins: [remarkGfm],
      rehypePlugins: [
        [rehypeImg, { dir: mdDir, srcPath: mdPath, locale }],
        [rehypeHeadingIds],
      ],
    },
  })

  const timeToRead = readingTime(markdown.content)
  const tocItems = generateTableOfContents(mdxSource.compiledSource)
  const originalSlug = `/${params.slug.join("/")}/`
  const lastUpdatedDate = getLastModifiedDate(originalSlug, locale!)
  const lastDeployDate = getLastDeployDate()

  // Get corresponding layout
  let layout = frontmatter.template

  if (!frontmatter.template) {
<<<<<<< HEAD
    layout = params.slug.join('/').includes("developers/docs") ? "docs" : "static"
=======
    layout = "static"

    if (params.slug.includes("docs")) {
      layout = "docs"
    }

    if (params.slug.includes("tutorials")) {
      layout = "tutorial"
      if ("published" in frontmatter) {
        frontmatter.published = dateToString(frontmatter.published)
      }
    }
>>>>>>> 729426d1
  }

  return {
    props: {
      mdxSource,
      originalSlug,
      frontmatter,
      lastUpdatedDate,
      lastDeployDate,
      contentNotTranslated,
      layout,
      timeToRead: Math.round(timeToRead.minutes),
      tocItems,
    },
  }
}

interface ContentPageProps extends Props {
  layout: keyof typeof layoutMapping
}

const ContentPage: NextPageWithLayout<ContentPageProps> = ({
  mdxSource,
  layout,
}) => {
  const components = { ...mdComponents, ...componentsMapping[layout] }
  return (
    <>
      {/* // TODO: fix components types, for some reason MDXRemote doesn't like some of them */}
      {/* @ts-ignore */}
      <MDXRemote {...mdxSource} components={components} />
    </>
  )
}

// Per-Page Layouts: https://nextjs.org/docs/pages/building-your-application/routing/pages-and-layouts#with-typescript
ContentPage.getLayout = (page: ReactElement) => {
  // values returned by `getStaticProps` method and passed to the page component
  const {
    originalSlug: slug,
    frontmatter,
    lastUpdatedDate,
    lastDeployDate,
    contentNotTranslated,
    layout,
    timeToRead,
    tocItems,
  } = page.props

  const rootLayoutProps = {
    contentIsOutdated: frontmatter.isOutdated,
    contentNotTranslated,
    lastDeployDate,
  }
  const layoutProps = {
    slug,
    frontmatter,
    lastUpdatedDate,
    timeToRead,
    tocItems,
  }
  const Layout = layoutMapping[layout]

  return (
    <RootLayout {...rootLayoutProps}>
      <Layout {...layoutProps}>
        <PageMetadata
          title={frontmatter.title}
          description={frontmatter.description}
          image={frontmatter.image}
          author={frontmatter.author}
          canonicalUrl={frontmatter.sourceUrl}
        />
        {page}
      </Layout>
    </RootLayout>
  )
}

export default ContentPage<|MERGE_RESOLUTION|>--- conflicted
+++ resolved
@@ -25,15 +25,10 @@
   RoadmapLayout,
   upgradeComponents,
   UpgradeLayout,
-<<<<<<< HEAD
   docsComponents,
   DocsLayout,
-=======
-  // docsComponents,
-  // DocsLayout,
   tutorialsComponents,
   TutorialLayout,
->>>>>>> 729426d1
 } from "@/layouts"
 
 import mdComponents from "@/components/MdComponents"
@@ -51,13 +46,9 @@
   staking: StakingLayout,
   roadmap: RoadmapLayout,
   upgrade: UpgradeLayout,
-<<<<<<< HEAD
   docs: DocsLayout,
-=======
   tutorial: TutorialLayout,
   // event: EventLayout,
-  // docs: DocsLayout,
->>>>>>> 729426d1
 } as const
 
 const componentsMapping = {
@@ -66,12 +57,8 @@
   staking: stakingComponents,
   roadmap: roadmapComponents,
   upgrade: upgradeComponents,
-<<<<<<< HEAD
   docs: docsComponents,
-=======
-  // docs: docsComponents,
   tutorial: tutorialsComponents,
->>>>>>> 729426d1
 } as const
 
 interface Params extends ParsedUrlQuery {
@@ -140,9 +127,6 @@
   let layout = frontmatter.template
 
   if (!frontmatter.template) {
-<<<<<<< HEAD
-    layout = params.slug.join('/').includes("developers/docs") ? "docs" : "static"
-=======
     layout = "static"
 
     if (params.slug.includes("docs")) {
@@ -155,7 +139,6 @@
         frontmatter.published = dateToString(frontmatter.published)
       }
     }
->>>>>>> 729426d1
   }
 
   return {
