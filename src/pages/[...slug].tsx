import { join } from "path"
import { ParsedUrlQuery } from "querystring"

import { ReactElement } from "react"
import type { GetStaticPaths, GetStaticProps } from "next/types"
import { MDXRemote, type MDXRemoteSerializeResult } from "next-mdx-remote"
import { serialize } from "next-mdx-remote/serialize"
import remarkGfm from "remark-gfm"
<<<<<<< HEAD
=======
import { join } from "path"
import readingTime from "reading-time"
>>>>>>> ea7045c3

import type { NextPageWithLayout, StaticPaths } from "@/lib/types"

import mdComponents from "@/components/MdComponents"
import PageMetadata from "@/components/PageMetadata"

import { getLastDeployDate } from "@/lib/utils/getLastDeployDate"
import { getLastModifiedDate } from "@/lib/utils/gh"
import { getContent, getContentBySlug } from "@/lib/utils/md"

import {
  roadmapComponents,
  RoadmapLayout,
  RootLayout,
  stakingComponents,
  StakingLayout,
  staticComponents,
  StaticLayout,
  upgradeComponents,
  UpgradeLayout,
  useCasesComponents,
  UseCasesLayout,
  // docsComponents,
  // DocsLayout,
  tutorialsComponents,
  TutorialLayout,
} from "@/layouts"
<<<<<<< HEAD
import rehypeHeadingIds from "@/lib/rehype/rehypeHeadingIds"
import rehypeImg from "@/lib/rehype/rehypeImg"
=======

import mdComponents from "@/components/MdComponents"
import PageMetadata from "@/components/PageMetadata"

// Types
import type { GetStaticPaths, GetStaticProps } from "next/types"
import type { NextPageWithLayout, StaticPaths } from "@/lib/types"
import { dateToString } from "@/lib/utils/date"
import { generateTableOfContents } from "@/lib/utils/toc"
>>>>>>> ea7045c3

const layoutMapping = {
  static: StaticLayout,
  "use-cases": UseCasesLayout,
  staking: StakingLayout,
  roadmap: RoadmapLayout,
  upgrade: UpgradeLayout,
  tutorial: TutorialLayout,
  // event: EventLayout,
  // docs: DocsLayout,
} as const

const componentsMapping = {
  static: staticComponents,
  "use-cases": useCasesComponents,
  staking: stakingComponents,
  roadmap: roadmapComponents,
  upgrade: upgradeComponents,
  // docs: docsComponents,
  tutorial: tutorialsComponents,
} as const

interface Params extends ParsedUrlQuery {
  slug: string[]
}

interface Props {
  mdxSource: MDXRemoteSerializeResult
}

export const getStaticPaths: GetStaticPaths = ({ locales }) => {
  const contentFiles = getContent("/")

  let paths: StaticPaths = []

  // Generate page paths for each supported locale
  for (const locale of locales!) {
    contentFiles.map((file) => {
      paths.push({
        params: {
          // Splitting nested paths to generate proper slug
          slug: file.slug.split("/").slice(1),
        },
        locale,
      })
    })
  }

  return {
    paths,
    fallback: false,
  }
}

export const getStaticProps: GetStaticProps<Props, Params> = async (
  context
) => {
  const params = context.params!
  const { locale } = context

  const markdown = getContentBySlug(`${locale}/${params.slug.join("/")}`)
  const frontmatter = markdown.frontmatter
  const contentNotTranslated = markdown.contentNotTranslated

  const mdPath = join("/content", ...params.slug)
  const mdDir = join("public", mdPath)

  const mdxSource = await serialize(markdown.content, {
    mdxOptions: {
      // Required since MDX v2 to compile tables (see https://mdxjs.com/migrating/v2/#gfm)
      remarkPlugins: [remarkGfm],
      rehypePlugins: [
        [rehypeImg, { dir: mdDir, srcPath: mdPath, locale }],
        [rehypeHeadingIds],
      ],
    },
  })

  const timeToRead = readingTime(markdown.content)
  const tocItems = generateTableOfContents(mdxSource.compiledSource)
  const originalSlug = `/${params.slug.join("/")}/`
  const lastUpdatedDate = getLastModifiedDate(originalSlug, locale!)
  const lastDeployDate = getLastDeployDate()

  // Get corresponding layout
  let layout = frontmatter.template

  if (!frontmatter.template) {
    layout = "static"

    if (params.slug.includes("docs")) {
      layout = "docs"
    }

    if (params.slug.includes("tutorials")) {
      layout = "tutorial"
      if ("published" in frontmatter) {
        frontmatter.published = dateToString(frontmatter.published)
      }
    }
  }

  return {
    props: {
      mdxSource,
      originalSlug,
      frontmatter,
      lastUpdatedDate,
      lastDeployDate,
      contentNotTranslated,
      layout,
      timeToRead: Math.round(timeToRead.minutes),
      tocItems,
    },
  }
}

interface ContentPageProps extends Props {
  layout: keyof typeof layoutMapping
}

const ContentPage: NextPageWithLayout<ContentPageProps> = ({
  mdxSource,
  layout,
}) => {
  const components = { ...mdComponents, ...componentsMapping[layout] }
  return (
    <>
      {/* // TODO: fix components types, for some reason MDXRemote doesn't like some of them */}
      {/* @ts-ignore */}
      <MDXRemote {...mdxSource} components={components} />
    </>
  )
}

// Per-Page Layouts: https://nextjs.org/docs/pages/building-your-application/routing/pages-and-layouts#with-typescript
ContentPage.getLayout = (page: ReactElement) => {
  // values returned by `getStaticProps` method and passed to the page component
  const {
    originalSlug: slug,
    frontmatter,
    lastUpdatedDate,
    lastDeployDate,
    contentNotTranslated,
    layout,
    timeToRead,
    tocItems,
  } = page.props

  const rootLayoutProps = {
    contentIsOutdated: frontmatter.isOutdated,
    contentNotTranslated,
    lastDeployDate,
  }
  const layoutProps = {
    slug,
    frontmatter,
    lastUpdatedDate,
    timeToRead,
    tocItems,
  }
  const Layout = layoutMapping[layout]

  return (
    <RootLayout {...rootLayoutProps}>
      <Layout {...layoutProps}>
        <PageMetadata
          title={frontmatter.title}
          description={frontmatter.description}
          image={frontmatter.image}
          author={frontmatter.author}
          canonicalUrl={frontmatter.sourceUrl}
        />
        {page}
      </Layout>
    </RootLayout>
  )
}

export default ContentPage<|MERGE_RESOLUTION|>--- conflicted
+++ resolved
@@ -5,21 +5,19 @@
 import type { GetStaticPaths, GetStaticProps } from "next/types"
 import { MDXRemote, type MDXRemoteSerializeResult } from "next-mdx-remote"
 import { serialize } from "next-mdx-remote/serialize"
+import readingTime from "reading-time"
 import remarkGfm from "remark-gfm"
-<<<<<<< HEAD
-=======
-import { join } from "path"
-import readingTime from "reading-time"
->>>>>>> ea7045c3
 
 import type { NextPageWithLayout, StaticPaths } from "@/lib/types"
 
 import mdComponents from "@/components/MdComponents"
 import PageMetadata from "@/components/PageMetadata"
 
+import { dateToString } from "@/lib/utils/date"
 import { getLastDeployDate } from "@/lib/utils/getLastDeployDate"
 import { getLastModifiedDate } from "@/lib/utils/gh"
 import { getContent, getContentBySlug } from "@/lib/utils/md"
+import { generateTableOfContents } from "@/lib/utils/toc"
 
 import {
   roadmapComponents,
@@ -29,29 +27,17 @@
   StakingLayout,
   staticComponents,
   StaticLayout,
+  TutorialLayout,
+  // docsComponents,
+  // DocsLayout,
+  tutorialsComponents,
   upgradeComponents,
   UpgradeLayout,
   useCasesComponents,
   UseCasesLayout,
-  // docsComponents,
-  // DocsLayout,
-  tutorialsComponents,
-  TutorialLayout,
 } from "@/layouts"
-<<<<<<< HEAD
 import rehypeHeadingIds from "@/lib/rehype/rehypeHeadingIds"
 import rehypeImg from "@/lib/rehype/rehypeImg"
-=======
-
-import mdComponents from "@/components/MdComponents"
-import PageMetadata from "@/components/PageMetadata"
-
-// Types
-import type { GetStaticPaths, GetStaticProps } from "next/types"
-import type { NextPageWithLayout, StaticPaths } from "@/lib/types"
-import { dateToString } from "@/lib/utils/date"
-import { generateTableOfContents } from "@/lib/utils/toc"
->>>>>>> ea7045c3
 
 const layoutMapping = {
   static: StaticLayout,
