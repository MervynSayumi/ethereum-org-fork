import { ReactElement } from "react"
import { ParsedUrlQuery } from "querystring"
import { MDXRemote, type MDXRemoteSerializeResult } from "next-mdx-remote"
import { serialize } from "next-mdx-remote/serialize"
import remarkGfm from "remark-gfm"
import { join } from "path"

import { getContent, getContentBySlug } from "@/lib/utils/md"
import { getLastModifiedDate } from "@/lib/utils/gh"
import rehypeImg from "@/lib/rehype/rehypeImg"
import rehypeHeadingIds from "@/lib/rehype/rehypeHeadingIds"
import mdComponents from "@/components/MdComponents"

// Layouts and components
import {
  RootLayout,
  staticComponents,
  StaticLayout,
  useCasesComponents,
  UseCasesLayout,
  stakingComponents,
  StakingLayout,
  roadmapComponents,
  RoadmapLayout,
  upgradeComponents,
  UpgradeLayout,
  // eventComponents,
  // EventLayout,
  // docsComponents,
  // DocsLayout,
} from "@/layouts"

// Types
import type { GetStaticPaths, GetStaticProps } from "next/types"
<<<<<<< HEAD
import type { NextPageWithLayout } from "@/lib/types"
=======
import type { NextPageWithLayout, StaticPaths } from "@/lib/types"
import type { ToCItem } from "@/lib/interfaces"
>>>>>>> 7a8448a8

const layoutMapping = {
  static: StaticLayout,
  "use-cases": UseCasesLayout,
  staking: StakingLayout,
  roadmap: RoadmapLayout,
  upgrade: UpgradeLayout,
  // event: EventLayout,
  // docs: DocsLayout,
} as const

const componentsMapping = {
  static: staticComponents,
  "use-cases": useCasesComponents,
  staking: stakingComponents,
  roadmap: roadmapComponents,
  upgrade: upgradeComponents,
  // event: eventComponents,
  // docs: docsComponents,
} as const

interface Params extends ParsedUrlQuery {
  slug: string[]
}

interface Props {
  mdxSource: MDXRemoteSerializeResult
}

export const getStaticPaths: GetStaticPaths = ({ locales }) => {
  const contentFiles = getContent("/").filter(
    // Filter `/developers/tutorials` slugs since they are processed by
    // `/developers/tutorials/[...tutorial].tsx`
    (file) => !file.slug.includes("/developers/tutorials")
  )

  let paths: StaticPaths = []

  // Generate page paths for each supported locale
  for (const locale of locales!) {
    contentFiles.map((file) => {
      paths.push({
        params: {
          // Splitting nested paths to generate proper slug
          slug: file.slug.split("/").slice(1),
        },
        locale,
      })
    })
  }

  return {
    paths,
    fallback: false,
  }
}

export const getStaticProps: GetStaticProps<Props, Params> = async (
  context
) => {
  const params = context.params!
  const { locale } = context

  const markdown = getContentBySlug(`${locale}/${params.slug.join("/")}`)
  const frontmatter = markdown.frontmatter
  const tocItems = markdown.tocItems
  const contentNotTranslated = markdown.contentNotTranslated

  const mdPath = join("/content", ...params.slug)
  const mdDir = join("public", mdPath)

  const mdxSource = await serialize(markdown.content, {
    mdxOptions: {
      // Required since MDX v2 to compile tables (see https://mdxjs.com/migrating/v2/#gfm)
      remarkPlugins: [remarkGfm],
      rehypePlugins: [
<<<<<<< HEAD
        [rehypeImgSize, { dir: mdDir, srcPath: mdPath }],
=======
        [rehypeImg, { dir: mdDir, srcPath: mdPath, locale }],
>>>>>>> 7a8448a8
        [rehypeHeadingIds],
      ],
    },
  })

  const originalSlug = `/${params.slug.join("/")}/`
  const lastUpdatedDate = await getLastModifiedDate(originalSlug, locale!)

  // Get corresponding layout
  let layout = frontmatter.template

  if (!frontmatter.template) {
    layout = params.slug.includes("developers/docs") ? "docs" : "static"
  }

  return {
    props: {
      mdxSource,
      originalSlug,
      frontmatter,
      lastUpdatedDate,
      contentNotTranslated,
      layout,
      tocItems,
    },
  }
}

interface ContentPageProps extends Props {
  layout: keyof typeof layoutMapping
}

const ContentPage: NextPageWithLayout<ContentPageProps> = ({
  mdxSource,
  layout,
}) => {
  const components = { ...mdComponents, ...componentsMapping[layout] }
  return (
    <>
      {/* // TODO: fix components types, for some reason MDXRemote doesn't like some of them */}
      {/* @ts-ignore */}
      <MDXRemote {...mdxSource} components={components} />
    </>
  )
}

// Per-Page Layouts: https://nextjs.org/docs/pages/building-your-application/routing/pages-and-layouts#with-typescript
ContentPage.getLayout = (page: ReactElement) => {
  // values returned by `getStaticProps` method and passed to the page component
  const {
    originalSlug: slug,
    frontmatter,
    lastUpdatedDate,
    contentNotTranslated,
    layout,
    tocItems,
  } = page.props
  const layoutProps = { slug, frontmatter, lastUpdatedDate, tocItems }
  const Layout = layoutMapping[layout]

  return (
    <RootLayout
      contentIsOutdated={frontmatter.isOutdated}
      contentNotTranslated={contentNotTranslated}
    >
      <Layout {...layoutProps}>{page}</Layout>
    </RootLayout>
  )
}

export default ContentPage<|MERGE_RESOLUTION|>--- conflicted
+++ resolved
@@ -32,12 +32,7 @@
 
 // Types
 import type { GetStaticPaths, GetStaticProps } from "next/types"
-<<<<<<< HEAD
-import type { NextPageWithLayout } from "@/lib/types"
-=======
 import type { NextPageWithLayout, StaticPaths } from "@/lib/types"
-import type { ToCItem } from "@/lib/interfaces"
->>>>>>> 7a8448a8
 
 const layoutMapping = {
   static: StaticLayout,
@@ -114,11 +109,7 @@
       // Required since MDX v2 to compile tables (see https://mdxjs.com/migrating/v2/#gfm)
       remarkPlugins: [remarkGfm],
       rehypePlugins: [
-<<<<<<< HEAD
-        [rehypeImgSize, { dir: mdDir, srcPath: mdPath }],
-=======
         [rehypeImg, { dir: mdDir, srcPath: mdPath, locale }],
->>>>>>> 7a8448a8
         [rehypeHeadingIds],
       ],
     },
