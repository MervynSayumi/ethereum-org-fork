import { ReactElement } from "react"
import { ParsedUrlQuery } from "querystring"
import { MDXRemote, type MDXRemoteSerializeResult } from "next-mdx-remote"
import { serialize } from "next-mdx-remote/serialize"
import remarkGfm from "remark-gfm"
import path from "path"

import { getContent, getContentBySlug } from "@/lib/utils/md"
import rehypeImgSize from "@/lib/rehype/rehypeImgSize"
import rehypeHeadingIds from "@/lib/rehype/rehypeHeadingIds"

// Layouts and components
import {
  RootLayout,
  staticComponents,
  StaticLayout,
  useCasesComponents,
  UseCasesLayout,
  // stakingComponents,
  // StakingLayout,
  // roadmapComponents,
  // RoadmapLayout,
  // upgradeComponents,
  // UpgradeLayout,
  // eventComponents,
  // EventLayout,
  // docsComponents,
  // DocsLayout,
} from "@/layouts"

// Types
import type { GetStaticPaths, GetStaticProps } from "next/types"
import { Frontmatter, NextPageWithLayout } from "@/lib/types"
import { getLastModifiedDate } from "@/lib/utils/gh"
import type { ToCItem } from "@/lib/interfaces"

const layoutMapping = {
  static: StaticLayout,
  "use-cases": UseCasesLayout,
  // staking: StakingLayout,
  // roadmap: RoadmapLayout,
  // upgrade: UpgradeLayout,
  // event: EventLayout,
  // docs: DocsLayout,
} as const

const componentsMapping = {
  static: staticComponents,
  "use-cases": useCasesComponents,
  // staking: stakingComponents,
  // roadmap: roadmapComponents,
  // upgrade: upgradeComponents,
  // event: eventComponents,
  // docs: docsComponents,
} as const

interface Params extends ParsedUrlQuery {
  slug: string[]
}

interface Props {
  mdxSource: MDXRemoteSerializeResult
}

export const getStaticPaths: GetStaticPaths = () => {
  const contentFiles = getContent("/").filter(
    // Filter `/developers/tutorials` slugs since they are processed by
    // `/developers/tutorials/[...tutorial].tsx`
    (file) => !file.slug.includes("/developers/tutorials")
  )

  return {
    paths: contentFiles.map((file) => {
      return {
        params: {
          // Splitting nested paths to generate proper slug
          slug: file.slug!.split("/").slice(1),
        },
      }
    }),
    fallback: false,
  }
}

export const getStaticProps: GetStaticProps<Props, Params> = async (
  context
) => {
  const params = context.params!
<<<<<<< HEAD
  const markdown = getContentBySlug(params.slug.join("/"), [
    "slug",
    "content",
    "frontmatter",
    "tocItems",
  ])
=======
  const markdown = getContentBySlug(params.slug.join("/"))
>>>>>>> 725e700e
  const frontmatter = markdown.frontmatter as Frontmatter
  const tocItems = markdown.tocItems as Array<ToCItem>

  const mdPath = path.join("/content", ...params.slug)
  const mdDir = path.join("public", mdPath)

  const mdxSource = await serialize(markdown.content, {
    mdxOptions: {
      // Required since MDX v2 to compile tables (see https://mdxjs.com/migrating/v2/#gfm)
      remarkPlugins: [remarkGfm],
      rehypePlugins: [[rehypeImgSize, { dir: mdDir, srcPath: mdPath }], [rehypeHeadingIds]],
    },
  })

  const originalSlug = `/${params.slug.join("/")}/`
  const lastUpdatedDate = await getLastModifiedDate(originalSlug)
  let layout = frontmatter.template
  if (!frontmatter.template) {
    layout = params.slug.includes("developers/docs") ? "docs" : "static"
  }

  return {
    props: {
      mdxSource,
      originalSlug,
      frontmatter,
      lastUpdatedDate,
      layout,
      tocItems,
    },
  }
}

interface ContentPageProps extends Props {
  layout: keyof typeof layoutMapping
}

const ContentPage: NextPageWithLayout<ContentPageProps> = ({
  mdxSource,
  layout,
}) => {
  const components = componentsMapping[layout]
  return (
    <>
      {/* // TODO: fix components types, for some reason MDXRemote doesn't like some of them */}
      {/* @ts-ignore */}
      <MDXRemote {...mdxSource} components={components} />
    </>
  )
}

// Per-Page Layouts: https://nextjs.org/docs/pages/building-your-application/routing/pages-and-layouts#with-typescript
ContentPage.getLayout = (page: ReactElement) => {
  // `slug`, `frontmatter`, `lastUpdatedDate` and `layout` values are returned by `getStaticProps` method and passed to the page component
  const {
    originalSlug: slug,
    frontmatter,
    lastUpdatedDate,
    layout,
    tocItems,
  } = page.props
  const layoutProps = { slug, frontmatter, lastUpdatedDate, tocItems }
  const Layout = layoutMapping[layout]
  return (
    <RootLayout>
      <Layout {...layoutProps}>{page}</Layout>
    </RootLayout>
  )
}

export default ContentPage<|MERGE_RESOLUTION|>--- conflicted
+++ resolved
@@ -86,16 +86,7 @@
   context
 ) => {
   const params = context.params!
-<<<<<<< HEAD
-  const markdown = getContentBySlug(params.slug.join("/"), [
-    "slug",
-    "content",
-    "frontmatter",
-    "tocItems",
-  ])
-=======
   const markdown = getContentBySlug(params.slug.join("/"))
->>>>>>> 725e700e
   const frontmatter = markdown.frontmatter as Frontmatter
   const tocItems = markdown.tocItems as Array<ToCItem>
 
