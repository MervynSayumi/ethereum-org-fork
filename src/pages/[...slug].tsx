--- conflicted
+++ resolved
@@ -148,13 +148,7 @@
     layout,
   } = page.props
   const layoutProps = { slug, frontmatter, lastUpdatedDate }
-<<<<<<< HEAD
-
-  const Layout = componentMapping[layout]
-
-=======
   const Layout = layoutMapping[layout]
->>>>>>> 6abd4641
   return (
     <RootLayout>
       <Layout {...layoutProps}>{page}</Layout>
