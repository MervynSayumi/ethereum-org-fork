import { ReactElement } from "react"
import { ParsedUrlQuery } from "querystring"
import { MDXRemote, type MDXRemoteSerializeResult } from "next-mdx-remote"
import { serialize } from "next-mdx-remote/serialize"
import remarkGfm from "remark-gfm"
import path from "path"

import { getContent, getContentBySlug } from "@/lib/utils/md"
import rehypeImgSize from "@/lib/rehype/rehypeImgSize"

<<<<<<< HEAD
// Layouts
import {
  RootLayout,
  StaticLayout,
  UseCasesLayout,
  // StakingLayout,
  // RoadmapLayout,
  // UpgradeLayout,
  // EventLayout,
  // DocsLayout,
} from "@/layouts"
import { staticComponents } from "@/layouts/Static"
import { useCasesComponents } from "@/layouts/UseCases"
// import { stakingComponents } from "@/layouts/Staking"
// import { roadmapComponents } from "@/layouts/Roadmap"
// import { upgradeComponents } from "@/layouts/Upgrade"
// import { eventComponents } from "@/layouts/Event"
// import { docsComponents } from "@/layouts/Docs"
=======
// Layouts and components
import {
  RootLayout,
  staticComponents,
  StaticLayout,
  // useCasesComponents,
  // UseCasesLayout,
  // stakingComponents,
  // StakingLayout,
  // roadmapComponents,
  // RoadmapLayout,
  // upgradeComponents,
  // UpgradeLayout,
  // eventComponents,
  // EventLayout,
  // docsComponents,
  // DocsLayout,
} from "@/layouts"
>>>>>>> e65ad630

// Types
import type { GetStaticPaths, GetStaticProps } from "next/types"
import { Frontmatter, NextPageWithLayout } from "@/lib/types"
import { getLastModifiedDate } from "@/lib/utils/gh"

const layoutMapping = {
  static: StaticLayout,
  "use-cases": UseCasesLayout,
  // staking: StakingLayout,
  // roadmap: RoadmapLayout,
  // upgrade: UpgradeLayout,
  // event: EventLayout,
  // docs: DocsLayout,
} as const

const componentsMapping = {
  static: staticComponents,
<<<<<<< HEAD
  "use-cases": useCasesComponents,
=======
  // "use-cases": useCasesComponents,
>>>>>>> e65ad630
  // staking: stakingComponents,
  // roadmap: roadmapComponents,
  // upgrade: upgradeComponents,
  // event: eventComponents,
  // docs: docsComponents,
<<<<<<< HEAD
}
=======
} as const
>>>>>>> e65ad630

interface Params extends ParsedUrlQuery {
  slug: string[]
}

interface Props {
  mdxSource: MDXRemoteSerializeResult
  layout: keyof typeof layoutMapping
}

export const getStaticPaths: GetStaticPaths = () => {
  const contentFiles = getContent(["slug", "content"])

  return {
    paths: contentFiles.map((file) => {
      return {
        params: {
          // Splitting nested paths to generate proper slug
          slug: file.slug.split("/").slice(1),
        },
      }
    }),
    fallback: false,
  }
}

export const getStaticProps: GetStaticProps<Props, Params> = async (
  context
) => {
  const params = context.params!
  const markdown = getContentBySlug(params.slug.join("/"), [
    "slug",
    "content",
    "frontmatter",
  ])
  const frontmatter = markdown.frontmatter as Frontmatter

  const mdPath = path.join("/content", ...params.slug)
  const mdDir = path.join("public", mdPath)

  const mdxSource: any = await serialize(markdown.content as string, {
    mdxOptions: {
      // Required since MDX v2 to compile tables (see https://mdxjs.com/migrating/v2/#gfm)
      remarkPlugins: [remarkGfm],
      rehypePlugins: [[rehypeImgSize, { dir: mdDir, srcPath: mdPath }]],
    },
  })

  const originalSlug = `/${params.slug.join("/")}/`
  const lastUpdatedDate = await getLastModifiedDate(originalSlug)
  let layout = frontmatter.template
  if (!frontmatter.template) {
    layout = params.slug.includes("developers/docs") ? "docs" : "static"
  }
  return {
    props: {
      mdxSource,
      originalSlug,
      frontmatter,
      lastUpdatedDate,
      layout,
    },
  }
}

<<<<<<< HEAD
const ContentPage: NextPageWithLayout<Props> = ({ mdxSource, layout }) => {
  const components = componentsMapping[layout]
=======
interface ContentPageProps extends Props {
  layout: keyof typeof layoutMapping
}
const ContentPage: NextPageWithLayout<ContentPageProps> = ({ mdxSource, layout }) => {
>>>>>>> e65ad630
  return (
    <>
      {/* // TODO: fix components types, for some reason MDXRemote doesn't like some of them */}
      {/* @ts-ignore */}
      <MDXRemote {...mdxSource} components={componentsMapping[layout]} />
    </>
  )
}

// Per-Page Layouts: https://nextjs.org/docs/pages/building-your-application/routing/pages-and-layouts#with-typescript
ContentPage.getLayout = (page: ReactElement) => {
  // `slug`, `frontmatter` and `lastUpdatedDate` values are returned by `getStaticProps` method and passed to the page component
  const {
    originalSlug: slug,
    frontmatter,
    lastUpdatedDate,
    layout,
  } = page.props
  const layoutProps = { slug, frontmatter, lastUpdatedDate }
  const Layout = layoutMapping[layout]
  return (
    <RootLayout>
      <Layout {...layoutProps}>{page}</Layout>
    </RootLayout>
  )
}

export default ContentPage<|MERGE_RESOLUTION|>--- conflicted
+++ resolved
@@ -8,26 +8,6 @@
 import { getContent, getContentBySlug } from "@/lib/utils/md"
 import rehypeImgSize from "@/lib/rehype/rehypeImgSize"
 
-<<<<<<< HEAD
-// Layouts
-import {
-  RootLayout,
-  StaticLayout,
-  UseCasesLayout,
-  // StakingLayout,
-  // RoadmapLayout,
-  // UpgradeLayout,
-  // EventLayout,
-  // DocsLayout,
-} from "@/layouts"
-import { staticComponents } from "@/layouts/Static"
-import { useCasesComponents } from "@/layouts/UseCases"
-// import { stakingComponents } from "@/layouts/Staking"
-// import { roadmapComponents } from "@/layouts/Roadmap"
-// import { upgradeComponents } from "@/layouts/Upgrade"
-// import { eventComponents } from "@/layouts/Event"
-// import { docsComponents } from "@/layouts/Docs"
-=======
 // Layouts and components
 import {
   RootLayout,
@@ -46,7 +26,6 @@
   // docsComponents,
   // DocsLayout,
 } from "@/layouts"
->>>>>>> e65ad630
 
 // Types
 import type { GetStaticPaths, GetStaticProps } from "next/types"
@@ -55,7 +34,7 @@
 
 const layoutMapping = {
   static: StaticLayout,
-  "use-cases": UseCasesLayout,
+  // "use-cases": UseCasesLayout,
   // staking: StakingLayout,
   // roadmap: RoadmapLayout,
   // upgrade: UpgradeLayout,
@@ -65,21 +44,13 @@
 
 const componentsMapping = {
   static: staticComponents,
-<<<<<<< HEAD
-  "use-cases": useCasesComponents,
-=======
   // "use-cases": useCasesComponents,
->>>>>>> e65ad630
   // staking: stakingComponents,
   // roadmap: roadmapComponents,
   // upgrade: upgradeComponents,
   // event: eventComponents,
   // docs: docsComponents,
-<<<<<<< HEAD
-}
-=======
 } as const
->>>>>>> e65ad630
 
 interface Params extends ParsedUrlQuery {
   slug: string[]
@@ -145,15 +116,10 @@
   }
 }
 
-<<<<<<< HEAD
-const ContentPage: NextPageWithLayout<Props> = ({ mdxSource, layout }) => {
-  const components = componentsMapping[layout]
-=======
 interface ContentPageProps extends Props {
   layout: keyof typeof layoutMapping
 }
 const ContentPage: NextPageWithLayout<ContentPageProps> = ({ mdxSource, layout }) => {
->>>>>>> e65ad630
   return (
     <>
       {/* // TODO: fix components types, for some reason MDXRemote doesn't like some of them */}
