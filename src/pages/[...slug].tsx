--- conflicted
+++ resolved
@@ -39,11 +39,8 @@
 } from "@/layouts"
 import rehypeHeadingIds from "@/lib/rehype/rehypeHeadingIds"
 import rehypeImg from "@/lib/rehype/rehypeImg"
-<<<<<<< HEAD
 import remarkInferToc, { type TocNodeType } from "@/lib/rehype/remarkInferToc"
-=======
 import { getRequiredNamespacesForPath } from "@/lib/utils/translations"
->>>>>>> fc9acf8e
 
 const layoutMapping = {
   static: StaticLayout,
