import React from "react"
<<<<<<< HEAD
import { useIntl } from "react-intl"
=======
import styled from "@emotion/styled"
import { useTranslation } from "gatsby-plugin-react-i18next"
>>>>>>> bd3bcf07
import { GatsbyImage } from "gatsby-plugin-image"
import { graphql, PageProps } from "gatsby"
import { Box, Flex, Img, Text } from "@chakra-ui/react"

import Translation from "../components/Translation"
import CardList from "../components/CardList"
import EthExchanges from "../components/EthExchanges"
import EthPriceCard from "../components/EthPriceCard"
import InfoBanner from "../components/InfoBanner"
import Link from "../components/Link"
import ButtonLink from "../components/ButtonLink"
import PageMetadata from "../components/PageMetadata"
import CalloutBanner from "../components/CalloutBanner"
import {
  Content,
  Divider,
  LeftColumn,
  Page,
  RightColumn,
  StyledCard,
  TwoColumnContent,
} from "../components/SharedStyledComponents"
import FeedbackCard from "../components/FeedbackCard"
import { CardListItem } from "../components/CardList"
import { getImage } from "../utils/image"

const GetETHPage = ({ data }: PageProps<Queries.GetEthPageQuery>) => {
  const { t } = useTranslation()
  const decentralizedExchanges: Array<CardListItem> = [
    {
      title: "Localcryptos.com",
      link: "https://localcryptos.com/",
      image: getImage(data.localcryptos)!,
      alt: "",
    },
  ].sort((a, b) => a.title.localeCompare(b.title))

  const tokenSwaps: Array<CardListItem> = [
    {
      title: "1inch",
      link: "https://1inch.exchange/#/",
      image: getImage(data.oneinch)!,
      alt: "",
    },
    {
      title: "Bancor",
      link: "https://www.bancor.network/",
      image: getImage(data.bancor)!,
      alt: "",
    },
    {
      title: "Kyber",
      link: "https://kyberswap.com/#/swap/",
      image: getImage(data.kyber)!,
      alt: "",
    },
    {
      title: "Loopring",
      link: "https://loopring.io/",
      image: getImage(data.loopring)!,
      alt: "",
    },
    {
      title: "Uniswap",
      link: "https://app.uniswap.org/#/swap",
      image: getImage(data.uniswap)!,
      alt: "",
    },
  ].sort((a, b) => a.title.localeCompare(b.title))

  const safetyArticles: Array<CardListItem> = [
    {
      title: t("page-get-eth-article-protecting-yourself"),
      link: "https://support.mycrypto.com/staying-safe/protecting-yourself-and-your-funds",
      description: "MyCrypto",
    },
    {
      title: t("page-get-eth-article-keeping-crypto-safe"),
      link: "https://blog.coinbase.com/the-keys-to-keeping-your-crypto-safe-96d497cce6cf",
      description: "Coinbase",
    },
    {
      title: t("page-get-eth-article-store-digital-assets"),
      link: "https://media.consensys.net/how-to-store-digital-assets-on-ethereum-a2bfdcf66bd0",
      description: "ConsenSys",
    },
  ]

  return (
    <Page>
      <PageMetadata
        title={t("page-get-eth-meta-title")}
        description={t("page-get-eth-meta-description")}
      />

      <Flex
        position="relative"
        width="full"
        maxWidth="1440px"
        flexDir={{
          base: "column-reverse",
          sm: "column-reverse",
          md: "column",
          lg: "column",
        }}
        mt={8}
        mx={0}
        mb={{ base: 0, sm: 8 }}
        justifyContent="center"
      >
        <Img
          position="absolute !important"
          as={GatsbyImage}
          zIndex={-1}
          w="full"
          maxW={{ base: "100vh", xl: "8xl" }}
          minH="300px"
          maxH="400px"
          backgroundSize="cover"
          image={getImage(data.hero)!}
          alt={t("page-get-eth-hero-image-alt")}
          loading="eager"
        />
        <Flex
          flexDir="column"
          alignItems="center"
          mx={{ base: 8, lg: 0 }}
          mb={{ base: 8, lg: 0 }}
          mt={{ base: 8, lg: 24 }}
          textAlign="center"
        >
          <h1>
            <Translation id="page-get-eth-where-to-buy-title" />
          </h1>
          <Text
            fontSize="xl"
            lineHeight="140%"
            maxWidth="45ch"
            color="text200"
            textAlign="center"
            mb={0}
          >
            <Translation id="page-get-eth-where-to-buy-desc" />
          </Text>
          <Text
            fontSize="xl"
            lineHeight="140%"
            maxWidth="45ch"
            color="text200"
            textAlign="center"
            mb={8}
          >
            <Translation id="page-get-eth-where-to-buy-desc-2" />
          </Text>
          <Box as={EthPriceCard} mb={8} />
          <ButtonLink to="#country-picker">
            <Translation id="page-get-eth-search-by-country" />
          </ButtonLink>
        </Flex>
      </Flex>
      <Flex flexWrap="wrap" mx={{ base: 4, lg: 8 }} my={{ base: 4, lg: 0 }}>
        <StyledCard
          emoji=":office_building:"
          title={t("page-get-eth-cex")}
          description={t("page-get-eth-cex-desc")}
        />
        <StyledCard
          emoji=":busts_in_silhouette:"
          title={t("page-get-eth-dex")}
          description={t("page-get-eth-dex-desc")}
        >
          <Link to="#dex">
            <Translation id="page-get-eth-try-dex" />
          </Link>
        </StyledCard>
        <StyledCard
          emoji=":robot:"
          title={t("page-get-eth-wallets")}
          description={t("page-get-eth-wallets-purchasing")}
        >
          <Link to="/wallets/">
            <Translation id="page-get-eth-wallets-link" />
          </Link>
        </StyledCard>
        <Content>
          <p>
            <em>
              <Translation id="listing-policy-disclaimer" />{" "}
              <Link to="https://github.com/ethereum/ethereum-org-website/issues/new/choose">
                <Translation id="listing-policy-raise-issue-link" />
              </Link>
            </em>
          </p>
          <Box as={InfoBanner} emoji=":wave:" shouldCenter={true} mt={8}>
            <Translation id="page-get-eth-new-to-eth" />{" "}
            <Link to="/eth/">
              <Translation id="page-get-eth-whats-eth-link" />
            </Link>
          </Box>
        </Content>
      </Flex>
      <Flex
        id="country-picker"
        bgGradient="radial-gradient(
          46.28% 66.31% at 66.95% 58.35%,
          rgba(127, 127, 213, 0.2) 0%,
          rgba(134, 168, 231, 0.2) 50%,
          rgba(145, 234, 228, 0.2) 100%
        )"
        w="full"
        flexDir="column"
        alignItems="center"
        m={16}
        px={{ base: 8, sm: 16 }}
        py={{ base: 16, sm: 16 }}
      >
        <EthExchanges />
      </Flex>
      <Content id="dex">
        <h2>
          <Translation id="page-get-eth-dexs" />
        </h2>
      </Content>
      <TwoColumnContent>
        <LeftColumn>
          <h3>
            <Translation id="page-get-eth-what-are-DEX's" />
          </h3>
          <p>
            <Translation id="page-get-eth-dexs-desc" />
          </p>
          <p>
            <Translation id="page-get-eth-dexs-desc-2" />{" "}
            <Link to="/smart-contracts">
              <Translation id="page-get-eth-smart-contract-link" />
            </Link>
          </p>
          <p>
            <Translation id="page-get-eth-dexs-desc-3" />
          </p>
          <p>
            <Translation id="page-get-eth-need-wallet" />
          </p>
          <ButtonLink to="/wallets/">
            <Translation id="page-get-eth-get-wallet-btn" />
          </ButtonLink>
        </LeftColumn>
        <RightColumn>
          <h3>
            <Translation id="page-get-eth-traditional-currencies" />
          </h3>
          <p>
            <Translation id="page-get-eth-traditional-payments" />
          </p>
          <CardList content={decentralizedExchanges} />
          <h3>
            <Translation id="page-get-eth-other-cryptos" />
          </h3>
          <p>
            <Translation id="page-get-eth-swapping" />
          </p>
          <CardList content={tokenSwaps} />
          <InfoBanner isWarning={true}>
            <Translation id="page-get-eth-warning" />
          </InfoBanner>
        </RightColumn>
      </TwoColumnContent>
      <Divider />
      <Content>
        <h2>
          <Translation id="page-get-eth-keep-it-safe" />
        </h2>
      </Content>
      <TwoColumnContent>
        <Flex as={LeftColumn} flexDir="column">
          <Img
            as={GatsbyImage}
            alignSelf="center"
            w={{ base: "full", sm: "60%", md: "50%" }}
            maxW="600px"
            mb={8}
            image={getImage(data.wallet)!}
            alt=""
          />
          <h3>
            <Translation id="page-get-eth-community-safety" />
          </h3>
          <CardList content={safetyArticles} />
        </Flex>
        <RightColumn>
          <p>
            <Translation id="page-get-eth-description" />
          </p>
          <p>
            <Translation id="page-get-eth-security" />
          </p>
          <h3>
            <Translation id="page-get-eth-protect-eth-in-wallet" />
          </h3>
          <p>
            <Translation id="page-get-eth-protect-eth-desc" />
          </p>
          <Link to="/wallets/">
            <Translation id="page-get-eth-your-address-wallet-link" />
          </Link>
          <h3>
            <Translation id="page-get-eth-your-address" />
          </h3>
          <p>
            <Translation id="page-get-eth-your-address-desc" />
          </p>
          <Flex
            justifyContent="space-between"
            bg="#191919"
            borderRadius="base"
            p={2}
            mb={6}
            userSelect="none"
            flexDir={{ base: "column-reverse", lg: "initial" }}
          >
            <Text fontFamily="monospace" color="white" mb={0} fontSize="xs">
              0x0125e2478d69eXaMpLe81766fef5c120d30fb53f
            </Text>
            <Text
              textTransform="uppercase"
              fontSize="sm"
              color="fail300"
              mb={0}
              mx={4}
            >
              <Text
                as={Translation}
                textTransform="uppercase"
                id="page-get-eth-do-not-copy"
              />
            </Text>
          </Flex>
          <p>
            <Translation id="page-get-eth-your-address-desc-3" />
          </p>
          <h3>
            <Translation id="page-get-eth-wallet-instructions" />
          </h3>
          <p>
            <Translation id="page-get-eth-wallet-instructions-lost" />
          </p>
        </RightColumn>
      </TwoColumnContent>
      <Divider />
      <CalloutBanner
        titleKey="page-get-eth-use-your-eth"
        descriptionKey="page-get-eth-use-your-eth-dapps"
        image={getImage(data.dapps)!}
        alt={t("page-index-sections-individuals-image-alt")}
        maxImageWidth={600}
      >
        <div>
          <ButtonLink to="/dapps/">
            <Translation id="page-get-eth-checkout-dapps-btn" />
          </ButtonLink>
        </div>
      </CalloutBanner>
      <FeedbackCard />
    </Page>
  )
}

export default GetETHPage

export const listItemImage = graphql`
  fragment listItemImage on File {
    childImageSharp {
      gatsbyImageData(
        width: 20
        layout: FIXED
        placeholder: BLURRED
        quality: 100
      )
    }
  }
`

export const query = graphql`
  query GetEthPage($languagesToFetch: [String!]!) {
    locales: allLocale(
      filter: {
        language: { in: $languagesToFetch }
        ns: { in: ["page-get-eth", "common"] }
      }
    ) {
      edges {
        node {
          ns
          data
          language
        }
      }
    }
    hero: file(relativePath: { eq: "get-eth.png" }) {
      childImageSharp {
        gatsbyImageData(layout: FULL_WIDTH, placeholder: BLURRED, quality: 100)
      }
    }
    wallet: file(relativePath: { eq: "wallet.png" }) {
      childImageSharp {
        gatsbyImageData(
          width: 600
          layout: CONSTRAINED
          placeholder: BLURRED
          quality: 100
        )
      }
    }
    dapps: file(relativePath: { eq: "doge-computer.png" }) {
      childImageSharp {
        gatsbyImageData(
          width: 600
          layout: CONSTRAINED
          placeholder: BLURRED
          quality: 100
        )
      }
    }
    localcryptos: file(relativePath: { eq: "exchanges/localcryptos.png" }) {
      ...listItemImage
    }
    uniswap: file(relativePath: { eq: "dapps/uni.png" }) {
      ...listItemImage
    }
    matcha: file(relativePath: { eq: "exchanges/matcha.png" }) {
      ...listItemImage
    }
    kyber: file(relativePath: { eq: "exchanges/kyber.png" }) {
      ...listItemImage
    }
    loopring: file(relativePath: { eq: "exchanges/loopring.png" }) {
      ...listItemImage
    }
    oneinch: file(relativePath: { eq: "exchanges/1inch.png" }) {
      ...listItemImage
    }
    bancor: file(relativePath: { eq: "exchanges/bancor.png" }) {
      ...listItemImage
    }
  }
`<|MERGE_RESOLUTION|>--- conflicted
+++ resolved
@@ -1,10 +1,5 @@
 import React from "react"
-<<<<<<< HEAD
-import { useIntl } from "react-intl"
-=======
-import styled from "@emotion/styled"
 import { useTranslation } from "gatsby-plugin-react-i18next"
->>>>>>> bd3bcf07
 import { GatsbyImage } from "gatsby-plugin-image"
 import { graphql, PageProps } from "gatsby"
 import { Box, Flex, Img, Text } from "@chakra-ui/react"
