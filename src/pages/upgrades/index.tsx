--- conflicted
+++ resolved
@@ -360,13 +360,8 @@
         titleKey={"page-upgrades-dive"}
         descriptionKey={"page-upgrades-dive-desc"}
       >
-<<<<<<< HEAD
-        <div>
-          <ButtonLink to="/roadmap/vision/">
-=======
         <Box>
           <ButtonLink to="/upgrades/vision/">
->>>>>>> ad77d594
             <Translation id="page-upgrades-vision-btn" />
           </ButtonLink>
         </Box>
@@ -797,15 +792,9 @@
               </Text>
               <Text>
                 <Translation id="page-upgrades-question-8-answer-4" />
-<<<<<<< HEAD
-              </p>
-              <p>
-                <ButtonLink to="/roadmap/vision/">
-=======
               </Text>
               <Text>
                 <ButtonLink to="/upgrades/vision/">
->>>>>>> ad77d594
                   <Translation id="page-upgrades-question-8-answer-6" />
                 </ButtonLink>
               </Text>
