import React, { useState, useEffect, ReactNode } from "react"
import { useTheme } from "@emotion/react"
import styled from "@emotion/styled"
import { graphql, PageProps } from "gatsby"
import { useTranslation } from "gatsby-plugin-react-i18next"
import { shuffle } from "lodash"
import Card from "../../../components/Card"
import Leaderboard, { Person } from "../../../components/Leaderboard"
import CalloutBanner from "../../../components/CalloutBanner"
import Emoji from "../../../components/OldEmoji"
import ProductCard from "../../../components/ProductCard"
import ButtonLink from "../../../components/ButtonLink"
import PageMetadata from "../../../components/PageMetadata"
import CardList from "../../../components/CardList"
import Translation from "../../../components/Translation"
import Link from "../../../components/Link"

import {
  CardContainer,
  CardGrid,
  Content,
  Page,
  GrayContainer,
  Divider,
  SloganGradient,
} from "../../../components/SharedStyledComponents"
import Breadcrumbs from "../../../components/Breadcrumbs"
import FeedbackCard from "../../../components/FeedbackCard"
import { getImage, ImageDataLike } from "../../../utils/image"

const HeroContainer = styled.div`
  padding-left: 0rem;
  padding-top: 8rem;
  padding-bottom: 8rem;
  width: 50%;
  @media (max-width: ${(props) => props.theme.breakpoints.l}) {
    padding-top: 2rem;
    padding-left: 0rem;
    width: 100%;
  }
`

const StyledCard = styled(Card)`
  flex: 1 1 30%;
  min-width: 240px;
  margin: 1rem;
  padding: 1.5rem;
  @media (max-width: ${(props) => props.theme.breakpoints.l}) {
    flex: 1 1 30%;
  }
`

const LeaderboardContainer = styled.div`
  padding-left: 0rem;
  padding-top: 2rem;
  width: 50%;
  display: flex;
  flex-direction: column;
  align-items: center;
  @media (max-width: ${(props) => props.theme.breakpoints.m}) {
    width: 100%;
    margin-top: 2rem;
  }
`

const HeroCard = styled.div`
  display: flex;
  justify-content: center;
  text-align: center;
  margin-top: -2rem;
  @media (max-width: ${(props) => props.theme.breakpoints.l}) {
    margin-top: 1rem;
  }
`

const Subtitle = styled.div`
  font-size: 1.5rem;
  line-height: 140%;
  color: ${(props) => props.theme.colors.text200};
  margin-top: 1rem;
  text-align: center;
  display: flex;
  justify-content: center;
`

const Row = styled.div`
  display: flex;
  align-items: center;
  @media (max-width: ${(props) => props.theme.breakpoints.m}) {
    flex-direction: column;
  }
`

const ReverseRow = styled.div`
  display: flex;
  align-items: center;
  @media (max-width: ${(props) => props.theme.breakpoints.m}) {
    flex-direction: column-reverse;
  }
`

const StyledCardContainer = styled(CardContainer)`
  margin-top: 2rem;
  margin-bottom: 3rem;
`

const StyledCardGrid = styled(CardGrid)`
  margin-top: 2rem;
  margin-bottom: 3rem;
`

const StyledCardList = styled(CardList)`
  margin-right: 2rem;
`

const Staking = styled.div`
  padding: 4rem;
  background: ${(props) => props.theme.colors.cardGradient};
  width: 100%;
  margin-top: 2rem;
  margin-bottom: -2rem;
  display: flex;
  flex-direction: column;
`

const LeftColumn = styled.div`
  width: 50%;
  margin-right: 4rem;
  @media (max-width: ${(props) => props.theme.breakpoints.m}) {
    width: 100%;
    margin-left: 4rem;
  }
`

const RightColumn = styled.div`
  width: 50%;
  margin-left: 4rem;
  @media (max-width: ${(props) => props.theme.breakpoints.m}) {
    width: 100%;
    margin-right: 4rem;
    margin-bottom: -2rem;
  }
`

const StyledBreadcrumbs = styled(Breadcrumbs)`
  justify-content: center;
`

const StyledGrayContainer = styled(GrayContainer)`
  margin-bottom: 3rem;
  padding-bottom: 2rem;
  border-bottom: 1px solid ${(props) => props.theme.colors.border};
`

const StyledCalloutBanner = styled(CalloutBanner)`
  background: transparent;
  @media (max-width: ${(props) => props.theme.breakpoints.m}) {
    width: 100%;
    padding: 0rem;
    padding-top: 4rem;
    margin-left: 0rem;
  }
`

type Layer = "el" | "cl"

type Client = {
  name: string
  background: string
  description: ReactNode
  alt: string
  url: string
  image: (isDarkTheme?: boolean) => ImageDataLike | null
  githubUrl: string
  isBeta?: boolean
  children?: ReactNode
}

type Clients = {
  [key in Layer]: Array<Client>
}

const GetInvolvedPage = ({
  data,
  location,
}: PageProps<Queries.GetInvolvedPageQuery>) => {
  const { t } = useTranslation()
  const theme = useTheme()
  const isDarkTheme = theme.isDark

  // TODO sort query isn't working :(
  const bountyHunters: Array<Person> = [...data.bountyHunters.nodes].sort(
    (a, b) => {
      if (a.score && b.score) {
        return b.score - a.score
      }

      return 0
    }
  )

  const [clients, setClients] = useState<Clients>({ el: [], cl: [] })

  useEffect(() => {
    const executionClients: Array<Client> = [
      {
        name: "Besu",
        background: "#546D78",
        description: (
          <Translation id="page-upgrades-get-involved-written-java" />
        ),
        alt: t("consensus-client-besu-logo-alt"),
        url: "https://besu.hyperledger.org/en/stable/HowTo/Get-Started/Install-Binaries/",
        image: () => data.besu,
        githubUrl: "https://github.com/hyperledger/besu",
      },
      {
        name: "Erigon",
        background: "#3A4B56",
        description: <Translation id="page-upgrades-get-involved-written-go" />,
        alt: t("consensus-client-erigon-logo-alt"),
        url: "https://github.com/ledgerwatch/erigon#erigon",
        image: () => data.erigon,
        githubUrl: "https://github.com/ledgerwatch/erigon",
      },
      {
        name: "Geth",
        background: "#303D4E",
        description: <Translation id="page-upgrades-get-involved-written-go" />,
        alt: t("consensus-client-geth-logo-alt"),
        url: "https://geth.ethereum.org/docs/getting-started",
        image: () => data.geth,
        githubUrl: "https://github.com/ethereum/go-ethereum",
      },
      {
        name: "Nethermind",
        background: "#21222D",
        description: (
          <Translation id="page-upgrades-get-involved-written-c-sharp" />
        ),
        alt: t("consensus-client-lodestar-logo-alt"),
        url: "https://docs.nethermind.io/nethermind/",
        image: () => data.nethermind,
        githubUrl: "https://github.com/NethermindEth/nethermind",
      },
    ]

    const consensusClients: Array<Client> = [
      {
        name: "Prysm",
        background: "#23292e",
        description: <Translation id="page-upgrades-get-involved-written-go" />,
        alt: t("consensus-client-prysm-logo-alt"),
        url: "https://docs.prylabs.network/docs/getting-started/",
        image: () => data.prysm,
        githubUrl: "https://github.com/prysmaticlabs/prysm",
      },
      {
        name: "Lighthouse",
        background: "",
        description: (
          <Translation id="page-upgrades-get-involved-written-rust" />
        ),
        alt: t("consensus-client-lighthouse-logo-alt"),
        url: "https://lighthouse-book.sigmaprime.io/",
        image: (isDarkTheme) =>
          isDarkTheme ? data.lighthouseDark : data.lighthouseLight,
        githubUrl: "https://github.com/sigp/lighthouse",
      },
      {
        name: "Teku",
        background: "#3359d5",
        description: (
          <Translation id="page-upgrades-get-involved-written-java" />
        ),
        alt: t("consensus-client-teku-logo-alt"),
        url: "https://pegasys.tech/teku",
        image: (isDarkTheme) => (isDarkTheme ? data.tekuLight : data.tekuDark),
        githubUrl: "https://github.com/ConsenSys/teku",
      },
      {
        name: "Lodestar",
        background: "#14140b",
        description: (
          <Translation id="page-upgrades-get-involved-written-javascript" />
        ),
        alt: t("consensus-client-lodestar-logo-alt"),
        url: "https://lodestar.chainsafe.io/",
        image: () => data.lodestar,
        githubUrl: "https://github.com/ChainSafe/lodestar",
        isBeta: true,
        children: <Translation id="consensus-client-under-review" />,
      },
      {
        name: "Nimbus",
        background: "#dc8600",
        description: (
          <Translation id="page-upgrades-get-involved-written-nim" />
        ),
        alt: t("consensus-client-nimbus-logo-alt"),
        url: "https://nimbus.team/",
        image: () => data.nimbus,
        githubUrl: "https://github.com/status-im/nimbus-eth2",
      },
    ]

    const shuffledExecutionClients = shuffle(executionClients)
    const shuffledConsensusClients = shuffle(consensusClients)
    // Sort beta clients to the end
    const pseudoShuffledConsensusClients = shuffledConsensusClients.sort(
      (_, { isBeta }) => (isBeta ? -1 : 0)
    )
    setClients({
      el: shuffledExecutionClients,
      cl: pseudoShuffledConsensusClients,
    })
  }, [data])

  const ethresearch = [
    {
      title: <Translation id="page-upgrades-get-involved-ethresearch-1" />,
      description: "",
      link: "https://ethresear.ch/c/sharding/6",
    },
    {
      title: <Translation id="page-upgrades-get-involved-ethresearch-2" />,
      description: "",
      link: "https://ethresear.ch/c/the-merge/38",
    },
    {
      title: <Translation id="page-upgrades-get-involved-ethresearch-3" />,
      description: "",
      link: "https://ethresear.ch/c/sharded-execution/35",
    },
    {
      title: <Translation id="page-upgrades-get-involved-ethresearch-4" />,
      description: "",
      link: "https://ethresear.ch/",
    },
  ]

  const paths = [
    {
      emoji: ":computer:",
      title: <Translation id="page-upgrades-get-involved-title-1" />,
      description: <Translation id="page-upgrades-get-involved-desc-1" />,
      url: "#clients",
      button: <Translation id="page-upgrades-get-involved-btn-1" />,
    },
    {
      emoji: ":moneybag:",
      title: <Translation id="page-upgrades-get-involved-title-2" />,
      description: <Translation id="page-upgrades-get-involved-desc-2" />,
      url: "/staking/",
      button: <Translation id="page-upgrades-get-involved-btn-2" />,
    },
    {
      emoji: ":bug:",
      title: <Translation id="page-upgrades-get-involved-title-3" />,
      description: <Translation id="page-upgrades-get-involved-desc-3" />,
      url: "/bug-bounty/",
      button: <Translation id="page-upgrades-get-involved-btn-3" />,
    },
  ]

  const getClientCards = (layer: Layer) => {
    if (!Object.keys(clients).includes(layer)) return
    return (
      <StyledCardGrid>
        {clients[layer].map((client, idx) => (
          <ProductCard
            key={idx}
            url={client.url}
            background={client.background}
            image={getImage(client.image(isDarkTheme))!}
            name={client.name}
            description={client.description}
            alt={client.alt}
            githubUrl={client.githubUrl}
            hideStars={true}
          >
            {client.children}
          </ProductCard>
        ))}
      </StyledCardGrid>
    )
  }

  return (
    <Page>
      <PageMetadata
        title={t("page-upgrades-get-involved")}
        description={t("page-upgrades-get-involved-meta-description")}
      />
      <Content>
        <HeroCard>
          <HeroContainer>
            <StyledBreadcrumbs slug={location.pathname} startDepth={1} />
            <SloganGradient>
              <Translation id="page-upgrades-get-involved" />{" "}
              <Emoji size={1} text=":wave:" />
            </SloganGradient>
            <Subtitle>
              <Translation id="page-upgrades-get-involved-subtitle" />
            </Subtitle>
          </HeroContainer>
        </HeroCard>
        <h2>
          <Translation id="page-upgrades-get-involved-how" />
        </h2>
        <p>
          <Translation id="page-upgrades-get-involved-how-desc" />
        </p>
        <StyledCardContainer>
          {paths.map((path, idx) => (
            <StyledCard
              key={idx}
              emoji={path.emoji}
              title={path.title}
              description={path.description}
            >
              <ButtonLink to={path.url}>{path.button}</ButtonLink>
            </StyledCard>
          ))}
        </StyledCardContainer>
      </Content>
      <Divider id="clients" />
      <Content>
        <h2>
          <Translation id="page-upgrades-get-involved-run-clients" />
        </h2>
        <p>
          <Translation id="page-upgrades-get-involved-run-clients-desc" />{" "}
          <Link to="https://clientdiversity.org">
            <Translation id="page-upgrades-get-involved-run-clients-desc-link" />
          </Link>
        </p>
        <h3>
          <Translation id="page-upgrades-get-involved-run-clients-execution" />
        </h3>
        <p>
          <Translation id="page-upgrades-get-involved-run-clients-execution-desc" />
        </p>
        {getClientCards("el")}
        <h3>
          <Translation id="page-upgrades-get-involved-run-clients-consensus" />
        </h3>
        <p>
          <Translation id="page-upgrades-get-involved-run-clients-consensus-desc" />
        </p>
        {getClientCards("cl")}
      </Content>
      <Staking>
        <StyledCalloutBanner
          image={getImage(data.rhino)!}
          alt={t("page-staking-image-alt")}
          titleKey={"page-upgrades-get-involved-stake"}
          descriptionKey={"page-upgrades-get-involved-stake-desc"}
        >
          <div>
            <ButtonLink to="/staking/">
              <Translation id="page-upgrades-get-involved-stake-eth" />
            </ButtonLink>
          </div>
        </StyledCalloutBanner>
      </Staking>
      <StyledGrayContainer>
        <Content>
          <Row>
            <LeftColumn>
              <h2 id="#bug-bounty">
                <Translation id="page-upgrades-get-involved-bug-hunting" />
              </h2>
              <p>
                <Translation id="page-upgrades-get-involved-bug-hunting-desc" />
              </p>
              <p>
                <Translation id="page-upgrades-get-involved-bug" />
              </p>
              <ul>
                <li>
                  <Translation id="page-upgrades-get-involved-bug-li" />
                </li>
                <li>
                  <Translation id="page-upgrades-get-involved-bug-li-2" />
                </li>
                <li>
                  <Translation id="page-upgrades-get-involved-bug-li-3" />
                </li>
                <li>
                  <Translation id="page-upgrades-get-involved-bug-li-4" />
                </li>
              </ul>
              <ButtonLink to="/bug-bounty/">
                <Translation id="page-upgrades-get-involved-bug-hunting" />
              </ButtonLink>
            </LeftColumn>
            <LeaderboardContainer>
              <Leaderboard content={bountyHunters} limit={5} />
            </LeaderboardContainer>
          </Row>
        </Content>
      </StyledGrayContainer>
      <Content>
        <ReverseRow>
          <LeftColumn>
            <StyledCardList content={ethresearch} />
          </LeftColumn>
          <RightColumn>
            <h2>
              <Translation id="page-upgrades-get-involved-join" />
            </h2>
            <p>
              <Translation id="page-upgrades-get-involved-join-desc" />
            </p>
          </RightColumn>
        </ReverseRow>
      </Content>
      <FeedbackCard />
    </Page>
  )
}

export default GetInvolvedPage

export const Clients = graphql`
  fragment Clients on File {
    childImageSharp {
      gatsbyImageData(
        width: 80
        layout: FIXED
        placeholder: BLURRED
        quality: 100
      )
    }
  }
`

export const query = graphql`
<<<<<<< HEAD
  query GetInvolvedPage($languagesToFetch: [String!]!) {
    locales: allLocale(
      filter: {
        language: { in: $languagesToFetch }
        ns: {
          in: ["src-pages-upgrades-get-involved-index", "components", "common"]
        }
      }
    ) {
      edges {
        node {
          ns
          data
          language
        }
      }
    }
    bountyHunters: allConsensusBountyHuntersCsv(
      sort: { order: DESC, fields: score }
    ) {
=======
  query GetInvolvedPage {
    bountyHunters: allConsensusBountyHuntersCsv(sort: { score: DESC }) {
>>>>>>> 73551c78
      nodes {
        username
        name
        score
      }
    }
    rhino: file(relativePath: { eq: "upgrades/upgrade_rhino.png" }) {
      childImageSharp {
        gatsbyImageData(
          width: 800
          layout: CONSTRAINED
          placeholder: BLURRED
          quality: 100
        )
      }
    }
    besu: file(relativePath: { eq: "upgrades/besu-card.png" }) {
      ...Clients
    }
    erigon: file(relativePath: { eq: "upgrades/erigon-card.png" }) {
      ...Clients
    }
    geth: file(relativePath: { eq: "upgrades/geth.png" }) {
      ...Clients
    }
    lighthouseLight: file(
      relativePath: { eq: "upgrades/lighthouse-light.png" }
    ) {
      ...Clients
    }
    lighthouseDark: file(relativePath: { eq: "upgrades/lighthouse-dark.png" }) {
      ...Clients
    }
    lodestar: file(relativePath: { eq: "upgrades/lodestar.png" }) {
      ...Clients
    }
    nethermind: file(relativePath: { eq: "upgrades/nethermind-card.png" }) {
      ...Clients
    }
    nimbus: file(relativePath: { eq: "upgrades/nimbus.png" }) {
      ...Clients
    }
    prysm: file(relativePath: { eq: "upgrades/prysm.png" }) {
      ...Clients
    }
    tekuDark: file(relativePath: { eq: "upgrades/teku-dark.png" }) {
      ...Clients
    }
    tekuLight: file(relativePath: { eq: "upgrades/teku-light.png" }) {
      ...Clients
    }
  }
`<|MERGE_RESOLUTION|>--- conflicted
+++ resolved
@@ -537,7 +537,6 @@
 `
 
 export const query = graphql`
-<<<<<<< HEAD
   query GetInvolvedPage($languagesToFetch: [String!]!) {
     locales: allLocale(
       filter: {
@@ -555,13 +554,7 @@
         }
       }
     }
-    bountyHunters: allConsensusBountyHuntersCsv(
-      sort: { order: DESC, fields: score }
-    ) {
-=======
-  query GetInvolvedPage {
     bountyHunters: allConsensusBountyHuntersCsv(sort: { score: DESC }) {
->>>>>>> 73551c78
       nodes {
         username
         name
