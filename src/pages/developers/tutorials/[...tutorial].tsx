--- conflicted
+++ resolved
@@ -36,12 +36,8 @@
 
   const tutorialPath = path.join(tutorialsPath, params.tutorial.join("/"))
   const markdown = getContentBySlug(tutorialPath)
-<<<<<<< HEAD
   const frontmatter = markdown.frontmatter as TutorialFrontmatter
-=======
-  const frontmatter = markdown.frontmatter
   const contentNotTranslated = markdown.contentNotTranslated
->>>>>>> 007450a5
   // TODO: see how we can handle the published date on the tutorial's layout
   // since we can't send the Date object anymore
   frontmatter.published = frontmatter.published.toString()
