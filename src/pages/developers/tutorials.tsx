--- conflicted
+++ resolved
@@ -3,7 +3,7 @@
 import styled from "@emotion/styled"
 import { graphql, PageProps } from "gatsby"
 import { useI18next, useTranslation } from "gatsby-plugin-react-i18next"
-import { Badge } from "@chakra-ui/react"
+import { Badge, Button, chakra, forwardRef } from "@chakra-ui/react"
 
 // Components
 import Translation from "../../components/Translation"
@@ -32,14 +32,10 @@
   filterTutorialsByLang,
   getSortedTutorialTagsForLang,
 } from "../../utils/tutorials"
-<<<<<<< HEAD
-import { Badge, Button, chakra, forwardRef } from "@chakra-ui/react"
-=======
 import { trackCustomEvent } from "../../utils/matomo"
 
 // Types
 import { Context } from "../../types"
->>>>>>> 59c94996
 
 const SubSlogan = styled.p`
   font-size: 1.25rem;
