--- conflicted
+++ resolved
@@ -1,14 +1,8 @@
 // Libraries
 import React from "react"
 import { graphql, PageProps } from "gatsby"
-<<<<<<< HEAD
-import { GatsbyImage } from "gatsby-plugin-image"
+import { GatsbyImage, IGatsbyImageData } from "gatsby-plugin-image"
 import { useTranslation } from "gatsby-plugin-react-i18next"
-import styled from "@emotion/styled"
-import { useTheme } from "@emotion/react"
-=======
-import { GatsbyImage, IGatsbyImageData } from "gatsby-plugin-image"
-import { useIntl } from "react-intl"
 import {
   Box,
   BoxProps,
@@ -22,7 +16,6 @@
   Text,
   useColorModeValue,
 } from "@chakra-ui/react"
->>>>>>> ad77d594
 import type { Context } from "../../../types"
 
 // Components
@@ -60,20 +53,11 @@
   data,
   location,
 }: PageProps<Queries.TranslatorAcknowledgementsPageQuery, Context>) => {
-<<<<<<< HEAD
   const { t } = useTranslation()
-  const theme = useTheme()
-  const isDarkTheme = theme.isDark
-  const themedCertificateImage = isDarkTheme
-    ? data.darkThemeCertificate
-    : data.lightThemeCertificate
-=======
-  const intl = useIntl()
   const themedCertificateImage = useColorModeValue(
     data.lightThemeCertificate,
     data.darkThemeCertificate
   )
->>>>>>> ad77d594
 
   return (
     <Flex direction="column" align="center" w="full">
