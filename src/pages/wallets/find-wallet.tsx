// Libraries
import React, { useState } from "react"
import { graphql } from "gatsby"
import { getImage, GatsbyImage } from "gatsby-plugin-image"
import { useIntl } from "react-intl"
import styled from "@emotion/styled"
import { shuffle } from "lodash"

// Components
import Breadcrumbs from "../../components/Breadcrumbs"
import Icon from "../../components/Icon"
import Link from "../../components/Link"
import PageMetadata from "../../components/PageMetadata"
import { Content, Page } from "../../components/SharedStyledComponents"
import Translation from "../../components/Translation"
import WalletFilterSidebar from "../../components/FindWallet/WalletFilterSidebar"
import WalletPersonasSidebar from "../../components/FindWallet/WalletPersonasSidebar"
import WalletTable from "../../components/FindWallet/WalletTable"

// Data
import walletData from "../../data/wallets/wallet-data"

// Icons
import FilterBurger from "../../assets/wallets/filter_burger.svg"

// Utils
import { translateMessageId } from "../../utils/translations"
import { trackCustomEvent } from "../../utils/matomo"

// Styles
const HeroContainer = styled.div`
  position: relative;
  width: 100%;
  display: flex;
  padding: 3rem;
  background: ${(props) => props.theme.colors.layer2Gradient};
  margin-bottom: 44px;

  @media (max-width: ${(props) => props.theme.breakpoints.s}) {
    flex-direction: column-reverse;
  }
`

const HeroContent = styled.div`
  width: 50%;
  @media (max-width: ${(props) => props.theme.breakpoints.s}) {
    margin-top: 2rem;
    width: 100%;
  }
`

const Subtitle = styled.div`
  font-size: 1.25rem;
  line-height: 140%;
  color: ${(props) => props.theme.colors.text200};
  &:last-of-type {
    margin-bottom: 2rem;
  }
`

const HeroImage = styled(GatsbyImage)`
  width: 50%;

  @media (max-width: ${(props) => props.theme.breakpoints.s}) {
    width: 100%;
  }
`

const TableContent = styled(Content)`
  display: flex;
  gap: 24px;
  height: 90vh;
  overflow: hidden;
  position: sticky;
  top: 76px;
  margin-bottom: 150px;
  border-bottom: 1px solid ${(props) => props.theme.colors.secondary};
  padding-bottom: 0;

  @media (max-width: ${(props) => props.theme.breakpoints.l}) {
    padding: 1rem 0 0;
    margin-bottom: 120px;
  }
  @media (max-width: ${(props) => props.theme.breakpoints.m}) {
    padding: 1rem 0 0;
    margin-bottom: 230px;
  }
`

const MobileFilterToggleContainer = styled.div`
  position: sticky;
  top: 76px;
  background: ${(props) => props.theme.colors.background};
  width: 100%;
  z-index: 1;
  padding: 5px 0;
`

const MobileFilterToggle = styled.div<{ showMobileSidebar: boolean }>`
  display: none;
  @media (max-width: ${(props) => props.theme.breakpoints.l}) {
    display: flex;
    gap: 1rem;
    justify-content: space-between;
    align-items: center;
    border: 1px solid ${(props) => props.theme.colors.primary};
    border-left: none;
    border-radius: 0px 4px 4px 0px;
    padding: 6px 20px 10px 20px;
    margin: auto;
    margin-left: 0;
    z-index: 1;
    width: 100%;
    max-width: ${(props) => (props.showMobileSidebar ? "330px" : "150px")};
    background: ${(props) =>
      props.showMobileSidebar
        ? props.theme.colors.background
        : props.theme.colors.background};
  }

  p {
    margin: 0;
  }

  svg {
    width: 32px;
    height: 32px;
    line {
      stroke: ${(props) => props.theme.colors.primary};
    }
    circle {
      stroke: ${(props) => props.theme.colors.primary};
    }
  }
`

const StyledIcon = styled(Icon)`
  fill: ${(props) => props.theme.colors.primary};
  width: 24;
  height: 24;
`

const SecondaryText = styled.p`
  font-size: 14px;
  line-height: 14px;
  color: ${(props) => props.theme.colors.text200};
`

const FilterSidebar = styled.div<{ showMobileSidebar: boolean }>`
  max-width: 330px;
  width: 100%;
  display: flex;
  flex-direction: column;
  gap: 0.55rem;
  overflow-y: scroll;
  background: ${(props) => props.theme.colors.background};
  transition: 0.5s all;
  z-index: 20;
  border-radius: 0px 8px 0px 0px;
  scrollbar-width: thin;
  scrollbar-color: ${(props) => props.theme.colors.lightBorder}
    ${(props) => props.theme.colors.background};
  ::-webkit-scrollbar {
    width: 8px;
  }
  ::-webkit-scrollbar-track {
    background: ${(props) => props.theme.colors.background};
  }
  ::-webkit-scrollbar-thumb {
    background-color: ${(props) => props.theme.colors.lightBorder};
    border-radius: 4px;
    border: 2px solid ${(props) => props.theme.colors.background};
  }

  @media (max-width: ${(props) => props.theme.breakpoints.l}) {
    width: ${(props) => (props.showMobileSidebar ? "350px" : "350px")};
    left: ${(props) => (props.showMobileSidebar ? "0" : "-400px")};
    height: ${(props) => (props.showMobileSidebar ? "100%" : "100%")};
    display: ${(props) => (props.showMobileSidebar ? "flex" : "none")};
    position: ${(props) => (props.showMobileSidebar ? "absolute" : "relative")};
    box-shadow: ${(props) =>
      props.showMobileSidebar ? "0 800px 0 800px rgb(0 0 0 / 65%)" : "none"};
  }
  @media (max-width: ${(props) => props.theme.breakpoints.s}) {
    width: ${(props) => (props.showMobileSidebar ? "90%" : "90%")};
    height: ${(props) => (props.showMobileSidebar ? "100%" : "100%")};
    display: ${(props) => (props.showMobileSidebar ? "flex" : "none")};
  }
`

const FilterTabs = styled.div`
  display: flex;
  border-bottom: 1px solid ${(props) => props.theme.colors.primary};
  cursor: pointer;
  position: sticky;
  top: 0;
  background: ${(props) => props.theme.colors.background};
  z-index: 1;

  p {
    margin: 0;
    letter-spacing: 0.02rem;
    font-size: 0.9rem;
    width: 100%;
  }
`

const FilterTab = styled.div<{
  active: boolean
}>`
  width: 50%;
  text-align: center;
  background: ${(props) =>
    props.active === true ? props.theme.colors.primary : "none"};
  border-radius: 8px 0px 0px 0px;
  padding: 0.9rem 0.4rem;
  display: flex;
  justify-items: center;
  align-items: center;

  color: ${(props) =>
    props.active === true
      ? props.theme.colors.background
      : props.theme.colors.text};

  :last-child {
    border-radius: 0px 8px 0px 0px;
  }

  :hover {
    background: ${(props) =>
      props.active === true
        ? props.theme.colors.primary
        : props.theme.colors.selectHover};
  }
`

const WalletContent = styled.div<{ showMobileSidebar: boolean }>`
  width: 100%;
  overflow-y: scroll;
  scrollbar-width: thin;
  scrollbar-color: ${(props) => props.theme.colors.lightBorder}
    ${(props) => props.theme.colors.background};
  ::-webkit-scrollbar {
    width: 8px;
  }
  ::-webkit-scrollbar-track {
    background: ${(props) => props.theme.colors.background};
  }
  ::-webkit-scrollbar-thumb {
    background-color: ${(props) => props.theme.colors.lightBorder};
    border-radius: 4px;
    border: 2px solid ${(props) => props.theme.colors.background};
  }
  table {
    margin: 0;
  }

  @media (max-width: ${(props) => props.theme.breakpoints.l}) {
    width: 100%;
  }

  @media (max-width: ${(props) => props.theme.breakpoints.s}) {
    width: 100%;
    display: ${(props) => (props.showMobileSidebar ? "none" : "")};
  }
`

const Note = styled.div`
  text-align: center;
  padding: 20px;

  p {
    font-size: 14px;
    line-height: 23px;
    margin: 0;
    padding-top: 0.2rem;
  }
`

const ResetContainer = styled.div`
  display: flex;
  flex-direction: row;
  align-items: center;
  justify-content: center;
  padding: 2px 4px;
  border-radius: 4px;
  width: 100%;
  margin: 0 auto;
  gap: 0.25rem;
  font-size: 0.75rem;
  cursor: pointer;
  :hover {
    p {
      color: ${(props) => props.theme.colors.selectHover};
    }
    svg {
      fill: ${(props) => props.theme.colors.selectHover};
    }
  }

  p {
    margin: 0;
    color: ${(props) => props.theme.colors.primary};
  }
  svg {
    fill: ${(props) => props.theme.colors.primary};
  }
`

const ResetIcon = styled(Icon)`
  fill: ${(props) => props.theme.colors.primary};
`

const filterDefault = {
  android: false,
  ios: false,
  linux: false,
  windows: false,
  macOS: false,
  firefox: false,
  chromium: false,
  hardware: false,
  open_source: false,
  non_custodial: false,
  hardware_support: false,
  walletconnect: false,
  rpc_importing: false,
  nft_support: false,
  connect_to_dapps: false,
  staking: false,
  swaps: false,
  layer_2: false,
  gas_fee_customization: false,
  ens_support: false,
  erc_20_support: false,
  buy_crypto: false,
  withdraw_crypto: false,
  multisig: false,
  social_recovery: false,
  eip_1559_support: false,
}

const randomizedWalletData = shuffle(walletData)

const FindWalletPage = ({ data, location }) => {
  const intl = useIntl()

  const [showFeatureFilters, setShowFeatureFilters] = useState(false)
  const [showMobileSidebar, setShowMobileSidebar] = useState(false)
  const [filters, setFilters] = useState(filterDefault)
  const [selectedPersona, setSelectedPersona] = useState(NaN)

  const updateFilterOption = (key) => {
    const updatedFilters = { ...filters }
    updatedFilters[key] = !updatedFilters[key]
    setFilters(updatedFilters)
    setSelectedPersona(NaN)
  }

  const updateFilterOptions = (keys, value) => {
    const updatedFilters = { ...filters }
    for (let key of keys) {
      updatedFilters[key] = value
    }
    setFilters(updatedFilters)
    setSelectedPersona(NaN)
  }

  const resetFilters = () => {
    setSelectedPersona(NaN)
    setFilters(filterDefault)
  }

  return (
    <Page>
      <PageMetadata
        title={translateMessageId("page-find-wallet-meta-title", intl)}
        description={translateMessageId(
          "page-find-wallet-meta-description",
          intl
        )}
      />

      <HeroContainer>
        <HeroContent>
          <Breadcrumbs slug={location.pathname} />
          <h1>
            <Translation id="page-find-wallet-title" />
          </h1>
          <Subtitle>
            <Translation id="page-find-wallet-description" />
          </Subtitle>
          <Subtitle>
            <Translation id="page-find-wallet-desc-2" />
          </Subtitle>
        </HeroContent>
        <HeroImage
          image={getImage(data.hero)!}
          alt=""
          loading="eager"
          objectFit="contain"
        />
      </HeroContainer>
      <MobileFilterToggleContainer>
        <MobileFilterToggle
          showMobileSidebar={showMobileSidebar}
          onClick={() => {
            setShowMobileSidebar(!showMobileSidebar)
            trackCustomEvent({
              eventCategory: "MobileFilterToggle",
              eventAction: `Tap MobileFilterToggle`,
              eventName: `show mobile filters ${!showMobileSidebar}`,
            })
          }}
        >
          <div>
            <p>FILTERS</p>
            <SecondaryText>
              {Object.values(filters).reduce((acc, filter) => {
                if (filter) {
                  acc += 1
                }
                return acc
              }, 0)}{" "}
              active
            </SecondaryText>
          </div>
          {showMobileSidebar ? <StyledIcon name="cancel" /> : <FilterBurger />}
        </MobileFilterToggle>
      </MobileFilterToggleContainer>
      <TableContent>
        <FilterSidebar showMobileSidebar={showMobileSidebar}>
          <FilterTabs>
            <FilterTab
              active={!showFeatureFilters}
              onClick={() => {
                setShowFeatureFilters(false)
                trackCustomEvent({
                  eventCategory: "WalletFilterSidebar",
                  eventAction: `WalletFilterSidebar tab clicked`,
                  eventName: `show user personas`,
                })
              }}
            >
              <p>Profile Filters</p>
            </FilterTab>
            <FilterTab
              active={showFeatureFilters}
              onClick={() => {
                setShowFeatureFilters(true)
                trackCustomEvent({
                  eventCategory: "WalletFilterSidebar",
                  eventAction: `WalletFilterSidebar tab clicked`,
                  eventName: `show feature filters`,
                })
              }}
            >
              <p>
                Feature Filters (
                {Object.values(filters).reduce((acc, filter) => {
                  if (filter) {
                    acc += 1
                  }
                  return acc
                }, 0)}
                )
              </p>
            </FilterTab>
          </FilterTabs>
          <ResetContainer
            role="button"
            aria-labelledby="reset-filter"
            onClick={() => {
              resetFilters()
              trackCustomEvent({
                eventCategory: "WalletFilterReset",
                eventAction: `WalletFilterReset clicked`,
                eventName: `reset filters`,
              })
            }}
          >
            <ResetIcon
              aria-hidden="true"
              name="arrowCounterClockwise"
              size="14"
            />
            <p id="reset-filter" aria-hidden="true">
              {"Reset filters".toUpperCase()}
            </p>
          </ResetContainer>
          <div>
            {showFeatureFilters ? (
              <WalletFilterSidebar
                filters={filters}
                updateFilterOption={updateFilterOption}
                updateFilterOptions={updateFilterOptions}
              />
            ) : (
              <WalletPersonasSidebar
                resetFilters={resetFilters}
                setFilters={setFilters}
                selectedPersona={selectedPersona}
                setSelectedPersona={setSelectedPersona}
              />
            )}
          </div>
        </FilterSidebar>
        <WalletContent showMobileSidebar={showMobileSidebar}>
          <WalletTable
            data={data}
            filters={filters}
            walletData={randomizedWalletData}
          />
        </WalletContent>
      </TableContent>
      <Note>
        <p>
          <i>
            Wallets listed on this page are not official endorsements, and are
            provided for informational purposes only.{" "}
          </i>
        </p>
        <p>
          <i>
            Their descriptions have been provided by the wallet projects
            themselves.{" "}
          </i>
        </p>
        <p>
          <i>
            We add products to this page based on criteria in our{" "}
            <Link to="/contributing/adding-products/">listing policy</Link>. If
            you'd like us to add a wallet,{" "}
            <Link to="https://github.com/ethereum/ethereum-org-website/issues/new?assignees=&labels=wallet+%3Apurse%3A&template=suggest_wallet.yaml&title=Suggest+a+wallet">
              raise an issue in GitHub
            </Link>
            .
          </i>
        </p>
      </Note>
    </Page>
  )
}

export default FindWalletPage

export const query = graphql`
  {
    hero: file(relativePath: { eq: "wallets/find-wallet-hero.png" }) {
      childImageSharp {
        gatsbyImageData(layout: FULL_WIDTH, placeholder: BLURRED, quality: 100)
      }
    }
    airgap: file(relativePath: { eq: "wallets/airgap.png" }) {
      childImageSharp {
        gatsbyImageData(layout: FULL_WIDTH, placeholder: BLURRED, quality: 100)
      }
    }
    argent: file(relativePath: { eq: "wallets/argent.png" }) {
      childImageSharp {
        gatsbyImageData(layout: FULL_WIDTH, placeholder: BLURRED, quality: 100)
      }
    }
    brave: file(relativePath: { eq: "wallets/brave.png" }) {
      childImageSharp {
        gatsbyImageData(layout: FULL_WIDTH, placeholder: BLURRED, quality: 100)
      }
    }
    coin98: file(relativePath: { eq: "wallets/coin98.png" }) {
      childImageSharp {
        gatsbyImageData(layout: FULL_WIDTH, placeholder: BLURRED, quality: 100)
      }
    }
    coinbase: file(relativePath: { eq: "wallets/coinbase.png" }) {
      childImageSharp {
        gatsbyImageData(layout: FULL_WIDTH, placeholder: BLURRED, quality: 100)
      }
    }
    frame: file(relativePath: { eq: "wallets/frame.png" }) {
      childImageSharp {
        gatsbyImageData(layout: FULL_WIDTH, placeholder: BLURRED, quality: 100)
      }
    }
    keystone: file(relativePath: { eq: "wallets/keystone.png" }) {
      childImageSharp {
        gatsbyImageData(layout: FULL_WIDTH, placeholder: BLURRED, quality: 100)
      }
    }
    loopring: file(relativePath: { eq: "wallets/loopring.png" }) {
      childImageSharp {
        gatsbyImageData(layout: FULL_WIDTH, placeholder: BLURRED, quality: 100)
      }
    }
    metamask: file(relativePath: { eq: "wallets/metamask.png" }) {
      childImageSharp {
        gatsbyImageData(layout: FULL_WIDTH, placeholder: BLURRED, quality: 100)
      }
    }
    numio: file(relativePath: { eq: "wallets/numio.png" }) {
      childImageSharp {
        gatsbyImageData(layout: FULL_WIDTH, placeholder: BLURRED, quality: 100)
      }
    }
    portis: file(relativePath: { eq: "wallets/portis.png" }) {
      childImageSharp {
        gatsbyImageData(layout: FULL_WIDTH, placeholder: BLURRED, quality: 100)
      }
    }
    tallyho: file(relativePath: { eq: "wallets/tallyho.png" }) {
      childImageSharp {
        gatsbyImageData(layout: FULL_WIDTH, placeholder: BLURRED, quality: 100)
      }
    }
    gnosis: file(relativePath: { eq: "wallets/gnosis.png" }) {
      childImageSharp {
        gatsbyImageData(layout: FULL_WIDTH, placeholder: BLURRED, quality: 100)
      }
    }
    coinwallet: file(relativePath: { eq: "wallets/coinwallet.png" }) {
      childImageSharp {
        gatsbyImageData(layout: FULL_WIDTH, placeholder: BLURRED, quality: 100)
      }
    }
    ambire: file(relativePath: { eq: "wallets/ambire.png" }) {
      childImageSharp {
        gatsbyImageData(layout: FULL_WIDTH, placeholder: BLURRED, quality: 100)
      }
    }
    zengo: file(relativePath: { eq: "wallets/zengo.png" }) {
      childImageSharp {
        gatsbyImageData(layout: FULL_WIDTH, placeholder: BLURRED, quality: 100)
      }
    }
    linen: file(relativePath: { eq: "wallets/linen.png" }) {
      childImageSharp {
        gatsbyImageData(layout: FULL_WIDTH, placeholder: BLURRED, quality: 100)
      }
    }
    imtoken: file(relativePath: { eq: "wallets/imtoken.png" }) {
      childImageSharp {
        gatsbyImageData(layout: FULL_WIDTH, placeholder: BLURRED, quality: 100)
      }
    }
    foxwallet: file(relativePath: { eq: "wallets/foxwallet.png" }) {
      childImageSharp {
        gatsbyImageData(layout: FULL_WIDTH, placeholder: BLURRED, quality: 100)
      }
    }
    mycrypto: file(relativePath: { eq: "wallets/mycrypto.png" }) {
      childImageSharp {
        gatsbyImageData(layout: FULL_WIDTH, placeholder: BLURRED, quality: 100)
      }
    }
    pillar: file(relativePath: { eq: "wallets/pillar.png" }) {
      childImageSharp {
        gatsbyImageData(layout: FULL_WIDTH, placeholder: BLURRED, quality: 100)
      }
    }
    mew: file(relativePath: { eq: "wallets/mew.png" }) {
      childImageSharp {
        gatsbyImageData(layout: FULL_WIDTH, placeholder: BLURRED, quality: 100)
      }
    }
    unstoppable: file(relativePath: { eq: "wallets/unstoppable.png" }) {
      childImageSharp {
        gatsbyImageData(layout: FULL_WIDTH, placeholder: BLURRED, quality: 100)
      }
    }
    myetherwallet: file(relativePath: { eq: "wallets/myetherwallet.png" }) {
      childImageSharp {
        gatsbyImageData(layout: FULL_WIDTH, placeholder: BLURRED, quality: 100)
      }
    }
    alpha: file(relativePath: { eq: "wallets/alpha.png" }) {
      childImageSharp {
        gatsbyImageData(layout: FULL_WIDTH, placeholder: BLURRED, quality: 100)
      }
    }
    opera: file(relativePath: { eq: "wallets/opera.png" }) {
      childImageSharp {
        gatsbyImageData(layout: FULL_WIDTH, placeholder: BLURRED, quality: 100)
      }
    }
    guarda: file(relativePath: { eq: "wallets/guarda.png" }) {
      childImageSharp {
        gatsbyImageData(layout: FULL_WIDTH, placeholder: BLURRED, quality: 100)
      }
    }
    web3auth: file(relativePath: { eq: "wallets/web3auth.png" }) {
      childImageSharp {
        gatsbyImageData(layout: FULL_WIDTH, placeholder: BLURRED, quality: 100)
      }
    }
    bridge: file(relativePath: { eq: "wallets/bridge.png" }) {
      childImageSharp {
        gatsbyImageData(layout: FULL_WIDTH, placeholder: BLURRED, quality: 100)
      }
    }
    torus: file(relativePath: { eq: "wallets/torus.png" }) {
      childImageSharp {
        gatsbyImageData(layout: FULL_WIDTH, placeholder: BLURRED, quality: 100)
      }
    }
    tokenpocket: file(relativePath: { eq: "wallets/tokenpocket.png" }) {
      childImageSharp {
        gatsbyImageData(layout: FULL_WIDTH, placeholder: BLURRED, quality: 100)
      }
    }
    oneinch: file(relativePath: { eq: "wallets/1inch.png" }) {
      childImageSharp {
        gatsbyImageData(layout: FULL_WIDTH, placeholder: BLURRED, quality: 100)
      }
    }
    rainbow: file(relativePath: { eq: "wallets/rainbow.png" }) {
      childImageSharp {
        gatsbyImageData(layout: FULL_WIDTH, placeholder: BLURRED, quality: 100)
      }
    }
    status: file(relativePath: { eq: "wallets/status.png" }) {
      childImageSharp {
        gatsbyImageData(layout: FULL_WIDTH, placeholder: BLURRED, quality: 100)
      }
    }
    aktionariat: file(relativePath: { eq: "wallets/aktionariat.png" }) {
      childImageSharp {
        gatsbyImageData(layout: FULL_WIDTH, placeholder: BLURRED, quality: 100)
      }
    }
<<<<<<< HEAD
    sequence: file(relativePath: { eq: "wallets/sequence.png" }) {
=======
    trezor: file(relativePath: { eq: "wallets/trezor.png" }) {
      childImageSharp {
        gatsbyImageData(layout: FULL_WIDTH, placeholder: BLURRED, quality: 100)
      }
    }
    ledger: file(relativePath: { eq: "wallets/ledger.png" }) {
>>>>>>> 28c591c1
      childImageSharp {
        gatsbyImageData(layout: FULL_WIDTH, placeholder: BLURRED, quality: 100)
      }
    }
  }
`<|MERGE_RESOLUTION|>--- conflicted
+++ resolved
@@ -727,16 +727,17 @@
         gatsbyImageData(layout: FULL_WIDTH, placeholder: BLURRED, quality: 100)
       }
     }
-<<<<<<< HEAD
     sequence: file(relativePath: { eq: "wallets/sequence.png" }) {
-=======
+          childImageSharp {
+        gatsbyImageData(layout: FULL_WIDTH, placeholder: BLURRED, quality: 100)
+      }
+    }
     trezor: file(relativePath: { eq: "wallets/trezor.png" }) {
       childImageSharp {
         gatsbyImageData(layout: FULL_WIDTH, placeholder: BLURRED, quality: 100)
       }
     }
     ledger: file(relativePath: { eq: "wallets/ledger.png" }) {
->>>>>>> 28c591c1
       childImageSharp {
         gatsbyImageData(layout: FULL_WIDTH, placeholder: BLURRED, quality: 100)
       }
