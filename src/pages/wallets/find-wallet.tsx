--- conflicted
+++ resolved
@@ -803,26 +803,27 @@
         gatsbyImageData(layout: FULL_WIDTH, placeholder: BLURRED, quality: 100)
       }
     }
-<<<<<<< HEAD
+    bitkeep: file(relativePath: { eq: "wallets/bitkeep.png" }) {
+      childImageSharp {
+        gatsbyImageData(layout: FULL_WIDTH, placeholder: BLURRED, quality: 100)
+      }
+    }
+    blockwallet: file(relativePath: { eq: "wallets/blockwallet.png" }) {
+      childImageSharp {
+        gatsbyImageData(layout: FULL_WIDTH, placeholder: BLURRED, quality: 100)
+      }
+    }
+    okx: file(relativePath: { eq: "wallets/okx.jpeg" }) {
+      childImageSharp {
+        gatsbyImageData(layout: FULL_WIDTH, placeholder: BLURRED, quality: 100)
+      }
+    }
+    onekey: file(relativePath: { eq: "wallets/onekey.png" }) {
+      childImageSharp {
+        gatsbyImageData(layout: FULL_WIDTH, placeholder: BLURRED, quality: 100)
+      }
+    }
     apex: file(relativePath: { eq: "wallets/apex.png" }) {
-=======
-    bitkeep: file(relativePath: { eq: "wallets/bitkeep.png" }) {
-      childImageSharp {
-        gatsbyImageData(layout: FULL_WIDTH, placeholder: BLURRED, quality: 100)
-      }
-    }
-    blockwallet: file(relativePath: { eq: "wallets/blockwallet.png" }) {
-      childImageSharp {
-        gatsbyImageData(layout: FULL_WIDTH, placeholder: BLURRED, quality: 100)
-      }
-    }
-    okx: file(relativePath: { eq: "wallets/okx.jpeg" }) {
-      childImageSharp {
-        gatsbyImageData(layout: FULL_WIDTH, placeholder: BLURRED, quality: 100)
-      }
-    }
-    onekey: file(relativePath: { eq: "wallets/onekey.png" }) {
->>>>>>> 5ed8fbf8
       childImageSharp {
         gatsbyImageData(layout: FULL_WIDTH, placeholder: BLURRED, quality: 100)
       }
