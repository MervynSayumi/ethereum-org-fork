// Libraries
import React from "react"
import styled from "@emotion/styled"
import { graphql, PageProps } from "gatsby"
import { GatsbyImage } from "gatsby-plugin-image"
import { useI18next, useTranslation } from "gatsby-plugin-react-i18next"

// Components
import { CardGrid as OriginalCardGrid } from "../../components/SharedStyledComponents"
import ButtonLink from "../../components/ButtonLink"
import DocLink from "../../components/DocLink"
import FeedbackCard from "../../components/FeedbackCard"
import Link from "../../components/Link"
import OriginalCard from "../../components/Card"
import PageHero from "../../components/PageHero"
import PageMetadata from "../../components/PageMetadata"
import StakingHomeTableOfContents from "../../components/Staking/StakingHomeTableOfContents"
import Translation from "../../components/Translation"

// Utils
import { Lang } from "../../utils/languages"
import { isLangRightToLeft } from "../../utils/translations"
import { getImage } from "../../utils/image"

// Types
import type { Context } from "../../types"

// Styles
const Container = styled.div`
  position: relative;
  width: 100%;
`

const HeroBackground = styled.div`
  background: ${(props) => props.theme.colors.layer2Gradient};
`

const HeroContainer = styled.div``

const Hero = styled(PageHero)`
  padding-bottom: 2rem;
`

const Page = styled.div`
  display: flex;
  justify-content: space-between;
  width: 100%;
  margin: 0 auto 4rem;

  @media (min-width: ${(props) => props.theme.breakpoints.l}) {
    padding-top: 4rem;
  }
  @media (max-width: ${(props) => props.theme.breakpoints.l}) {
    flex-direction: column;
  }
`

const InfoColumn = styled.aside`
  display: flex;
  flex-direction: column;
  position: sticky;
  top: 6.25rem; /* account for navbar */
  height: calc(100vh - 80px);
  flex: 0 1 330px;
  margin: 0 2rem;
  @media (max-width: ${(props) => props.theme.breakpoints.l}) {
    display: none;
  }
`

const InfoTitle = styled.h2`
  font-size: 3rem;
  font-weight: 700;
  text-align: right;
  margin-top: 0rem;
  @media (max-width: ${(props) => props.theme.breakpoints.l}) {
    text-align: left;
    font-size: 2.5rem
    display: none;
  }
`

const ContentContainer = styled.article`
  flex: 1 1 ${(props) => props.theme.breakpoints.l};
  position: relative;
  padding: 2rem;
  padding-top: 0rem;

  @media (min-width: ${({ theme }) => theme.breakpoints.l}) {
    h2:first-of-type {
      margin-top: 0;
    }
  }

  .featured {
    padding-left: 1rem;
    margin-left: -1rem;
    border-left: 1px dotted ${(props) => props.theme.colors.primary};
  }

  .citation {
    p {
      color: ${(props) => props.theme.colors.text200};
    }
  }
`
const Card = styled(OriginalCard)`
  justify-content: space-between;
  h3 {
    margin-top: 0;
  }
`

const CardGradient = styled(Card)`
  justify-content: start;
  background: ${(props) => props.theme.colors.cardGradient};

  ul {
    flex: 1;
    display: flex;
    flex-flow: column nowrap;
    justify-content: center;
    margin-bottom: 0;
  }
`

const CardImage = styled.div`
  text-align: center;
  display: flex;
  align-items: center;
  justify-content: center;
  margin-bottom: 1rem;
`

const DocsContainer = styled.div`
  margin: 0 9rem;
  display: flex;
  flex-flow: column nowrap;
  gap: 0.8rem;

  @media (max-width: ${(props) => props.theme.breakpoints.xl}) {
    margin: 0;
  }
`

const AdditionalReadingHeader = styled.h3`
  margin-top: 4rem;
  font-size: 1.2rem;
  font-weight: 700;
  text-align: center;
`

const Banner = styled.div`
  margin: 3rem 0;
  display: flex;
  border-radius: 10px;
  overflow: hidden;
  background: ${(props) => props.theme.colors.cardGradient};

  h3 {
    margin-top: 0;
  }

  ul {
    margin-bottom: 0;
  }

  @media (max-width: ${(props) => props.theme.breakpoints.l}) {
    flex-flow: column nowrap;
  }
`

const BannerBody = styled.div`
  padding: 3rem;
`

const BannerImage = styled.div`
  align-self: end;
`

const Section = styled.section`
  margin-top: 6rem;
  &:first-of-type {
    margin-top: 0;
  }
`

const CardGrid = styled(OriginalCardGrid)`
  margin-top: 2rem;
`

const LearnPage = ({ data }: PageProps<Queries.LearnPageQuery, Context>) => {
  const { t } = useTranslation()
  const { language } = useI18next()
  const isRightToLeft = isLangRightToLeft(language as Lang)

  const tocItems = [
    {
      id: "what-is-crypto-ethereum",
      title: t("toc-what-is-crypto-ethereum"),
    },
    {
      id: "how-do-i-use-ethereum",
      title: t("toc-how-do-i-use-ethereum"),
    },
    {
      id: "what-is-ethereum-used-for",
      title: t("toc-what-is-ethereum-used-for"),
    },
    {
      id: "strengthen-the-ethereum-network",
      title: t("toc-strengthen-the-ethereum-network"),
    },
    {
      id: "learn-about-the-ethereum-protocol",
      title: t("toc-learn-about-the-ethereum-protocol"),
    },
    {
      id: "learn-about-the-ethereum-community",
      title: t("toc-learn-about-the-ethereum-community"),
    },
    {
      id: "books-and-podcasts",
      title: t("toc-books-and-podcasts"),
    },
  ]

  const heroContent = {
    title: t("hero-title"),
    header: t("hero-header"),
    subtitle: t("hero-subtitle"),
    image: getImage(data.heroImage)!,
    alt: "",
    buttons: [
      {
        content: t("hero-button-lets-get-started"),
        toId: tocItems[0].id,
      },
    ],
  }

  return (
    <Container>
<<<<<<< HEAD
      <PageMetadata title={t("hero-title")} description={""} />
=======
      <PageMetadata
        title={translateMessageId("hero-title", intl)}
        description={translateMessageId("hero-subtitle", intl)}
      />
>>>>>>> 73551c78

      <HeroBackground>
        <HeroContainer>
          <Hero content={heroContent} isReverse />
        </HeroContainer>
      </HeroBackground>

      <Page dir={isRightToLeft ? "rtl" : "ltr"}>
        <InfoColumn>
          <InfoTitle>
            <Translation id="toc-learn-hub" />
          </InfoTitle>
          <StakingHomeTableOfContents items={tocItems} />
        </InfoColumn>

        <ContentContainer id="content">
          <Section>
            <h2 id={tocItems[0].id}>{tocItems[0].title}</h2>
            <p>
              <Translation id="what-is-crypto-1" />{" "}
              <Link to="/what-is-ethereum/">
                <Translation id="what-is-crypto-link-1" />
              </Link>
            </p>
            <p>
              <Translation id="what-is-crypto-2" />
            </p>
            <CardGrid>
              <Card
                title={t("what-is-ethereum-card-title")}
                description={t("what-is-ethereum-card-description")}
              >
                <>
                  <CardImage>
                    <GatsbyImage
                      image={getImage(data.whatIsEth)!}
                      alt={t("what-is-ethereum-card-image-alt")}
                    />
                  </CardImage>
                  <ButtonLink to="/what-is-ethereum/">
                    <Translation id="what-is-ethereum-card-title" />
                  </ButtonLink>
                </>
              </Card>
              <Card
                title={t("what-is-eth-card-title")}
                description={t("what-is-eth-description")}
              >
                <>
                  <CardImage>
                    <GatsbyImage image={getImage(data.eth)!} alt="" />
                  </CardImage>
                  <ButtonLink to="/eth/">
                    <Translation id="what-is-eth-card-title" />
                  </ButtonLink>
                </>
              </Card>
              <Card
                title={t("where-can-i-get-eth-card-title")}
                description={t("where-can-i-get-eth-card-description")}
              >
                <>
                  <CardImage>
                    <GatsbyImage image={getImage(data.impact)!} alt="" />
                  </CardImage>
                  <ButtonLink to="/get-eth/">
                    <Translation id="where-can-i-get-eth-card-title" />
                  </ButtonLink>
                </>
              </Card>
            </CardGrid>

            <AdditionalReadingHeader>
              <Translation id="additional-reading-more-on-ethereum-basics" />
            </AdditionalReadingHeader>
            <DocsContainer>
              <DocLink to="/smart-contracts/">
                <Translation id="additional-reading-what-are-smart-contracts" />
              </DocLink>
              <DocLink to="/developers/docs/intro-to-ethereum/">
                <Translation id="additional-reading-a-developers-intro" />
              </DocLink>
              <DocLink to="/web3/">
                <Translation id="additional-reading-what-is-web3" />
              </DocLink>
              <DocLink
                to="https://www.youtube.com/watch?v=WSN5BaCzsbo"
                isExternal
              >
                <Translation id="additional-reading-decentralize-everything" />
              </DocLink>
            </DocsContainer>
          </Section>

          <Section>
            <h2 id={tocItems[1].id}>{tocItems[1].title}</h2>
            <p>
              <Translation id="how-do-i-use-ethereum-1" />
            </p>
            <CardGrid>
              <Card
                title={t("what-is-a-wallet-card-title")}
                description={t("what-is-a-wallet-card-description")}
              >
                <>
                  <CardImage>
                    <GatsbyImage
                      image={getImage(data.wallet)!}
                      alt={t("what-is-a-wallet-card-alt")}
                    />
                  </CardImage>
                  <ButtonLink to="/wallets/">
                    <Translation id="what-is-a-wallet-card-title" />
                  </ButtonLink>
                </>
              </Card>
              <Card
                title={t("find-a-wallet-card-title")}
                description={t("find-a-wallet-card-description")}
              >
                <>
                  <CardImage>
                    <GatsbyImage
                      image={getImage(data.futureTransparent)!}
                      alt=""
                    />
                  </CardImage>
                  <ButtonLink to="/wallets/find-wallet/">
                    <Translation id="find-a-wallet-button" />
                  </ButtonLink>
                </>
              </Card>
              <Card
                title={t("crypto-security-basics-card-title")}
                description={t("crypto-security-basics-card-description")}
              >
                <>
                  <CardImage>
                    <GatsbyImage image={getImage(data.dogeComputer)!} alt="" />
                  </CardImage>
                  <ButtonLink to="/security/">
                    <Translation id="crypto-security-basics-card-button" />
                  </ButtonLink>
                </>
              </Card>
            </CardGrid>

            <Banner>
              <BannerBody>
                <h3>
                  <Translation id="things-to-consider-banner-title" />
                </h3>
                <ul>
                  <li>
                    <Translation id="things-to-consider-banner-1" />
                  </li>
                  <li>
                    <Translation id="things-to-consider-banner-2" />{" "}
                    <Link to="/layer-2/">
                      <Translation id="things-to-consider-banner-layer-2" />
                    </Link>
                    .
                  </li>
                </ul>
              </BannerBody>
              <BannerImage>
                <GatsbyImage image={getImage(data.newRings)!} alt="" />
              </BannerImage>
            </Banner>

            <AdditionalReadingHeader>
              <Translation id="additional-reading-more-on-using-ethereum" />
            </AdditionalReadingHeader>
            <DocsContainer>
              <DocLink to="/community/support/">
                <Translation id="additional-reading-support-for-ethereum-and-wallets" />
              </DocLink>
              <DocLink to="/layer-2/">
                <Translation id="additional-reading-layer-2" />
              </DocLink>
            </DocsContainer>
          </Section>

          <Section>
            <h2 id={tocItems[2].id}>{tocItems[2].title}</h2>
            <p>
              <Translation id="what-is-ethereum-used-for-1" />
            </p>
            <CardGrid>
              <Card
                title={t("defi-card-title")}
                description={t("defi-card-description")}
              >
                <>
                  <CardImage>
                    <GatsbyImage
                      image={getImage(data.financeTransparent)!}
                      alt=""
                    />
                  </CardImage>
                  <ButtonLink to="/defi/">
                    <Translation id="defi-card-button" />
                  </ButtonLink>
                </>
              </Card>
              <Card
                title={t("stablecoins-card-title")}
                description={t("stablecoins-card-description")}
              >
                <>
                  <CardImage>
                    <GatsbyImage image={getImage(data.stablecoins)!} alt="" />
                  </CardImage>
                  <ButtonLink to="/stablecoins/">
                    <Translation id="stablecoins-card-button" />
                  </ButtonLink>
                </>
              </Card>
              <Card
                title={t("nft-card-title")}
                description={t("nft-card-description")}
              >
                <>
                  <CardImage>
                    <GatsbyImage
                      image={getImage(data.infrastructureTransparent)!}
                      alt=""
                    />
                  </CardImage>
                  <ButtonLink to="/nft/">
                    <Translation id="nft-card-button" />
                  </ButtonLink>
                </>
              </Card>
              <Card
                title={t("dao-card-title")}
                description={t("dao-card-description")}
              >
                <>
                  <CardImage>
                    <GatsbyImage image={getImage(data.dao)!} alt="" />
                  </CardImage>
                  <ButtonLink to="/dao/">
                    <Translation id="dao-card-button" />
                  </ButtonLink>
                </>
              </Card>
              <Card
                title={t("dapp-card-title")}
                description={t("dapp-card-description")}
              >
                <>
                  <CardImage>
                    <GatsbyImage
                      image={getImage(data.developersEthBlocks)!}
                      alt=""
                    />
                  </CardImage>
                  <ButtonLink to="/dapps/">
                    <Translation id="dapp-card-button" />
                  </ButtonLink>
                </>
              </Card>
              <CardGradient
                title={t("emerging-use-cases-title")}
                description={t("emerging-use-cases-description")}
              >
                <ul>
                  <li>
                    <Link to="/decentralized-identity/">
                      <Translation id="decentralized-identity" />
                    </Link>
                  </li>
                  <li>
                    <Link to="/social-networks/">
                      <Translation id="decentralized-social-networks" />
                    </Link>
                  </li>
                  <li>
                    <Link to="/desci/">
                      <Translation id="decentralized-science" />
                    </Link>
                  </li>
                  <li>
                    <Link to="https://decrypt.co/resources/what-are-play-to-earn-games-how-players-are-making-a-living-with-nfts">
                      <Translation id="play-to-earn" />
                    </Link>
                  </li>
                  <li>
                    <Link to="https://woodstockfund.medium.com/quadratic-funding-better-way-to-fund-public-goods-76f1679b2ba2">
                      <Translation id="fundraising-through-quadratic-funding" />
                    </Link>
                  </li>
                  <li>
                    <Link to="https://hbr.org/2022/01/how-walmart-canada-uses-blockchain-to-solve-supply-chain-challenges">
                      <Translation id="supply-chain-management" />
                    </Link>
                  </li>
                </ul>
              </CardGradient>
            </CardGrid>

            <AdditionalReadingHeader>
              <Translation id="more-on-ethereum-use-cases" />
            </AdditionalReadingHeader>
            <DocsContainer>
              <DocLink
                to="http://governance40.com/wp-content/uploads/2019/06/Blockchain-in-Developing-Countries.pdf"
                isExternal
              >
                <Translation id="more-on-ethereum-use-cases-link" />
              </DocLink>
            </DocsContainer>
          </Section>

          <Section>
            <h2 id={tocItems[3].id}>{tocItems[3].title}</h2>
            <p>
              <Translation id="strengthening-the-ethereum-network-description" />
            </p>
            <CardGrid>
              <Card
                title={t("staking-ethereum-card-title")}
                description={t("staking-ethereum-card-description")}
              >
                <>
                  <CardImage>
                    <GatsbyImage image={getImage(data.rhino)!} alt="" />
                  </CardImage>
                  <ButtonLink to="/staking/">
                    <Translation id="staking-ethereum-card-button" />
                  </ButtonLink>
                </>
              </Card>
              <Card
                title={t("run-a-node-card-title")}
                description={t("run-a-node-card-description")}
              >
                <>
                  <CardImage>
                    <GatsbyImage
                      image={getImage(data.ethereumInside)!}
                      alt=""
                    />
                  </CardImage>
                  <ButtonLink to="/run-a-node/">
                    <Translation id="run-a-node-card-title" />
                  </ButtonLink>
                </>
              </Card>
            </CardGrid>
          </Section>

          <Section>
            <h2 id={tocItems[4].id}>{tocItems[4].title}</h2>
            <p>
              <Translation id="learn-about-ethereum-protocol-description" />
            </p>
            <CardGrid>
              <Card
                title={t("energy-consumption-card-title")}
                description={t("energy-consumption-card-description")}
              >
                <>
                  <CardImage>
                    <GatsbyImage image={getImage(data.hackathon)!} alt="" />
                  </CardImage>
                  <ButtonLink to="/energy-consumption/">
                    <Translation id="energy-consumption-card-button" />
                  </ButtonLink>
                </>
              </Card>
              <Card
                title={t("ethereum-upgrades-card-title")}
                description={t("ethereum-upgrades-card-description")}
              >
                <>
                  <CardImage>
                    <GatsbyImage image={getImage(data.merge)!} alt="" />
                  </CardImage>
                  <ButtonLink to="/upgrades/">
                    <Translation id="ethereum-upgrades-card-button" />
                  </ButtonLink>
                </>
              </Card>
              <Card
                title={t("ethereum-whitepaper-card-title")}
                description={t("ethereum-whitepaper-card-description")}
              >
                <>
                  <CardImage>
                    <GatsbyImage
                      image={getImage(data.financeTransparent)!}
                      alt=""
                    />
                  </CardImage>
                  <ButtonLink to="/whitepaper/">
                    <Translation id="ethereum-whitepaper-card-button" />
                  </ButtonLink>
                </>
              </Card>
            </CardGrid>

            <AdditionalReadingHeader>
              <Translation id="more-on-ethereum-protocol-title" />
            </AdditionalReadingHeader>
            <DocsContainer>
              <DocLink to="/developers/">
                <Translation id="more-on-ethereum-protocol-ethereum-for-developers" />
              </DocLink>
              <DocLink to="/eips/">
                <Translation id="more-on-ethereum-protocol-eips" />
              </DocLink>
              <DocLink to="/history/">
                <Translation id="more-on-ethereum-protocol-history" />
              </DocLink>
              <DocLink to="/governance/">
                <Translation id="more-on-ethereum-protocol-governance" />
              </DocLink>
              <DocLink to="/bridges/">
                <Translation id="more-on-ethereum-protocol-bridges" />
              </DocLink>
              <DocLink to="https://weekinethereumnews.com/" isExternal>
                <Translation id="more-on-ethereum-protocol-week-in-ethereum" />
              </DocLink>
            </DocsContainer>
          </Section>

          <Section>
            <h2 id={tocItems[5].id}>{tocItems[5].title}</h2>
            <p>
              <Translation id="ethereum-community-description" />
            </p>
            <CardGrid>
              <Card
                title={t("community-hub-card-title")}
                description={t("community-hub-card-description")}
              >
                <>
                  <CardImage>
                    <GatsbyImage
                      image={getImage(data.enterprise)!}
                      alt={t("community-hub-card-alt")}
                    />
                  </CardImage>
                  <ButtonLink to="/community/">
                    <Translation id="community-hub-card-button" />
                  </ButtonLink>
                </>
              </Card>
              <Card
                title={t("get-involved-card-title")}
                description={t("get-involved-card-description")}
              >
                <>
                  <CardImage>
                    <GatsbyImage image={getImage(data.dogeComputer)!} alt="" />
                  </CardImage>
                  <ButtonLink to="/community/get-involved/">
                    <Translation id="get-involved-card-title" />
                  </ButtonLink>
                </>
              </Card>
              <Card
                title={t("online-communities-card-title")}
                description={t("online-communities-card-description")}
              >
                <>
                  <CardImage>
                    <GatsbyImage image={getImage(data.impact)!} alt="" />
                  </CardImage>
                  <ButtonLink to="/community/online/">
                    <Translation id="online-communities-card-button" />
                  </ButtonLink>
                </>
              </Card>
            </CardGrid>
          </Section>

          <Section>
            <h2 id={tocItems[6].id}>{tocItems[6].title}</h2>
            <div>
              <h3>
                <Translation id="books-about-ethereum" />
              </h3>
              <ul>
                <li>
                  <Link to="https://www.goodreads.com/book/show/57356067-the-cryptopians">
                    <Translation id="cryptopians-title" />
                  </Link>{" "}
                  <i>
                    <Translation id="cryptopians-description" />
                  </i>
                </li>
                <li>
                  <Link to="https://www.goodreads.com/book/show/55360267-out-of-the-ether">
                    <Translation id="out-of-the-ether-title" />
                  </Link>{" "}
                  <i>
                    <Translation id="out-of-the-ether-description" />
                  </i>
                </li>
                <li>
                  <Link to="https://www.goodreads.com/en/book/show/50175330-the-infinite-machine">
                    <Translation id="the-infinite-machine-title" />
                  </Link>{" "}
                  <i>
                    <Translation id="the-infinite-machine-description" />
                  </i>
                </li>
                <li>
                  <Link to="https://www.goodreads.com/en/book/show/22174460-the-age-of-cryptocurrency">
                    <Translation id="the-age-of-cryptocurrency-title" />
                  </Link>{" "}
                  <i>
                    <Translation id="the-age-of-cryptocurrency-description" />
                  </i>
                </li>
                <li>
                  <Link to="https://www.goodreads.com/en/book/show/34964890-the-truth-machine">
                    <Translation id="the-truth-machine-title" />
                  </Link>{" "}
                  <i>
                    <Translation id="the-truth-machine-description" />
                  </i>
                </li>
                <li>
                  <Link to="https://www.goodreads.com/book/show/23546676-digital-gold">
                    <Translation id="digital-gold-title" />
                  </Link>{" "}
                  <i>
                    <Translation id="digital-gold-description" />
                  </i>
                </li>
                <li>
                  <Link to="https://www.goodreads.com/en/book/show/56274031-kings-of-crypto">
                    <Translation id="kings-of-crypto-title" />
                  </Link>{" "}
                  <i>
                    <Translation id="kings-of-crypto-description" />
                  </i>
                </li>
                <li>
                  <Link to="https://github.com/ethereumbook/ethereumbook">
                    <Translation id="mastering-ethereum-title" />
                  </Link>{" "}
                  <i>
                    <Translation id="mastering-ethereum-description" />{" "}
                  </i>
                </li>
                <li>
                  <Link to="https://www.goodreads.com/en/book/show/59892281-proof-of-stake">
                    <Translation id="proof-of-stake-title" />
                  </Link>{" "}
                  <i>
                    <Translation id="proof-of-stake-description" />
                  </i>
                </li>
              </ul>
              <h3>
                <Translation id="podcasts-about-ethereum" />
              </h3>
              <ul>
                <li>
                  <Link to="http://podcast.banklesshq.com/">
                    <Translation id="bankless-title" />
                  </Link>{" "}
                  <i>
                    <Translation id="bankless-description" />
                  </i>
                </li>
                <li>
                  <Link to="https://uncommoncore.co/podcast/">
                    <Translation id="uncommon-core-title" />
                  </Link>{" "}
                  <i>
                    <Translation id="uncommon-core-description" />
                  </i>
                </li>
                <li>
                  <Link to="https://www.zeroknowledge.fm/">
                    <Translation id="zeroknowledge-title" />
                  </Link>{" "}
                  <i>
                    <Translation id="zeroknowledge-description" />
                  </i>
                </li>
                <li>
                  <Link to="https://epicenter.tv/">
                    <Translation id="epicenter-title" />
                  </Link>{" "}
                  <i>
                    <Translation id="epicenter-description" />
                  </i>
                </li>
                <li>
                  <Link to="https://unchainedpodcast.com/">
                    <Translation id="unchained-title" />
                  </Link>{" "}
                  <i>
                    <Translation id="unchained-description" />
                  </i>
                </li>
                <li>
                  <Link to="https://www.intothebytecode.xyz/">
                    <Translation id="into-the-bytecode-title" />
                  </Link>{" "}
                  <i>
                    <Translation id="into-the-bytecode-description" />
                  </i>
                </li>
                <li>
                  <Link to="https://www.youtube.com/@TheDailyGwei/">
                    <Translation id="the-daily-gwei-title" />
                  </Link>{" "}
                  <i>
                    <Translation id="the-daily-gwei-description" />
                  </i>
                </li>
              </ul>
            </div>
          </Section>

          <FeedbackCard />
        </ContentContainer>
      </Page>
    </Container>
  )
}

export default LearnPage

export const cardImageFragment = graphql`
  fragment CardImageFragment on File {
    childImageSharp {
      gatsbyImageData(
        # width: 200
        height: 200
        layout: FIXED
        placeholder: BLURRED
        quality: 100
      )
    }
  }
`

export const query = graphql`
  query LearnPage($languagesToFetch: [String!]!) {
    locales: allLocale(
      filter: {
        language: { in: $languagesToFetch }
        ns: { in: ["src-pages-learn-index", "components", "common"] }
      }
    ) {
      edges {
        node {
          ns
          data
          language
        }
      }
    }
    heroImage: file(relativePath: { eq: "eth.png" }) {
      childImageSharp {
        gatsbyImageData(
          width: 500
          layout: CONSTRAINED
          placeholder: BLURRED
          quality: 100
        )
      }
    }
    whatIsEth: file(relativePath: { eq: "what-is-ethereum.png" }) {
      ...CardImageFragment
    }
    impact: file(relativePath: { eq: "impact_transparent.png" }) {
      ...CardImageFragment
    }
    eth: file(relativePath: { eq: "eth.png" }) {
      ...CardImageFragment
    }
    wallet: file(relativePath: { eq: "wallet.png" }) {
      ...CardImageFragment
    }
    futureTransparent: file(relativePath: { eq: "future_transparent.png" }) {
      ...CardImageFragment
    }
    dogeComputer: file(relativePath: { eq: "doge-computer.png" }) {
      ...CardImageFragment
    }
    financeTransparent: file(relativePath: { eq: "finance_transparent.png" }) {
      ...CardImageFragment
    }
    stablecoins: file(relativePath: { eq: "stablecoins/hero.png" }) {
      ...CardImageFragment
    }
    infrastructureTransparent: file(
      relativePath: { eq: "infrastructure_transparent.png" }
    ) {
      ...CardImageFragment
    }
    dao: file(relativePath: { eq: "use-cases/dao-2.png" }) {
      ...CardImageFragment
    }
    developersEthBlocks: file(
      relativePath: { eq: "developers-eth-blocks.png" }
    ) {
      ...CardImageFragment
    }
    rhino: file(relativePath: { eq: "upgrades/upgrade_rhino.png" }) {
      ...CardImageFragment
    }
    ethereumInside: file(
      relativePath: { eq: "run-a-node/ethereum-inside.png" }
    ) {
      ...CardImageFragment
    }
    merge: file(relativePath: { eq: "upgrades/merge.png" }) {
      ...CardImageFragment
    }
    hackathon: file(relativePath: { eq: "hackathon_transparent.png" }) {
      ...CardImageFragment
    }
    enterprise: file(relativePath: { eq: "enterprise-eth.png" }) {
      ...CardImageFragment
    }
    newRings: file(relativePath: { eq: "upgrades/newrings.png" }) {
      childImageSharp {
        gatsbyImageData(
          width: 265
          # height: 200
          layout: FIXED
          placeholder: BLURRED
          quality: 100
        )
      }
    }
  }
`<|MERGE_RESOLUTION|>--- conflicted
+++ resolved
@@ -241,14 +241,7 @@
 
   return (
     <Container>
-<<<<<<< HEAD
-      <PageMetadata title={t("hero-title")} description={""} />
-=======
-      <PageMetadata
-        title={translateMessageId("hero-title", intl)}
-        description={translateMessageId("hero-subtitle", intl)}
-      />
->>>>>>> 73551c78
+      <PageMetadata title={t("hero-title")} description={t("hero-subtitle")} />
 
       <HeroBackground>
         <HeroContainer>
