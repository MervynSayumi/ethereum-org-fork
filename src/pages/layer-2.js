// Libraries
import React, { useEffect, useState } from "react"
import { graphql } from "gatsby"
import { getImage, GatsbyImage } from "gatsby-plugin-image"
import styled from "styled-components"
import { useIntl } from "gatsby-plugin-intl"

// Data
import layer2Data from "../data/layer-2/layer-2.json"

// Components
import ButtonLink from "../components/ButtonLink"
import Card from "../components/Card"
import ExpandableCard from "../components/ExpandableCard"
import FeedbackCard from "../components/FeedbackCard"
import Icon from "../components/Icon"
import InfoBanner from "../components/InfoBanner"
import Layer2Onboard from "../components/Layer2/Layer2Onboard"
import Link from "../components/Link"
import OrderedList from "../components/OrderedList"
import PageHero from "../components/PageHero"
import PageMetadata from "../components/PageMetadata"
import Pill from "../components/Pill"
import Layer2ProductCard from "../components/Layer2ProductCard"
import ProductList from "../components/ProductList"
import Tooltip from "../components/Tooltip"
import Translation from "../components/Translation"
import { CardGrid, Content, Page } from "../components/SharedStyledComponents"

// Utils
import { getData } from "../utils/cache"
import {
  translateMessageId,
  getLocaleForNumberFormat,
} from "../utils/translations"

// Constants
import { GATSBY_FUNCTIONS_PATH } from "../constants"

// Styles

const HeroBackground = styled.div`
  width: 100%;
  background: ${(props) => props.theme.colors.layer2Gradient};
`

const HeroContainer = styled.div`
  width: 100%;
`

const Hero = styled(PageHero)`
  padding-bottom: 2rem;
`

const PaddedContent = styled(Content)`
  padding-top: 3rem;
  padding-bottom: 3rem;
`

const LightGrayContent = styled(PaddedContent)`
  background: ${(props) => props.theme.colors.layer2ContentSecondary};
`

const FlexContainer = styled.div`
  flex: ${(props) => props.flexPercent}%;
  @media (max-width: ${({ theme }) => theme.breakpoints.m}) {
    flex: 100%;
  }
`

const Flex50 = styled.div`
  flex: 50%;
  @media (max-width: ${({ theme }) => theme.breakpoints.m}) {
    flex: 100%;
  }
`

const StyledIcon = styled(Icon)`
  fill: ${(props) => props.theme.colors.text};
  margin-right: 0.5rem;
  opacity: 0.8;
  @media (max-width: ${({ theme }) => theme.breakpoints.l}) {
  }
  &:hover,
  &:active,
  &:focus {
    fill: ${({ theme }) => theme.colors.primary};
  }
`

const TwoColumnContent = styled.div`
  display: flex;
  justify-content: space-between;
  gap: 4rem;
  @media (max-width: ${({ theme }) => theme.breakpoints.l}) {
    flex-direction: column;
    align-items: flex-start;
    margin-left: 0rem;
    margin-right: 0rem;
  }
`

const InfoGrid = styled(CardGrid)`
  display: grid;
  grid-template-columns: repeat(auto-fill, minmax(min(100%, 340px), 1fr));
  gap: 1rem 2rem;
  & > div {
    height: fit-content;
    &:hover {
      transition: 0.1s;
      transform: scale(1.01);
      img {
        transition: 0.1s;
        transform: scale(1.1);
      }
    }
  }
`

const RollupCard = styled.div`
  display: flex;
  flex-direction: column;
  justify-content: space-between;
  background: ${(props) => props.theme.colors.ednBackground};
  border-radius: 2px;
  border: 1px solid ${(props) => props.theme.colors.lightBorder};
  padding: 1.5rem;
  flex: 50%;
  @media (max-width: ${({ theme }) => theme.breakpoints.m}) {
    flex: 100%;
  }
`

const StatsContainer = styled.div`
  display: flex;
  justify-content: center;
  align-content: center;
  margin-bottom: 4rem;
  @media (max-width: ${({ theme }) => theme.breakpoints.m}) {
    flex-direction: column;
  }
`

const StatBox = styled.div`
  display: flex;
  flex-direction: column;
  flex: 33%;
  padding: 0 20px;
  text-align: center;
  align-content: center;
  justify-content: center;
  @media (max-width: ${({ theme }) => theme.breakpoints.m}) {
    flex: 100%;
  }
`

const StatPrimary = styled.p`
  font-weight: bold;
  font-size: ${(props) => props.theme.fontSizes.xl};
  color: ${(props) => props.theme.colors.primary};
  font-family: monospace;
`

const StatSpan = styled.div`
  display: flex;
  justify-content: center;
  gap: 0.5rem;
`

const StatDescription = styled.p`
  opacity: 0.8;
  margin: 0;
`

const StatDivider = styled.div`
  border-left: 1px solid ${({ theme }) => theme.colors.homeDivider};
  max-height: 100px;
  @media (max-width: ${({ theme }) => theme.breakpoints.m}) {
    border-left: none;
    border-bottom: 1px solid ${({ theme }) => theme.colors.homeDivider};
    width: 100%;
    height: 0%;
    margin: 2rem 0;
  }
`

const Layer2Page = ({ data }) => {
  const intl = useIntl()
  const localeForStatsBoxNumbers = getLocaleForNumberFormat(intl.locale)
  const [tvl, setTVL] = useState("loading...")
  const [percentChangeL2, setL2PercentChange] = useState("loading...")
  const [averageFee, setAverageFee] = useState("loading...")

  useEffect(() => {
    const fetchL2Beat = async () => {
      try {
        const l2BeatData = await getData(`${GATSBY_FUNCTIONS_PATH}/l2beat`)
        // formatted TVL from L2beat API formatted
        const TVL = new Intl.NumberFormat(localeForStatsBoxNumbers, {
          style: "currency",
          currency: "USD",
          notation: "compact",
          minimumSignificantDigits: 2,
          maximumSignificantDigits: 3,
        }).format(l2BeatData.data[l2BeatData.data.length - 1][1])
        setTVL(`${TVL}`)
        // Calculate percent change ((new value - old value) / old value) *100)
        const percentage = (
          ((l2BeatData.data[l2BeatData.data.length - 1][1] -
            l2BeatData.data[l2BeatData.data.length - 31][1]) /
            l2BeatData.data[l2BeatData.data.length - 31][1]) *
          100
        ).toFixed(2)
        setL2PercentChange(
          percentage > 0 ? `+${percentage}%` : `${percentage}%`
        )
      } catch (error) {
        console.error(error)
        setTVL("Error, please refresh.")
        setL2PercentChange("Error, please refresh.")
      }
    }
    fetchL2Beat()

    const fetchCryptoStats = async () => {
      try {
        // Average eth transfer fee from L2's supported by cryptostats API
        let feeData = await getData(
          "https://api.cryptostats.community/api/v1/l2-fees/feeTransferEth?metadata=false"
        )

        // Temporary, but filtering out L2's we arent listing
        feeData = feeData.data.filter(
          (l2) => l2.id !== "aztec-network" && l2.id !== "hermez"
        )

        const feeAverage =
          feeData.reduce(
            (acc, curr) => (acc += curr.results.feeTransferEth),
            0
          ) / feeData.length

        const intlFeeAverage = new Intl.NumberFormat(localeForStatsBoxNumbers, {
          style: "currency",
          currency: "USD",
          notation: "compact",
          minimumSignificantDigits: 2,
          maximumSignificantDigits: 3,
        }).format(feeAverage)
        setAverageFee(`${intlFeeAverage}`)
      } catch (error) {
        setAverageFee("Error, please refresh.")
        console.error(error)
      }
    }
    fetchCryptoStats()
  }, [])

  const heroContent = {
    title: translateMessageId("layer-2-hero-title", intl),
    header: translateMessageId("layer-2-hero-header", intl),
    subtitle: translateMessageId("layer-2-hero-subtitle", intl),
    image: getImage(data.heroImage),
    alt: translateMessageId("layer-2-hero-alt-text", intl),
    buttons: [
      {
        content: translateMessageId("layer-2-hero-button-1", intl),
        pathId: "what-is-layer-2",
      },
      {
        content: translateMessageId("layer-2-hero-button-2", intl),
        pathId: "use-layer-2",
        isSecondary: "isSecondary",
      },
      {
        content: "Move to layer 2",
        pathId: "how-to-get-onto-layer-2",
        isSecondary: "isSecondary",
      },
    ],
  }

  const layer2Cards = [
    {
      emoji: ":money_with_wings:",
      title: translateMessageId("layer-2-lower-fees-title", intl),
      description: translateMessageId("layer-2-lower-fees-description", intl),
    },
    {
      emoji: ":closed_lock_with_key:",
      title: translateMessageId("layer-2-maintain-security-title", intl),
      description: translateMessageId(
        "layer-2-maintain-security-description",
        intl
      ),
    },
    {
      emoji: ":hammer_and_wrench:",
      title: translateMessageId("layer-2-expand-use-cases-title", intl),
      description: translateMessageId(
        "layer-2-expand-use-cases-description",
        intl
      ),
    },
  ]

  const rollupCards = [
    {
      image: getImage(data.optimisticRollup),
      title: translateMessageId("layer-2-optimistic-rollups-title", intl),
      description: translateMessageId(
        "layer-2-optimistic-rollups-description",
        intl
      ),
      childSentence: translateMessageId(
        "layer-2-optimistic-rollups-childSentance",
        intl
      ),
      childLink: "/developers/docs/scaling/optimistic-rollups/",
    },
    {
      image: getImage(data.zkRollup),
      title: translateMessageId("layer-2-zk-rollups-title", intl),
      description: translateMessageId("layer-2-zk-rollups-description", intl),
      childSentence: translateMessageId(
        "layer-2-zk-rollups-childSentance",
        intl
      ),
      childLink: "/developers/docs/scaling/zk-rollups/",
    },
  ]

  const toolsData = {
    information: [
      {
        title: "L2BEAT",
        description:
          "L2BEAT is a great resource for looking at technical risk assessments of layer 2 projects. We recommend checking out their resources when researching specific layer 2 projects.",
        link: "https://l2beat.com",
        image: getImage(data.l2beat),
        alt: "L2BEAT",
      },
      {
        title: "L2 Fees",
        description:
          "L2 Fees lets you see the current cost (denominated in USD) for doing transactions on different layer 2s.",
        link: "https://l2fees.info",
        image: getImage(data.doge),
        alt: "L2 Fees",
      },
      {
        title: "Chainlist",
        description:
          "Chainlist is a great resource for importing network RPC's into supporting wallets. You will find RPC's for layer 2 projects here to help get you connected.",
        link: "https://chainlist.org",
        image: getImage(data.doge),
        alt: "Chainlist",
      },
    ],
    walletManagers: [
      {
        title: "Zapper",
        link: "https://zapper.fi/",
        description:
          "Manage your entire web3 portfolio from DeFi to NFTs and whatever comes next. Invest in the latest opportunities from one convenient place.",
        image: getImage(data.zapper),
        alt: "Zapper",
      },
      {
        title: "Zerion",
        description:
          "Build and manage your entire DeFi portfolio from one place. Discover the world of decentralized finance today.",
        link: "https://zerion.io",
        image: getImage(data.zerion),
        alt: "Zerion",
      },
      {
        title: "DeBank",
        description:
          "Keep up with all the important happenings in the web3 world",
        link: "https://debank.com",
        image: getImage(data.debank),
        alt: "DeBank",
      },
    ],
  }

  const layer2DataCombined = [...layer2Data.optimistic, ...layer2Data.zk]

  const tooltipContent = (metric) => (
    <div>
      <Translation id="data-provided-by" />{" "}
      <Link to={metric.apiUrl}>{metric.apiProvider}</Link>
    </div>
  )

  return (
    <Page>
      <PageMetadata
        title={"Layer 2"}
        description={"Introduction page to layer 2"}
      />

      <HeroBackground>
        <HeroContainer>
          <Hero content={heroContent} isReverse />
        </HeroContainer>

        <PaddedContent>
          <StatsContainer>
            <StatBox>
              <StatPrimary>{tvl}</StatPrimary>
              <StatSpan>
                <StatDescription>
                  <Translation id="layer-2-statsbox-1" />
                </StatDescription>
                <Tooltip
                  content={tooltipContent({
                    apiUrl: "https://l2beat.com/",
                    apiProvider: "L2BEAT",
                  })}
                >
                  <StyledIcon name="info" />
                </Tooltip>
              </StatSpan>
            </StatBox>
            <StatDivider />
            <StatBox>
              <StatPrimary>{averageFee}</StatPrimary>
              <StatSpan>
                <StatDescription>
                  <Translation id="layer-2-statsbox-2" />
                </StatDescription>
                <Tooltip
                  content={tooltipContent({
                    apiUrl: "https://cryptostats.community/",
                    apiProvider: "CryptoStats",
                  })}
                >
                  <StyledIcon name="info" />
                </Tooltip>
              </StatSpan>
            </StatBox>
            <StatDivider />
            <StatBox>
              <StatPrimary>{percentChangeL2}</StatPrimary>
              <StatSpan>
                <StatDescription>
                  <Translation id="layer-2-statsbox-3" />
                </StatDescription>
                <Tooltip
                  content={tooltipContent({
                    apiUrl: "https://l2beat.com/",
                    apiProvider: "L2BEAT",
                  })}
                >
                  <StyledIcon name="info" />
                </Tooltip>
              </StatSpan>
            </StatBox>
          </StatsContainer>
        </PaddedContent>
      </HeroBackground>

      <PaddedContent id="what-is-layer-2">
        <TwoColumnContent>
          <Flex50>
            <h2>
              <Translation id="layer-2-what-is-layer-2-title" />
            </h2>
            <p>
<<<<<<< HEAD
              <Translation id="layer-2-what-is-layer-2-1" />
=======
              Layer 2 (L2) is a collective term to describe a specific set of
              Ethereum scaling solutions.{" "}
              <b>
                A layer 2 is a separate blockchain that extends Ethereum and
                inherits the security guarantees of Ethereum
              </b>
              .
>>>>>>> 07eca930
            </p>
            <p>
              <Translation id="layer-2-what-is-layer-2-2" />
            </p>
          </Flex50>
          <Flex50>
            <GatsbyImage
              image={getImage(data.whatIsEthereum)}
              style={{ maxHeight: "400px" }}
              objectFit="contain"
            />
          </Flex50>
        </TwoColumnContent>
      </PaddedContent>
      <LightGrayContent>
        <h2>
          <Translation id="layer-2-what-is-layer-1-title" />
        </h2>
        <TwoColumnContent>
          <Flex50>
            <p>
<<<<<<< HEAD
              <Translation id="layer-2-what-is-layer-1-1" />
=======
              Layer 1 is the base blockchain. Ethereum and Bitcoin are both
              layer 1 blockchains because they are the{" "}
              <b>
                underlying foundation that various layer 2 networks build on top
                of
              </b>
              . Examples of layer 2 projects include "rollups" on Ethereum and
              the Lightning Network on top of Bitcoin. All user transaction
              activity on these layer 2 projects can ultimately settle back to
              the layer 1 blockchain.
>>>>>>> 07eca930
            </p>
            <p>
              <Translation id="layer-2-what-is-layer-1-2" />
            </p>
          </Flex50>
          <Flex50>
            <p>
              <Translation id="layer-2-what-is-layer-1-list-title" />
            </p>
            <OrderedList
              listData={[
                <p>
                  <Translation id="layer-2-what-is-layer-1-list-1" />
                </p>,
                <p>
                  <Translation id="layer-2-what-is-layer-1-list-2" />
                </p>,
                <p>
                  <Translation id="layer-2-what-is-layer-1-list-3" />
                </p>,
                <p>
                  <Translation id="layer-2-what-is-layer-1-list-4" />
                </p>,
              ]}
            />
            <p>
              <Translation id="layer-2-what-is-layer-1-list-link-1" />{" "}
              <Link to="/what-is-ethereum/">
                <Translation id="layer-2-what-is-layer-1-list-link-2" />
              </Link>
            </p>
          </Flex50>
        </TwoColumnContent>
      </LightGrayContent>

      <PaddedContent>
        <TwoColumnContent>
          <FlexContainer
            flexPercent="50"
            style={{
              display: "flex",
              alignContent: "center",
              justifyContent: "center",
            }}
          >
            <GatsbyImage
              image={getImage(data.dao)}
              style={{ width: "100%" }}
              objectFit="contain"
            />
          </FlexContainer>
          <FlexContainer flexPercent="50">
            <h2>
              <Translation id="layer-2-why-do-we-need-layer-2-title" />
            </h2>
            <p>
              <Translation id="layer-2-why-do-we-need-layer-2-1" />
            </p>
            <p>
              <Translation id="layer-2-why-do-we-need-layer-2-2" />
            </p>

            <h3>
              <Translation id="layer-2-why-do-we-need-layer-2-scalability" />
            </h3>
            <p>
              <Translation id="layer-2-why-do-we-need-layer-2-scalability-1" />
            </p>
            <p>
<<<<<<< HEAD
              <Translation id="layer-2-why-do-we-need-layer-2-scalability-2" />
=======
              The Ethereum community has taken a strong stance that it would not
              throw out decentralization or security in order to scale. Until{" "}
              <Link to="/upgrades/shard-chains/">sharding</Link>, Ethereum
              Mainnet (layer 1) is only able to process{" "}
              <Link to="https://ethtps.info/Network/Ethereum">
                roughly 15 transactions per second
              </Link>
              . When demand to use Ethereum is high, the network becomes
              congested, which increases transaction fees and prices out users
              who cannot afford those fees. That is where layer 2 comes in to
              scale Ethereum today.
>>>>>>> 07eca930
            </p>
            <Link to="/upgrades/vision/">
              <Translation id="layer-2-why-do-we-need-layer-2-scalability-3" />
            </Link>
          </FlexContainer>
        </TwoColumnContent>
        <h3>
          <Translation id="layer-2-benefits-of-layer-2-title" />
        </h3>
        <InfoGrid>
          {layer2Cards.map(({ emoji, title, description }, idx) => (
            <Card
              description={description}
              title={title}
              emoji={emoji}
              key={idx}
            />
          ))}
        </InfoGrid>
      </PaddedContent>

      <PaddedContent>
        <TwoColumnContent>
          <FlexContainer flexPercent="50">
            <h2>
              <Translation id="layer-2-how-does-layer-2-work-title" />
            </h2>
            <p>
              <Translation id="layer-2-how-does-layer-2-work-1" />
            </p>
            <p>
              <Translation id="layer-2-how-does-layer-2-work-2" />
            </p>
            <h3>
              <Translation id="layer-2-rollups-title" />
            </h3>
            <p>
              <Translation id="layer-2-rollups-1" />
            </p>
            <p>
              <Translation id="layer-2-rollups-2" />
            </p>
          </FlexContainer>
          <FlexContainer
            flexPercent="50"
            style={{
              display: "flex",
              alignContent: "center",
              justifyContent: "center",
            }}
          >
            <GatsbyImage
              image={getImage(data.rollup)}
              style={{ width: "100%" }}
              objectFit="contain"
            />
          </FlexContainer>
        </TwoColumnContent>
        <TwoColumnContent>
          {rollupCards.map(
            ({ image, title, description, childSentence, childLink }) => (
              <RollupCard>
                <GatsbyImage
                  image={image}
                  objectPosition="0"
                  objectFit="contain"
                />
                <h3>{title}</h3>
                <p>{description}</p>
                <p>
                  <Link to={childLink}>{childSentence}</Link>
                </p>
              </RollupCard>
            )
          )}
        </TwoColumnContent>
      </PaddedContent>

      <PaddedContent>
        <InfoBanner isWarning={true}>
          <h2>
            <Translation id="layer-2-dyor-title" />
          </h2>
          <p>
            <Translation id="layer-2-dyor-1" />
          </p>
          <p>
            <Translation id="layer-2-dyor-2" />
          </p>
          <p>
            <ButtonLink to="https://l2beat.com/?view=risk">
              <Translation id="layer-2-dyor-3" />
            </ButtonLink>
          </p>
        </InfoBanner>
      </PaddedContent>

      <PaddedContent id="use-layer-2">
        <h2>Use layer 2</h2>
        <p>
          Now that you understand why layer 2 exists and how it works, let's get
          you up and running!
        </p>
        <h3>Generalized layer 2s</h3>
        <p>
          Generalized layer 2s behave just like Ethereum — but cheaper. Anything
          that you can do on Ethereum layer 1, you can also do on layer 2. Many
          dapps have already begun to migrate to these networks or have skipped
          Mainnet altogether to deploy straight on a layer 2.
        </p>
        <CardGrid>
          {layer2DataCombined
            .filter((l2) => !l2.purpose.indexOf("universal"))
            .map((l2, idx) => {
              return (
                <Layer2ProductCard
                  key={idx}
                  background={l2.background}
                  image={getImage(data[l2.imageKey])}
                  description={l2.description}
                  url={l2.website}
                  note={translateMessageId(l2.noteKey, intl)}
                  name={l2.name}
                  bridge={l2.bridge}
                  ecosystemPortal={l2.ecosystemPortal}
                  tokenLists={l2.tokenLists}
                />
              )
            })}
        </CardGrid>
      </PaddedContent>

      <PaddedContent>
        <h3>Application specific layer 2s</h3>
        <p>
          Application specific layer 2s are projects that specialize in
          optimizing for a specific application space, bringing improved
          performance.
        </p>
        <CardGrid>
          {layer2DataCombined
            .filter((l2) => l2.purpose.indexOf("universal"))
            .map((l2, idx) => {
              return (
                <Layer2ProductCard
                  key={idx}
                  background={l2.background}
                  image={getImage(data[l2.imageKey])}
                  description={l2.description}
                  url={l2.website}
                  note={translateMessageId(l2.noteKey, intl)}
                  name={l2.name}
                  bridge={l2.bridge}
                  ecosystemPortal={l2.ecosystemPortal}
                  tokenLists={l2.tokenLists}
                >
                  {l2.purpose.map((purpose) => (
                    <Pill>{purpose}</Pill>
                  ))}
                </Layer2ProductCard>
              )
            })}
        </CardGrid>
      </PaddedContent>

      <PaddedContent>
        <h2>A note on sidechains, validiums, and alternative blockchains</h2>
        <TwoColumnContent>
          <Flex50>
            <p>
              <b>Sidechains and validiums</b> are blockchains that allow assets
              from Ethereum to be bridged over and used on another blockchain.
              Sidechains and validiums run in parallel with Ethereum, and
              interact with Ethereum through bridges, but they do not derive
              their security or data availability from Ethereum.
            </p>
            <p>
              Both scale similarly to layer 2s - they offer lower transaction
              fees and higher transaction throughput - but have different trust
              assumptions.
            </p>
            <p>
              More on{" "}
              <Link to="/developers/docs/scaling/sidechains/">sidechains</Link>{" "}
              and <Link to="/developers/docs/scaling/validium/">validiums</Link>
            </p>
          </Flex50>
          <Flex50>
            <p>
              Some <b>layer 1 blockchains</b> have higher throughput and lower
              transaction fees than Ethereum. These alternative layer 1s have
              had to <b>sacrifice on security or decentralization</b> in order
              to achieve higher transactions per second and lower transaction
              fees.
            </p>
            <p>
              The Ethereum ecosystem is firmly aligned that{" "}
              <b>
                layer 2 scaling is the only way to solve the scalability
                trilemma
              </b>{" "}
              while remaining decentralized and secure.
            </p>
          </Flex50>
        </TwoColumnContent>
      </PaddedContent>

      <PaddedContent id="how-to-get-onto-layer-2">
        <Layer2Onboard
          layer2DataCombined={layer2DataCombined}
          ethIcon={getImage(data.ethHome)}
        />
      </PaddedContent>

      <PaddedContent>
        <h2>Tools to be effective on layer 2</h2>
        <TwoColumnContent>
          <Flex50>
            <ProductList
              category="Information"
              content={toolsData.information}
            />
          </Flex50>
          <Flex50>
            <ProductList
              category="Wallet managers"
              content={toolsData.walletManagers}
            />
          </Flex50>
        </TwoColumnContent>
      </PaddedContent>

      <PaddedContent>
        <h2>FAQ</h2>
        <ExpandableCard title="Why is there no 'official' Ethereum L2?">
          <p>
            Just as there is no 'official' Ethereum client, there is no
            'official' Ethereum layer 2. Ethereum is permissionless -
            technically anyone can create a layer 2! Multiple teams will
            implement their version of a layer 2, and the ecosystem as a whole
            will benefit from a diversity of design approaches that are
            optimized for different use cases. Much like we have multiple
            Ethereum clients developed by multiple teams in order to have
            diversity in the network, this too will be how layer 2s develop in
            the future.
          </p>
        </ExpandableCard>
        <ExpandableCard title="What is the difference between optimistic and zero-knowledge rollups?">
          <p>
            Both optimistic and zero-knowledge rollups bundle (or ’roll up’)
            hundreds of transactions into a single transaction on layer 1.
            Rollup transactions get executed outside of layer 1 but transaction
            data gets posted to layer 1.
          </p>
          <p>
            The primary difference is what data is posted to the layer 1 and how
            the data is verified. Validity proofs (used by zero-knowledge
            rollups) run the computations off-chain and post a proof, whereas
            fault proofs (used by optimistic rollups) only run the computations
            on-chain when fault is suspected and must be checked.
          </p>
          <p>
            At the moment, most zk-rollups are application specific, in contrast
            with optimistic rollups which have largely been generalizable.
          </p>
          <p>
            More info on{" "}
            <Link to="/developers/docs/scaling/optimistic-rollups/">
              optimistic rollups
            </Link>{" "}
            and{" "}
            <Link to="/developers/docs/scaling/zk-rollups/">
              zero-knowledge rollups
            </Link>
            .
          </p>
        </ExpandableCard>
        <ExpandableCard title="Is scaling at layer 1 possible?">
          <p>
            Yes. Currently in the Ethereum roadmap there are plans for shard
            chains. While these are in the roadmap, further scaling through
            layer 2 networks is still necessary.{" "}
            <Link to="/upgrades/shard-chains/">More info on sharding</Link>.
          </p>
        </ExpandableCard>
        <ExpandableCard title="What are the risks with layer 2?">
          <p>
            Layer 2 projects contain additional risks compared to holding funds
            and transacting directly on Ethereum Mainnet. For instance,
            sequencers may go down, leading you to have to wait to access funds.
          </p>
          <p>
            We encourage you to do your own research before transferring
            significant funds to a layer 2. For more information on the
            technology, risks, and trust assumptions of layer 2s, we recommend
            checking out <Link to="https://l2beat.com/?view=risk">L2BEAT</Link>,
            which provides a comprehensive risk assessment framework of each
            project.
          </p>
          <p>
            Blockchain bridges, which facilitate asset transfers to layer 2, are
            in their early stages of development and it is likely that the
            optimal bridge design has not been discovered yet. There have been{" "}
            <Link to="https://rekt.news/wormhole-rekt/">
              recent hacks of bridges
            </Link>
            . <Link to="/bridges/">More information on bridges</Link>.
          </p>
        </ExpandableCard>
        <ExpandableCard title="Why aren't some layer 2 projects listed here?">
          <p>
            We want to make sure we list the best resources possible so users
            can navigate the layer 2 space in a safe and confident manner. We
            maintain a framework of criteria for how projects are evaluated for
            inclusion.{" "}
            <Link to="/contributing/adding-layer-2/">
              View our layer 2 listing policy here
            </Link>
            .
          </p>
          <p>
            Anyone is free to suggest adding a layer 2 on ethereum.org. If
            there's a layer 2 that we have missed,{" "}
            <Link to="https://github.com/ethereum/ethereum-org-website/issues/new?&template=suggest_layer2.md">
              please suggest it
            </Link>
          </p>
        </ExpandableCard>
      </PaddedContent>

      <PaddedContent>
        <h2>Further reading</h2>
        <ul>
          <li>
            <Link to="https://ethereum-magicians.org/t/a-rollup-centric-ethereum-roadmap/4698">
              A rollup-centric ethereum roadmap
            </Link>{" "}
            <i>- Vitalik Buterin </i>
          </li>
          <li>
            <Link to="https://vitalik.ca/general/2021/01/05/rollup.html">
              An Incomplete Guide to Rollups
            </Link>{" "}
            <i>- Vitalik Buterin</i>
          </li>
          <li>
            <Link to="https://www.youtube.com/watch?v=DyNbmgkyxJI">
              Polygon sidechain vs Ethereum rollups: Layer 2 scaling approaches
              | Vitalik Buterin and Lex Fridman
            </Link>{" "}
            <i>- Lex Clips</i>
          </li>
          <li>
            <Link to="https://www.youtube.com/watch?v=7pWxCklcNsU">
              ROLLUPS - The Ultimate Ethereum Scaling Strategy? Arbitrum &
              Optimism Explained
            </Link>{" "}
            <i>- Finematics</i>
          </li>
          <li>
            <Link to="/upgrades/shard-chains/">
              Scaling layer 1 with shard chains
            </Link>
          </li>
          <li>
            <Link to="https://barnabe.substack.com/p/understanding-rollup-economics-from?s=r">
              Understanding rollup economics from first principals
            </Link>{" "}
            <i>- Barnabé Monnot</i>
          </li>
        </ul>
      </PaddedContent>
      <PaddedContent>
        <FeedbackCard />
      </PaddedContent>
    </Page>
  )
}

export default Layer2Page

export const query = graphql`
  query {
    dao: file(relativePath: { eq: "use-cases/dao-2.png" }) {
      childImageSharp {
        gatsbyImageData(
          width: 500
          layout: CONSTRAINED
          placeholder: BLURRED
          quality: 100
        )
      }
    }
    doge: file(relativePath: { eq: "doge-computer.png" }) {
      childImageSharp {
        gatsbyImageData(
          width: 624
          layout: CONSTRAINED
          placeholder: BLURRED
          quality: 100
        )
      }
    }
    ethBlocks: file(relativePath: { eq: "developers-eth-blocks.png" }) {
      childImageSharp {
        gatsbyImageData(
          width: 624
          layout: CONSTRAINED
          placeholder: BLURRED
          quality: 100
        )
      }
    }
    ethHome: file(relativePath: { eq: "eth-home-icon.png" }) {
      childImageSharp {
        gatsbyImageData(
          width: 50
          layout: CONSTRAINED
          placeholder: BLURRED
          quality: 100
        )
      }
    }
    financeTransparent: file(relativePath: { eq: "finance_transparent.png" }) {
      childImageSharp {
        gatsbyImageData(
          width: 300
          layout: CONSTRAINED
          placeholder: BLURRED
          quality: 100
        )
      }
    }
    heroImage: file(relativePath: { eq: "layer-2/hero.png" }) {
      childImageSharp {
        gatsbyImageData(layout: CONSTRAINED, placeholder: BLURRED, quality: 100)
      }
    }
    impact: file(relativePath: { eq: "impact_transparent.png" }) {
      childImageSharp {
        gatsbyImageData(
          width: 300
          layout: CONSTRAINED
          placeholder: BLURRED
          quality: 100
        )
      }
    }
    optimisticRollup: file(
      relativePath: { eq: "layer-2/optimistic_rollup.png" }
    ) {
      childImageSharp {
        gatsbyImageData(
          layout: CONSTRAINED
          placeholder: BLURRED
          quality: 100
          width: 122
        )
      }
    }
    rollup: file(relativePath: { eq: "layer-2/rollup-2.png" }) {
      childImageSharp {
        gatsbyImageData(layout: CONSTRAINED, placeholder: BLURRED, quality: 100)
      }
    }
    zkRollup: file(relativePath: { eq: "layer-2/zk_rollup.png" }) {
      childImageSharp {
        gatsbyImageData(
          layout: CONSTRAINED
          placeholder: BLURRED
          quality: 100
          width: 122
        )
      }
    }
    whatIsEthereum: file(relativePath: { eq: "what-is-ethereum.png" }) {
      childImageSharp {
        gatsbyImageData(
          width: 624
          layout: CONSTRAINED
          placeholder: BLURRED
          quality: 100
        )
      }
    }
    arbitrum: file(relativePath: { eq: "layer-2/arbitrum.png" }) {
      childImageSharp {
        gatsbyImageData(
          width: 100
          layout: CONSTRAINED
          placeholder: BLURRED
          quality: 100
        )
      }
    }
    boba: file(relativePath: { eq: "layer-2/boba.png" }) {
      childImageSharp {
        gatsbyImageData(
          width: 100
          layout: CONSTRAINED
          placeholder: BLURRED
          quality: 100
        )
      }
    }
    chainlist: file(relativePath: { eq: "layer-2/chainlist.png" }) {
      childImageSharp {
        gatsbyImageData(
          width: 100
          layout: CONSTRAINED
          placeholder: BLURRED
          quality: 100
        )
      }
    }
    debank: file(relativePath: { eq: "layer-2/debank.png" }) {
      childImageSharp {
        gatsbyImageData(
          width: 100
          layout: CONSTRAINED
          placeholder: BLURRED
          quality: 100
        )
      }
    }
    dydx: file(relativePath: { eq: "layer-2/dydx.png" }) {
      childImageSharp {
        gatsbyImageData(
          width: 100
          layout: CONSTRAINED
          placeholder: BLURRED
          quality: 100
        )
      }
    }
    l2beat: file(relativePath: { eq: "layer-2/l2beat.jpg" }) {
      childImageSharp {
        gatsbyImageData(
          width: 100
          layout: CONSTRAINED
          placeholder: BLURRED
          quality: 100
        )
      }
    }
    loopring: file(relativePath: { eq: "layer-2/loopring.png" }) {
      childImageSharp {
        gatsbyImageData(
          width: 100
          layout: CONSTRAINED
          placeholder: BLURRED
          quality: 100
        )
      }
    }
    metis: file(relativePath: { eq: "layer-2/metis-dark.png" }) {
      childImageSharp {
        gatsbyImageData(
          width: 100
          layout: CONSTRAINED
          placeholder: BLURRED
          quality: 100
        )
      }
    }
    optimism: file(relativePath: { eq: "layer-2/optimism.png" }) {
      childImageSharp {
        gatsbyImageData(
          width: 100
          layout: CONSTRAINED
          placeholder: BLURRED
          quality: 100
        )
      }
    }
    zapper: file(relativePath: { eq: "layer-2/zapper.png" }) {
      childImageSharp {
        gatsbyImageData(
          width: 100
          layout: CONSTRAINED
          placeholder: BLURRED
          quality: 100
        )
      }
    }
    zerion: file(relativePath: { eq: "layer-2/zerion.png" }) {
      childImageSharp {
        gatsbyImageData(
          width: 100
          layout: CONSTRAINED
          placeholder: BLURRED
          quality: 100
        )
      }
    }
    zkspace: file(relativePath: { eq: "layer-2/zkspace.png" }) {
      childImageSharp {
        gatsbyImageData(
          width: 100
          layout: CONSTRAINED
          placeholder: BLURRED
          quality: 100
        )
      }
    }
    zksync: file(relativePath: { eq: "layer-2/zksync.png" }) {
      childImageSharp {
        gatsbyImageData(
          width: 100
          layout: CONSTRAINED
          placeholder: BLURRED
          quality: 100
        )
      }
    }
  }
`<|MERGE_RESOLUTION|>--- conflicted
+++ resolved
@@ -469,9 +469,7 @@
               <Translation id="layer-2-what-is-layer-2-title" />
             </h2>
             <p>
-<<<<<<< HEAD
               <Translation id="layer-2-what-is-layer-2-1" />
-=======
               Layer 2 (L2) is a collective term to describe a specific set of
               Ethereum scaling solutions.{" "}
               <b>
@@ -479,7 +477,6 @@
                 inherits the security guarantees of Ethereum
               </b>
               .
->>>>>>> 07eca930
             </p>
             <p>
               <Translation id="layer-2-what-is-layer-2-2" />
@@ -501,9 +498,7 @@
         <TwoColumnContent>
           <Flex50>
             <p>
-<<<<<<< HEAD
               <Translation id="layer-2-what-is-layer-1-1" />
-=======
               Layer 1 is the base blockchain. Ethereum and Bitcoin are both
               layer 1 blockchains because they are the{" "}
               <b>
@@ -514,7 +509,6 @@
               the Lightning Network on top of Bitcoin. All user transaction
               activity on these layer 2 projects can ultimately settle back to
               the layer 1 blockchain.
->>>>>>> 07eca930
             </p>
             <p>
               <Translation id="layer-2-what-is-layer-1-2" />
@@ -584,9 +578,7 @@
               <Translation id="layer-2-why-do-we-need-layer-2-scalability-1" />
             </p>
             <p>
-<<<<<<< HEAD
               <Translation id="layer-2-why-do-we-need-layer-2-scalability-2" />
-=======
               The Ethereum community has taken a strong stance that it would not
               throw out decentralization or security in order to scale. Until{" "}
               <Link to="/upgrades/shard-chains/">sharding</Link>, Ethereum
@@ -598,7 +590,6 @@
               congested, which increases transaction fees and prices out users
               who cannot afford those fees. That is where layer 2 comes in to
               scale Ethereum today.
->>>>>>> 07eca930
             </p>
             <Link to="/upgrades/vision/">
               <Translation id="layer-2-why-do-we-need-layer-2-scalability-3" />
