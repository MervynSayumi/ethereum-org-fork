--- conflicted
+++ resolved
@@ -4,12 +4,8 @@
 
 import InlineLink from "../components/Link"
 import Emoji from "../components/Emoji"
-<<<<<<< HEAD
-import ButtonLink from "../components/Buttons/ButtonLink"
-=======
-import ButtonLink from "../components/ButtonLink"
+import { ButtonLink } from "../components/Buttons"
 import OldHeading from "../components/OldHeading"
->>>>>>> f69a8846
 
 const StudioRedirectPage = () => {
   const largeBp = useToken("breakpoints", "lg")
