import React, { useEffect, useState, useMemo } from "react"
import styled from "@emotion/styled"
import { GatsbyImage, getImage } from "gatsby-plugin-image"
import { graphql, PageProps } from "gatsby"
import { useIntl } from "react-intl"

import ButtonLink from "../components/ButtonLink"
import CalloutBanner from "../components/CalloutBanner"
import DataProductCard from "../components/DataProductCard"
import Emoji from "../components/Emoji"
import FeedbackCard from "../components/FeedbackCard"
import GhostCard from "../components/GhostCard"
import HorizontalCard from "../components/HorizontalCard"
import Icon from "../components/Icon"
import InfoBanner from "../components/InfoBanner"
import Link from "../components/Link"
import PageHero from "../components/PageHero"
import PageMetadata from "../components/PageMetadata"
import ProductList from "../components/ProductList"
import {
  CardGrid,
  Content,
  Divider,
  GradientContainer,
  Page,
} from "../components/SharedStyledComponents"
import SimpleTable from "../components/SimpleTable"
import StablecoinAccordion from "../components/StablecoinAccordion"
import StablecoinBoxGrid from "../components/StablecoinBoxGrid"
import Tooltip from "../components/Tooltip"
import Translation from "../components/Translation"

import { getData } from "../utils/cache"
import { translateMessageId } from "../utils/translations"

const StyledContent = styled(Content)`
  margin-bottom: -2rem;
`

const StyledGradientContainer = styled(GradientContainer)`
  margin-bottom: 2rem;
`

/* const HeroSectionContent = styled(Content)`
  border-bottom: 1px solid ${(props) => props.theme.colors.border};
  border-top: 1px solid ${(props) => props.theme.colors.border};
  margin-bottom: 2rem;
  padding: 2rem;
  background: ${(props) => props.theme.colors.ednBackground};
` */

const Image = styled(GatsbyImage)`
  background-size: cover;
  background-repeat: repeat;
  align-self: center;
  width: 100%;
  max-width: 240px;
  flex: 1;
  @media (max-width: ${(props) => props.theme.breakpoints.m}) {
    margin: 2rem 2rem;
    min-width: 160px;
    max-width: 160px;
  }
  @media (max-width: ${(props) => props.theme.breakpoints.s}) {
    margin: 2rem 0rem;
    min-width: 96px;
    max-width: 96px;
  }
  @media (max-width: ${(props) => props.theme.breakpoints.l}) {
    margin-top: 0rem;
  }
`

const StyledGhostCard = styled(GhostCard)`
  max-width: 640px;
  margin-right: 2rem;
  @media (max-width: ${(props) => props.theme.breakpoints.l}) {
    margin: 0rem;
    margin-top: 4rem;
  }
`

const Row = styled.div`
  display: flex;
  width: 100%;
  align-items: stretch;
  @media (max-width: ${(props) => props.theme.breakpoints.l}) {
    flex-direction: column;
  }
`

const TwoColumnContent = styled.div`
  display: flex;
  align-items: flex-start;
  width: 100%;
  margin-right: 2rem;
  margin-bottom: 2rem;
  @media (max-width: ${(props) => props.theme.breakpoints.l}) {
    flex-direction: column;
    align-items: flex-start;
    margin-left: 0rem;
    margin-right: 0rem;
  }
`

const DaiBanner = styled.div`
  border: 1.5px solid ${(props) => props.theme.colors.text};
  box-shadow: 8px 8px 0px 0px ${(props) => props.theme.colors.gridYellow};
  border-radius: 2px;
  background: ${(props) => props.theme.colors.background};
  justify-content: space-between;
  display: flex;
  width: 100%;
  padding: 1rem 6rem;
  margin-bottom: 2rem;
  color: ${(props) => props.theme.colors.text};
  @media (max-width: ${(props) => props.theme.breakpoints.l}) {
    flex-direction: column-reverse;
    padding: 2rem 2rem;
  }
`

const StyledDaiBanner = styled(DaiBanner)`
  margin-right: 2rem;
  padding: 2rem;
  @media (max-width: ${(props) => props.theme.breakpoints.l}) {
    margin-right: 0rem;
  }
`

const USDCBanner = styled(DaiBanner)`
  margin-left: 2rem;
  padding: 2rem;
  box-shadow: 8px 8px 0px 0px ${(props) => props.theme.colors.gridBlue};
  @media (max-width: ${(props) => props.theme.breakpoints.l}) {
    margin-left: 0rem;
  }
`

const DaiSubtitle = styled.p`
  font-size: 1.25rem;
  line-height: 140%;
  color: ${(props) => props.theme.colors.text200};
`

const H2 = styled.h2`
  margin-top: 0rem;
`

const H3 = styled.h3`
  font-size: 1.25rem;
  font-style: normal;
  font-weight: 700;
  text-align: left;
  margin-top: 0;
  margin-bottom: 1rem;
`
/* const OptionContainer = styled.div`
  display: flex;
  justify-content: center;
  padding: 0 2rem;
  margin-bottom: 2rem;
  @media (max-width: ${(props) => props.theme.breakpoints.l}) {
    flex-direction: column;
    width: 100%;
  }
` */

const StyledCalloutBanner = styled(CalloutBanner)`
  margin: 2rem 0 4rem;
`

const FullWidthContainer = styled(Page)`
  padding: 0rem 2rem;
  padding-bottom: 4rem;
  margin-top: -2rem;
  @media (max-width: ${(props) => props.theme.breakpoints.l}) {
    margin: 0rem;
    padding-left: 0rem;
    padding-right: 0rem;
    margin-top: -2rem;
  }
`

const DaiH2 = styled.h2`
  font-size: 2rem;
  font-weight: 700;
  margin-top: 0;
  margin-bottom: 0.5rem;

  a {
    display: none;
  }
`

const LeftColumn = styled.div`
  margin-right: 2rem;
  width: 100%;
  @media (max-width: ${(props) => props.theme.breakpoints.l}) {
    margin: auto 0rem;
  }
`

const StyledRightColumn = styled.div`
  display: flex;
  justify-content: center;
  flex-direction: column;
  border-radius: 2px;
  padding: 2rem;
  width: 100%;
  border: 1.5px solid ${(props) => props.theme.colors.text};
  box-shadow: ${(props) => props.theme.colors.cardBoxShadow};
  @media (max-width: ${(props) => props.theme.breakpoints.l}) {
    margin: auto 0rem;
  }
`
const TokenCard = styled(HorizontalCard)`
  min-width: 100%;
  margin: 0.5rem 0rem;
  border-radius: 0px;
`

const StyledLeftColumn = styled(LeftColumn)`
  justify-content: center;
  display: flex;
  flex-direction: column;
  width: 50%;
  @media (max-width: ${(props) => props.theme.breakpoints.l}) {
    width: 100%;
  }
`

const StyledCardGrid = styled(CardGrid)`
  margin-bottom: 4rem;
`

const TableContent = styled(Content)`
  overflow-x: scroll;
`

const ButtonColumn = styled.div`
  display: flex;
  flex-direction: column;
`

const Apy = styled.p`
  font-size: 64px;
  line-height: 100%;
`

const InfoIcon = styled(Icon)`
  margin-left: 0.5rem;
  fill: ${(props) => props.theme.colors.text};
`

const ButtonLinkWrap = styled(ButtonLink)`
  white-space: break-spaces;
`

const ButtonLinkContainer = styled.div`
  display: flex;
  flex-direction: row;
  flex-flow: wrap;
  gap: 1em;
`

const PaddedContent = styled(Content)`
  padding-top: 3rem;
  padding-bottom: 3rem;
`

const tooltipContent = (
  <div>
    <Translation id="data-provided-by" />{" "}
    <Link to="https://www.coingecko.com/en/api">coingecko.com</Link>
  </div>
)

type EthereumDataResponse = Array<{
  id: string
  name: string
  market_cap: number
  image: string
  symbol: string
}>

type StablecoinDataResponse = Array<{
  id: string
  name: string
  market_cap: number
  image: string
  symbol: string
}>

interface Market {
  name: string
  marketCap: string
  image: string
  type: string
  url: string
}

interface State {
  markets: Array<Market>
  marketsHasError: boolean
}

const StablecoinsPage = ({ data }: PageProps<Queries.StablecoinsPageQuery>) => {
  const [state, setState] = useState<State>({
    markets: [],
    marketsHasError: false,
  })
  const intl = useIntl()

  // Stablecoin types
  const FIAT = translateMessageId(
    "page-stablecoins-stablecoins-table-type-fiat-backed",
    intl
  )
  const CRYPTO = translateMessageId(
    "page-stablecoins-stablecoins-table-type-crypto-backed",
    intl
  )
  const ASSET = translateMessageId(
    "page-stablecoins-stablecoins-table-type-precious-metals-backed",
    intl
  )
  const ALGORITHMIC = translateMessageId("page-stablecoins-algorithmic", intl)

  const stablecoins = useMemo(
    () => ({
      USDT: { type: FIAT, url: "https://tether.to/" },
      USDC: { type: FIAT, url: "https://www.coinbase.com/usdc" },
      DAI: { type: CRYPTO, url: "https://kb.oasis.app/help/what-is-dai" },
      BUSD: { type: FIAT, url: "https://www.binance.com/en/busd" },
      PAX: { type: FIAT, url: "https://www.paxos.com/pax/" },
      TUSD: { type: FIAT, url: "https://www.trusttoken.com/trueusd" },
      HUSD: { type: FIAT, url: "https://www.huobi.com/en-us/usd-deposit/" },
      SUSD: { type: CRYPTO, url: "https://www.synthetix.io/" },
      EURS: { type: FIAT, url: "https://eurs.stasis.net/" },
      USDK: { type: FIAT, url: "https://www.oklink.com/usdk" },
      MUSD: { type: CRYPTO, url: "https://mstable.org/" },
      USDX: { type: CRYPTO, url: "https://usdx.cash/usdx-stablecoin" },
      GUSD: { type: FIAT, url: "https://gemini.com/dollar" },
      SAI: { type: CRYPTO, url: "https://makerdao.com/en/whitepaper/sai/" },
      DUSD: { type: CRYPTO, url: "https://dusd.finance/" },
      PAXG: { type: ASSET, url: "https://www.paxos.com/paxgold/" },
      AMPL: { type: ALGORITHMIC, url: "https://www.ampleforth.org/" },
      FRAX: { type: ALGORITHMIC, url: "https://frax.finance/" },
      MIM: { type: ALGORITHMIC, url: "https://abracadabra.money/" },
      USDP: { type: FIAT, url: "https://paxos.com/usdp/" },
      FEI: { type: ALGORITHMIC, url: "https://fei.money/" },
    }),
    [ALGORITHMIC, ASSET, CRYPTO, FIAT]
  )

  useEffect(() => {
    ;(async () => {
      try {
        // Fetch token data in the Ethereum ecosystem
        const ethereumData = await getData<EthereumDataResponse>(
          "https://api.coingecko.com/api/v3/coins/markets?vs_currency=usd&category=ethereum-ecosystem&order=market_cap_desc&per_page=100&page=1&sparkline=false"
        )
        // Fetch token data for stablecoins
        const stablecoinData = await getData<StablecoinDataResponse>(
          "https://api.coingecko.com/api/v3/coins/markets?vs_currency=usd&category=stablecoins&order=market_cap_desc&per_page=100&page=1&sparkline=false"
        )

        // Get the intersection of stablecoins and Ethereum tokens to only have a list of data for stablecoins in the Ethereum ecosystem
        const ethereumStablecoinData = stablecoinData.filter(
          (stablecoin) =>
            ethereumData.findIndex(
              // eslint-disable-next-line eqeqeq
              (etherToken) => stablecoin.id == etherToken.id
            ) > -1
        )

        // Filter stablecoins that aren't in stablecoins useMemo above, and then map the type of stablecoin and url for the filtered stablecoins
        const markets = ethereumStablecoinData
          .filter((token) => {
            return stablecoins[token.symbol.toUpperCase()]
          })
          .map((token) => {
            return {
              name: token.name,
              marketCap: new Intl.NumberFormat("en-US", {
                style: "currency",
                currency: "USD",
                minimumFractionDigits: 0,
                maximumFractionDigits: 0,
              }).format(token.market_cap),
              image: token.image,
              type: stablecoins[token.symbol.toUpperCase()].type,
              url: stablecoins[token.symbol.toUpperCase()].url,
            }
          })
        setState({
          markets: markets,
          marketsHasError: false,
        })
      } catch (error) {
        console.error(error)
        setState({
          markets: [],
          marketsHasError: true,
        })
      }
    })()
  }, [stablecoins])

  const features = [
    {
      title: translateMessageId("page-stablecoins-fiat-backed", intl),
      description: translateMessageId(
        "page-stablecoins-fiat-backed-description",
        intl
      ),
      emoji: ":dollar:",
      pros: [
        translateMessageId("page-stablecoins-fiat-backed-pro-1", intl),
        translateMessageId("page-stablecoins-fiat-backed-pro-2", intl),
      ],
      cons: [
        translateMessageId("page-stablecoins-fiat-backed-con-1", intl),
        translateMessageId("page-stablecoins-fiat-backed-con-2", intl),
      ],
      links: [
        { text: "USDC", url: "https://www.coinbase.com/usdc" },
        { text: "TrueUSD", url: "https://www.trusttoken.com/trueusd" },
      ],
    },
    {
      title: translateMessageId("page-stablecoins-crypto-backed", intl),
      description: translateMessageId(
        "page-stablecoins-crypto-backed-description",
        intl
      ),
      emoji: ":unicorn:",
      pros: [
        translateMessageId("page-stablecoins-crypto-backed-pro-1", intl),
        translateMessageId("page-stablecoins-crypto-backed-pro-2", intl),
        translateMessageId("page-stablecoins-crypto-backed-pro-3", intl),
      ],
      cons: [
        translateMessageId("page-stablecoins-crypto-backed-con-1", intl),
        translateMessageId("page-stablecoins-crypto-backed-con-2", intl),
      ],
      links: [{ text: "Dai", url: "https://makerdao.com/en/" }],
    },
    {
      title: translateMessageId("page-stablecoins-precious-metals", intl),
      description: translateMessageId(
        "page-stablecoins-precious-metals-description",
        intl
      ),
      emoji: ":gem_stone:",
      pros: [
        translateMessageId("page-stablecoins-precious-metals-pro-1", intl),
      ],
      cons: [
        translateMessageId("page-stablecoins-precious-metals-con-1", intl),
        translateMessageId("page-stablecoins-precious-metals-con-2", intl),
      ],
      links: [{ text: "Pax Gold", url: "https://paxos.com/paxgold/" }],
    },
    {
      title: translateMessageId("page-stablecoins-algorithmic", intl),
      description: translateMessageId(
        "page-stablecoins-algorithmic-description",
        intl
      ),
      emoji: ":chart_with_downwards_trend:",
      pros: [
        translateMessageId("page-stablecoins-algorithmic-pro-1", intl),
        translateMessageId("page-stablecoins-algorithmic-pro-2", intl),
      ],
      cons: [
        translateMessageId("page-stablecoins-algorithmic-con-1", intl),
        translateMessageId("page-stablecoins-algorithmic-con-2", intl),
      ],
      links: [{ text: "Ampleforth", url: "https://www.ampleforth.org/" }],
    },
  ]

  const tokens = [
    {
      emoji: ":globe_showing_americas:",
      description: translateMessageId(
        "page-stablecoins-stablecoins-feature-1",
        intl
      ),
    },
    {
      emoji: ":chart_with_upwards_trend:",
      description: translateMessageId(
        "page-stablecoins-stablecoins-feature-2",
        intl
      ),
    },
    {
      emoji: ":handshake:",
      description: translateMessageId(
        "page-stablecoins-stablecoins-feature-3",
        intl
      ),
    },
    {
      emoji: ":key:",
      description: translateMessageId(
        "page-stablecoins-stablecoins-feature-4",
        intl
      ),
    },
  ]

  const dapps = [
    {
      background: "linear-gradient(225deg, #aa589b 0%, #5cb8c4 100%)",
      url: "https://aave.com",
      alt: translateMessageId("aave-logo", intl),
      image: getImage(data.aave),
      name: "Aave",
      description: translateMessageId(
        "page-stablecoins-stablecoins-dapp-description-1",
        intl
      ),
    },
    {
      background: "#f9fafb",
      url: "https://compound.finance",
      alt: translateMessageId("compound-logo", intl),
      image: getImage(data.compound),
      name: "Compound",
      description: translateMessageId(
        "page-stablecoins-stablecoins-dapp-description-2",
        intl
      ),
    },
    {
      background: "#212121",
      url: "https://trade.dydx.exchange/portfolio/overview",
      alt: translateMessageId("dydx-logo", intl),
      image: getImage(data.dydx),
      name: "dYdX",
      description: translateMessageId(
        "page-stablecoins-stablecoins-dapp-description-3",
        intl
      ),
    },
    {
      background: "linear-gradient(135deg, #c7efe6 0%, #eeeac7 100%)",
      url: "https://oasis.app",
      alt: translateMessageId("oasis-logo", intl),
      image: getImage(data.oasis),
      name: "Oasis",
      description: translateMessageId(
        "page-stablecoins-stablecoins-dapp-description-4",
        intl
      ),
    },
  ]

  const tableColumns = [
    translateMessageId(
      "page-stablecoins-stablecoins-table-header-column-1",
      intl
    ),
    translateMessageId(
      "page-stablecoins-stablecoins-table-header-column-2",
      intl
    ),
    translateMessageId(
      "page-stablecoins-stablecoins-table-header-column-3",
      intl
    ),
  ]

  const heroContent = {
    title: translateMessageId("page-stablecoins-title", intl),
    header: translateMessageId("page-stablecoins-hero-header", intl),
    subtitle: translateMessageId("page-stablecoins-hero-subtitle", intl),
    image: getImage(data.stablecoins),
    alt: translateMessageId("page-stablecoins-hero-alt", intl),
    buttons: [
      {
        content: translateMessageId("page-stablecoins-hero-button", intl),
        toId: "explore",
      },
      {
        content: translateMessageId(
          "page-stablecoins-how-they-work-button",
          intl
        ),
        toId: "how",
        variant: "outline",
      },
    ],
  }

  const toolsData = [
    {
      title: "Stablecoins.wtf",
      description: translateMessageId(
        "page-stablecoins-tools-stablecoinswtf-description",
        intl
      ),
      link: "https://stablecoins.wtf",
      image: getImage(data.stablecoinswtf),
      alt: "Stablecoins.wtf",
    },
  ]

  return (
    <Page>
      <PageMetadata
        title={translateMessageId("page-stablecoins-title", intl)}
        description={translateMessageId(
          "page-stablecoins-meta-description",
          intl
        )}
      />
      <PageHero isReverse content={heroContent} />
      {/* <HeroSectionContent>
        <H2>
          <Translation id="page-stablecoins-prices" />
        </H2>
        <p>
          <Translation id="page-stablecoins-prices-definition" />{" "}
          <Link to="#how">
            <Translation id="page-stablecoins-prices-definition-how" />
          </Link>
        </p>
        <H3>
          <Translation id="page-stablecoins-coin-price-change" />
        </H3>
        [Insert graph showing price changes over 30days for stablecoins vs ETH
        to demo comparative stability]
      </HeroSectionContent> */}
      <Divider />
      <Content>
        <TwoColumnContent>
          <LeftColumn>
            <H2>
              <Translation id="page-stablecoins-why-stablecoins" />
            </H2>
            <p>
              <Translation id="page-stablecoins-prices-definition" />{" "}
              <Link to="#how">
                <Translation id="page-stablecoins-prices-definition-how" />
              </Link>
            </p>
          </LeftColumn>
        </TwoColumnContent>
        <TwoColumnContent>
          <LeftColumn>
            {tokens.map((token, idx) => (
              <TokenCard
                key={idx}
                emoji={token.emoji}
                description={token.description}
                emojiSize={3}
              />
            ))}
          </LeftColumn>
          <StyledGhostCard>
            <Emoji size={3} text=":pizza:" />
            <h3>
              <Translation id="page-stablecoins-bitcoin-pizza" />
            </h3>
            <p>
              <Translation id="page-stablecoins-bitcoin-pizza-body" />{" "}
            </p>
          </StyledGhostCard>
        </TwoColumnContent>
      </Content>
      <StyledGradientContainer>
        <StyledContent>
          <H2>
            <Translation id="page-stablecoins-find-stablecoin" />
          </H2>
          <StyledLeftColumn>
            <p>
              <Translation id="page-stablecoins-find-stablecoin-intro" />
            </p>
            <ul>
              <li>
                <Link to="#how">
                  <Translation id="page-stablecoins-find-stablecoin-types-link" />
                </Link>
              </li>
              <li>
                <Link to="#explore">
                  <Translation id="page-stablecoins-find-stablecoin-how-to-get-them" />
                </Link>
              </li>
            </ul>
          </StyledLeftColumn>
          <H3>
            <Translation id="page-stablecoins-editors-choice" />
          </H3>
          <p>
            <Translation id="page-stablecoins-editors-choice-intro" />
          </p>
          <Row>
            <StyledDaiBanner>
              <StyledLeftColumn>
                <div>
                  <DaiH2>
                    <Translation id="page-stablecoins-dai-banner-title" />
                  </DaiH2>
                  <DaiSubtitle>
                    <Translation id="page-stablecoins-dai-banner-body" />
                  </DaiSubtitle>
                  <ButtonColumn>
                    <div>
                      <ButtonLink
                        mb={"1rem"}
                        mr={"1rem"}
                        to="https://1inch.exchange"
                      >
                        <Translation id="page-stablecoins-dai-banner-swap-button" />
                      </ButtonLink>
                    </div>
                    <div>
<<<<<<< HEAD
                      <ButtonLink variant="outline" to="https://oasis.app/dai">
=======
                      <ButtonLink
                        isSecondary
                        to="https://kb.oasis.app/help/what-is-dai"
                      >
>>>>>>> d3f7940d
                        <Translation id="page-stablecoins-dai-banner-learn-button" />
                      </ButtonLink>
                    </div>
                  </ButtonColumn>
                </div>
              </StyledLeftColumn>
              <Image
                image={getImage(data.dailarge)}
                alt={translateMessageId("page-stablecoins-dai-logo", intl)}
              />
            </StyledDaiBanner>
            <USDCBanner>
              <StyledLeftColumn>
                <div>
                  <DaiH2>
                    <Translation id="page-stablecoins-usdc-banner-title" />
                  </DaiH2>
                  <DaiSubtitle>
                    <Translation id="page-stablecoins-usdc-banner-body" />
                  </DaiSubtitle>
                  <ButtonColumn>
                    <div>
                      <ButtonLink
                        mb={"1rem"}
                        mr={"1rem"}
                        to="https://matcha.xyz/markets/ETH/USDC"
                      >
                        <Translation id="page-stablecoins-usdc-banner-swap-button" />
                      </ButtonLink>
                    </div>
                    <div>
                      <ButtonLink
                        variant="outline"
                        to="https://www.coinbase.com/usdc"
                      >
                        <Translation id="page-stablecoins-usdc-banner-learn-button" />
                      </ButtonLink>
                    </div>
                  </ButtonColumn>
                </div>
              </StyledLeftColumn>
              <Image
                image={getImage(data.usdclarge)}
                alt={translateMessageId("page-stablecoins-usdc-logo", intl)}
              />
            </USDCBanner>
          </Row>
          <h3>
            <Translation id="page-stablecoins-top-coins" />
            <Tooltip content={tooltipContent}>
              <InfoIcon name="info" size="14" />
            </Tooltip>
          </h3>
          <p>
            <Translation id="page-stablecoins-top-coins-intro" />{" "}
            <Translation id="page-stablecoins-top-coins-intro-code" />
          </p>
        </StyledContent>
        <TableContent>
          <SimpleTable
            columns={tableColumns}
            content={state.markets}
            hasError={state.marketsHasError}
          />
        </TableContent>
      </StyledGradientContainer>
      <Content id="explore">
        <h2>
          <Translation id="page-stablecoins-get-stablecoins" />
        </h2>
      </Content>
      <FullWidthContainer>
        <StablecoinAccordion />
      </FullWidthContainer>
      <Divider />
      <Content>
        <StyledCalloutBanner
          titleKey={"page-stablecoins-stablecoins-dapp-callout-title"}
          descriptionKey={
            "page-stablecoins-stablecoins-dapp-callout-description"
          }
          image={getImage(data.doge)}
          maxImageWidth={600}
          alt={translateMessageId(
            "page-stablecoins-stablecoins-dapp-callout-image-alt",
            intl
          )}
        >
          <ButtonLinkContainer>
            <ButtonLink to="/dapps/">
              <Translation id="page-stablecoins-explore-dapps" />
            </ButtonLink>
            <ButtonLinkWrap variant="outline" to="/defi/">
              <Translation id="page-stablecoins-more-defi-button" />
            </ButtonLinkWrap>
          </ButtonLinkContainer>
        </StyledCalloutBanner>
        <h2>
          <Translation id="page-stablecoins-save-stablecoins" />
        </h2>
        <TwoColumnContent>
          <LeftColumn>
            <p>
              <Translation id="page-stablecoins-save-stablecoins-body" />
            </p>
            <h3>
              <Translation id="page-stablecoins-interest-earning-dapps" />
            </h3>
            <p>
              <Translation id="page-stablecoins-saving" />
            </p>
          </LeftColumn>
          <StyledRightColumn>
            <div>
              <Emoji size={5} mb={"1rem"} text=":bank:" />
              <Apy>
                <Translation id="page-stablecoins-bank-apy" />
              </Apy>
              <em>
                <Translation id="page-stablecoins-bank-apy-source" />{" "}
                <Link to="https://www.nytimes.com/2020/09/18/your-money/savings-interest-rates.html">
                  <Translation id="page-stablecoins-bank-apy-source-link" />
                </Link>
              </em>
            </div>
          </StyledRightColumn>
        </TwoColumnContent>
        <StyledCardGrid>
          {dapps.map((dapp, idx) => (
            <DataProductCard
              key={idx}
              background={dapp.background}
              url={dapp.url}
              alt={dapp.alt}
              image={dapp.image}
              name={dapp.name}
              description={dapp.description}
            />
          ))}
        </StyledCardGrid>
        <InfoBanner isWarning={true} shouldCenter={true}>
          <H3>
            <Translation id="page-stablecoins-research-warning-title" />
          </H3>
          <Translation id="page-stablecoins-research-warning" />
        </InfoBanner>
      </Content>
      <Divider />
      <Content id="how">
        <H2>
          <Translation id="page-stablecoins-types-of-stablecoin" />
        </H2>
        <StablecoinBoxGrid items={features} />
      </Content>
      <PaddedContent id="tools">
        <h2>
          <Translation id="page-stablecoins-tools-title" />
        </h2>
        <TwoColumnContent>
          <StyledLeftColumn>
            <ProductList
              category="Dashboards & Education"
              content={toolsData}
            />
          </StyledLeftColumn>
        </TwoColumnContent>
      </PaddedContent>
      <Content>
        <FeedbackCard />
      </Content>
    </Page>
  )
}

export default StablecoinsPage

export const query = graphql`
  query StablecoinsPage {
    stablecoins: file(relativePath: { eq: "stablecoins/hero.png" }) {
      childImageSharp {
        gatsbyImageData(
          width: 624
          layout: CONSTRAINED
          placeholder: BLURRED
          quality: 100
        )
      }
    }
    dai: file(relativePath: { eq: "stablecoins/dai-large.png" }) {
      childImageSharp {
        gatsbyImageData(
          width: 600
          layout: CONSTRAINED
          placeholder: BLURRED
          quality: 100
        )
      }
    }
    dailarge: file(relativePath: { eq: "stablecoins/dai-large.png" }) {
      childImageSharp {
        gatsbyImageData(
          width: 300
          layout: CONSTRAINED
          placeholder: BLURRED
          quality: 100
        )
      }
    }
    usdclarge: file(relativePath: { eq: "stablecoins/usdc-large.png" }) {
      childImageSharp {
        gatsbyImageData(
          width: 300
          layout: CONSTRAINED
          placeholder: BLURRED
          quality: 100
        )
      }
    }
    doge: file(relativePath: { eq: "doge-computer.png" }) {
      childImageSharp {
        gatsbyImageData(
          width: 600
          layout: CONSTRAINED
          placeholder: BLURRED
          quality: 100
        )
      }
    }
    compound: file(relativePath: { eq: "stablecoins/compound.png" }) {
      childImageSharp {
        gatsbyImageData(
          width: 160
          layout: FIXED
          placeholder: BLURRED
          quality: 100
        )
      }
    }
    aave: file(relativePath: { eq: "stablecoins/aave.png" }) {
      childImageSharp {
        gatsbyImageData(
          width: 64
          layout: FIXED
          placeholder: BLURRED
          quality: 100
        )
      }
    }
    dydx: file(relativePath: { eq: "exchanges/dydx.png" }) {
      childImageSharp {
        gatsbyImageData(
          width: 80
          layout: FIXED
          placeholder: BLURRED
          quality: 100
        )
      }
    }
    oasis: file(relativePath: { eq: "stablecoins/dai-large.png" }) {
      childImageSharp {
        gatsbyImageData(
          width: 80
          layout: FIXED
          placeholder: BLURRED
          quality: 100
        )
      }
    }
    oasissmall: file(relativePath: { eq: "stablecoins/dai-large.png" }) {
      childImageSharp {
        gatsbyImageData(
          width: 24
          layout: FIXED
          placeholder: BLURRED
          quality: 100
        )
      }
    }
    stablecoinswtf: file(
      relativePath: { eq: "stablecoins/tools/stablecoinswtf.png" }
    ) {
      childImageSharp {
        gatsbyImageData(
          width: 500
          layout: CONSTRAINED
          placeholder: BLURRED
          quality: 100
        )
      }
    }
  }
`<|MERGE_RESOLUTION|>--- conflicted
+++ resolved
@@ -722,14 +722,10 @@
                       </ButtonLink>
                     </div>
                     <div>
-<<<<<<< HEAD
-                      <ButtonLink variant="outline" to="https://oasis.app/dai">
-=======
                       <ButtonLink
-                        isSecondary
+                        variant="outline"
                         to="https://kb.oasis.app/help/what-is-dai"
                       >
->>>>>>> d3f7940d
                         <Translation id="page-stablecoins-dai-banner-learn-button" />
                       </ButtonLink>
                     </div>
