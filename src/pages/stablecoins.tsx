--- conflicted
+++ resolved
@@ -26,7 +26,6 @@
 import { getData } from "../utils/cache"
 import { getImage } from "../utils/image"
 
-<<<<<<< HEAD
 import {
   Box,
   Flex,
@@ -37,239 +36,6 @@
   Icon,
   Grid,
 } from "@chakra-ui/react"
-=======
-const StyledContent = styled(Content)`
-  margin-bottom: -2rem;
-`
-
-const StyledGradientContainer = styled(GradientContainer)`
-  margin-bottom: 2rem;
-`
-
-/* const HeroSectionContent = styled(Content)`
-  border-bottom: 1px solid ${(props) => props.theme.colors.border};
-  border-top: 1px solid ${(props) => props.theme.colors.border};
-  margin-bottom: 2rem;
-  padding: 2rem;
-  background: ${(props) => props.theme.colors.ednBackground};
-` */
-
-const Image = styled(GatsbyImage)`
-  background-size: cover;
-  background-repeat: repeat;
-  align-self: center;
-  width: 100%;
-  max-width: 240px;
-  flex: 1;
-  @media (max-width: ${(props) => props.theme.breakpoints.m}) {
-    margin: 2rem 2rem;
-    min-width: 160px;
-    max-width: 160px;
-  }
-  @media (max-width: ${(props) => props.theme.breakpoints.s}) {
-    margin: 2rem 0rem;
-    min-width: 96px;
-    max-width: 96px;
-  }
-  @media (max-width: ${(props) => props.theme.breakpoints.l}) {
-    margin-top: 0rem;
-  }
-`
-
-const StyledGhostCard = styled(GhostCard)`
-  max-width: 640px;
-  margin-right: 2rem;
-  @media (max-width: ${(props) => props.theme.breakpoints.l}) {
-    margin: 0rem;
-    margin-top: 4rem;
-  }
-`
-
-const Row = styled.div`
-  display: flex;
-  width: 100%;
-  align-items: stretch;
-  @media (max-width: ${(props) => props.theme.breakpoints.l}) {
-    flex-direction: column;
-  }
-`
-
-const TwoColumnContent = styled.div`
-  display: flex;
-  align-items: flex-start;
-  width: 100%;
-  margin-right: 2rem;
-  margin-bottom: 2rem;
-  @media (max-width: ${(props) => props.theme.breakpoints.l}) {
-    flex-direction: column;
-    align-items: flex-start;
-    margin-left: 0rem;
-    margin-right: 0rem;
-  }
-`
-
-const DaiBanner = styled.div`
-  border: 1.5px solid ${(props) => props.theme.colors.text};
-  box-shadow: 8px 8px 0px 0px ${(props) => props.theme.colors.gridYellow};
-  border-radius: 2px;
-  background: ${(props) => props.theme.colors.background};
-  justify-content: space-between;
-  display: flex;
-  width: 100%;
-  padding: 1rem 6rem;
-  margin-bottom: 2rem;
-  color: ${(props) => props.theme.colors.text};
-  @media (max-width: ${(props) => props.theme.breakpoints.l}) {
-    flex-direction: column-reverse;
-    padding: 2rem 2rem;
-  }
-`
-
-const StyledDaiBanner = styled(DaiBanner)`
-  margin-right: 2rem;
-  padding: 2rem;
-  @media (max-width: ${(props) => props.theme.breakpoints.l}) {
-    margin-right: 0rem;
-  }
-`
-
-const USDCBanner = styled(DaiBanner)`
-  margin-left: 2rem;
-  padding: 2rem;
-  box-shadow: 8px 8px 0px 0px ${(props) => props.theme.colors.gridBlue};
-  @media (max-width: ${(props) => props.theme.breakpoints.l}) {
-    margin-left: 0rem;
-  }
-`
-
-const DaiSubtitle = styled.p`
-  font-size: 1.25rem;
-  line-height: 140%;
-  color: ${(props) => props.theme.colors.text200};
-`
-
-const H2 = styled.h2`
-  margin-top: 0rem;
-`
-
-const H3 = styled.h3`
-  font-size: 1.25rem;
-  font-style: normal;
-  font-weight: 700;
-  text-align: left;
-  margin-top: 0;
-  margin-bottom: 1rem;
-`
-/* const OptionContainer = styled.div`
-  display: flex;
-  justify-content: center;
-  padding: 0 2rem;
-  margin-bottom: 2rem;
-  @media (max-width: ${(props) => props.theme.breakpoints.l}) {
-    flex-direction: column;
-    width: 100%;
-  }
-` */
-
-const FullWidthContainer = styled(Page)`
-  padding: 0rem 2rem;
-  padding-bottom: 4rem;
-  margin-top: -2rem;
-  @media (max-width: ${(props) => props.theme.breakpoints.l}) {
-    margin: 0rem;
-    padding-left: 0rem;
-    padding-right: 0rem;
-    margin-top: -2rem;
-  }
-`
-
-const DaiH2 = styled.h2`
-  font-size: 2rem;
-  font-weight: 700;
-  margin-top: 0;
-  margin-bottom: 0.5rem;
-
-  a {
-    display: none;
-  }
-`
-
-const LeftColumn = styled.div`
-  margin-right: 2rem;
-  width: 100%;
-  @media (max-width: ${(props) => props.theme.breakpoints.l}) {
-    margin: auto 0rem;
-  }
-`
-
-const StyledRightColumn = styled.div`
-  display: flex;
-  justify-content: center;
-  flex-direction: column;
-  border-radius: 2px;
-  padding: 2rem;
-  width: 100%;
-  border: 1.5px solid ${(props) => props.theme.colors.text};
-  box-shadow: ${(props) => props.theme.colors.cardBoxShadow};
-  @media (max-width: ${(props) => props.theme.breakpoints.l}) {
-    margin: auto 0rem;
-  }
-`
-const TokenCard = styled(HorizontalCard)`
-  min-width: 100%;
-  margin: 0.5rem 0rem;
-  border-radius: 0px;
-`
-
-const StyledLeftColumn = styled(LeftColumn)`
-  justify-content: center;
-  display: flex;
-  flex-direction: column;
-  width: 50%;
-  @media (max-width: ${(props) => props.theme.breakpoints.l}) {
-    width: 100%;
-  }
-`
-
-const StyledCardGrid = styled(CardGrid)`
-  margin-bottom: 4rem;
-`
-
-const TableContent = styled(Content)`
-  overflow-x: scroll;
-`
-
-const ButtonColumn = styled.div`
-  display: flex;
-  flex-direction: column;
-`
-
-const Apy = styled.p`
-  font-size: 64px;
-  line-height: 100%;
-`
-
-const InfoIcon = styled(Icon)`
-  margin-left: 0.5rem;
-  fill: ${(props) => props.theme.colors.text};
-`
-
-const ButtonLinkWrap = styled(ButtonLink)`
-  white-space: break-spaces;
-`
-
-const ButtonLinkContainer = styled.div`
-  display: flex;
-  flex-direction: row;
-  flex-flow: wrap;
-  gap: 1em;
-`
-
-const PaddedContent = styled(Content)`
-  padding-top: 3rem;
-  padding-bottom: 3rem;
-`
->>>>>>> d96abc75
 
 const tooltipContent = (
   <div>
@@ -857,30 +623,6 @@
       </Flex>
       <Divider />
       <Content>
-<<<<<<< HEAD
-        <Box m="2rem 0 4rem">
-          <CalloutBanner
-            titleKey={"page-stablecoins-stablecoins-dapp-callout-title"}
-            descriptionKey={
-              "page-stablecoins-stablecoins-dapp-callout-description"
-            }
-            image={getImage(data.doge)!}
-            maxImageWidth={600}
-            alt={t("page-stablecoins-stablecoins-dapp-callout-image-alt")}
-          >
-            <Flex flexFlow="wrap" gap="1em">
-              <ButtonLink to="/dapps/">
-                <Translation id="page-stablecoins-explore-dapps" />
-              </ButtonLink>
-              <Box whiteSpace="break-spaces">
-                <ButtonLink variant="outline" to="/defi/">
-                  <Translation id="page-stablecoins-more-defi-button" />
-                </ButtonLink>
-              </Box>
-            </Flex>
-          </CalloutBanner>
-        </Box>
-=======
         <CalloutBanner
           mt={8}
           mb={16}
@@ -893,16 +635,17 @@
           maxImageWidth={600}
           alt={t("page-stablecoins-stablecoins-dapp-callout-image-alt")}
         >
-          <ButtonLinkContainer>
+          <Flex flexFlow="wrap" gap="1em">
             <ButtonLink to="/dapps/">
               <Translation id="page-stablecoins-explore-dapps" />
             </ButtonLink>
-            <ButtonLinkWrap variant="outline" to="/defi/">
-              <Translation id="page-stablecoins-more-defi-button" />
-            </ButtonLinkWrap>
-          </ButtonLinkContainer>
+            <Box whiteSpace="break-spaces">
+              <ButtonLink variant="outline" to="/defi/">
+                <Translation id="page-stablecoins-more-defi-button" />
+              </ButtonLink>
+            </Box>
+          </Flex>
         </CalloutBanner>
->>>>>>> d96abc75
         <h2>
           <Translation id="page-stablecoins-save-stablecoins" />
         </h2>
@@ -967,9 +710,8 @@
               description={dapp.description}
             />
           ))}
-<<<<<<< HEAD
         </Grid>
-        <InfoBanner isWarning={true} shouldCenter={true}>
+        <InfoBanner isWarning shouldCenter>
           <Heading
             as="h3"
             fontSize="1.25rem"
@@ -978,11 +720,6 @@
             mt="0"
             mb="1rem"
           >
-=======
-        </StyledCardGrid>
-        <InfoBanner isWarning shouldCenter>
-          <H3>
->>>>>>> d96abc75
             <Translation id="page-stablecoins-research-warning-title" />
           </Heading>
           <Translation id="page-stablecoins-research-warning" />
