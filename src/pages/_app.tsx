<<<<<<< HEAD
import { localStorageManager } from "@chakra-ui/react"
=======
>>>>>>> abfe6291
// ChakraProvider import updated as recommended on https://github.com/chakra-ui/chakra-ui/issues/4975#issuecomment-1174234230
// to reduce bundle size. Should be reverted to "@chakra-ui/react" in case on theme issues
import { ChakraProvider } from "@chakra-ui/provider"

import theme from "@/@chakra-ui/theme"

import { AppPropsWithLayout } from "@/lib/types"

import { inter, mono } from "@/lib/fonts"

const App = ({ Component, pageProps }: AppPropsWithLayout) => {
  // Per-Page Layouts: https://nextjs.org/docs/pages/building-your-application/routing/pages-and-layouts#with-typescript
  // Use the layout defined at the page level, if available
  const getLayout = Component.getLayout ?? ((page) => page)

  return (
    <>
      <style jsx global>
        {`
          :root {
            --font-inter: ${inter.style.fontFamily};
            --font-mono: ${mono.style.fontFamily};
          }
        `}
      </style>
      <ChakraProvider theme={theme} colorModeManager={localStorageManager}>
        {getLayout(<Component {...pageProps} />)}
      </ChakraProvider>
    </>
  )
}

export default App<|MERGE_RESOLUTION|>--- conflicted
+++ resolved
@@ -1,7 +1,4 @@
-<<<<<<< HEAD
 import { localStorageManager } from "@chakra-ui/react"
-=======
->>>>>>> abfe6291
 // ChakraProvider import updated as recommended on https://github.com/chakra-ui/chakra-ui/issues/4975#issuecomment-1174234230
 // to reduce bundle size. Should be reverted to "@chakra-ui/react" in case on theme issues
 import { ChakraProvider } from "@chakra-ui/provider"
