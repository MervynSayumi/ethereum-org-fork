--- conflicted
+++ resolved
@@ -2,8 +2,7 @@
 import React, { HTMLAttributes, ReactNode, useEffect, useState } from "react"
 import { graphql, PageProps } from "gatsby"
 import { GatsbyImage } from "gatsby-plugin-image"
-<<<<<<< HEAD
-import { useIntl } from "react-intl"
+import { useI18next, useTranslation } from "gatsby-plugin-react-i18next"
 import {
   Badge,
   Box,
@@ -21,11 +20,6 @@
   UnorderedList,
   useBreakpointValue,
 } from "@chakra-ui/react"
-=======
-import styled from "@emotion/styled"
-import { useI18next, useTranslation } from "gatsby-plugin-react-i18next"
-import { Badge } from "@chakra-ui/react"
->>>>>>> 59ca2402
 
 // Data
 import layer2Data from "../data/layer-2/layer-2.json"
@@ -545,13 +539,8 @@
             </Text>
             <Text>
               <Translation id="layer-2-why-do-we-need-layer-2-scalability-2" />
-<<<<<<< HEAD
-            </Text>
-            <Link to="/upgrades/vision/">
-=======
-            </p>
+            </Text>
             <Link to="/roadmap/vision/">
->>>>>>> 59ca2402
               <Translation id="layer-2-why-do-we-need-layer-2-scalability-3" />
             </Link>
           </Box>
@@ -809,29 +798,14 @@
       <ContentBox>
         <SectionHeading>
           <Translation id="layer-2-faq-title" />
-<<<<<<< HEAD
         </SectionHeading>
-        <ExpandableCard
-          title={`${translateMessageId("layer-2-faq-question-1-title", intl)}`}
-        >
-          <Text>
-=======
-        </h2>
         <ExpandableCard title={`${t("layer-2-faq-question-1-title")}`}>
-          <p>
->>>>>>> 59ca2402
+          <Text>
             <Translation id="layer-2-faq-question-1-description-1" />
           </Text>
         </ExpandableCard>
-<<<<<<< HEAD
-        <ExpandableCard
-          title={`${translateMessageId("layer-2-faq-question-2-title", intl)}`}
-        >
-          <Text>
-=======
         <ExpandableCard title={`${t("layer-2-faq-question-2-title")}`}>
-          <p>
->>>>>>> 59ca2402
+          <Text>
             <Translation id="layer-2-faq-question-2-description-1" />
           </Text>
           <Text>
@@ -851,15 +825,8 @@
             </Link>
           </Text>
         </ExpandableCard>
-<<<<<<< HEAD
-        <ExpandableCard
-          title={`${translateMessageId("layer-2-faq-question-3-title", intl)}`}
-        >
-          <Text>
-=======
         <ExpandableCard title={`${t("layer-2-faq-question-3-title")}`}>
-          <p>
->>>>>>> 59ca2402
+          <Text>
             <Translation id="layer-2-faq-question-3-description-1" />{" "}
           </Text>
           <Text>
@@ -868,46 +835,24 @@
             </Link>
           </Text>
         </ExpandableCard>
-<<<<<<< HEAD
-        <ExpandableCard
-          title={`${translateMessageId("layer-2-faq-question-4-title", intl)}`}
-        >
-          <Text>
-=======
         <ExpandableCard title={`${t("layer-2-faq-question-4-title")}`}>
-          <p>
->>>>>>> 59ca2402
+          <Text>
             <Translation id="layer-2-faq-question-4-description-1" />
           </Text>
           <Text>
             <Translation id="layer-2-faq-question-4-description-2" />
-<<<<<<< HEAD
-          </Text>
-          <Text>
-            <Translation id="layer-2-faq-question-4-description-3" />{" "}
-          </Text>
-          <Text>
-=======
-          </p>
-          <p>
+          </Text>
+          <Text>
             <Translation id="layer-2-faq-question-4-description-3" />
-          </p>
-          <p>
->>>>>>> 59ca2402
+          </Text>
+          <Text>
             <Link to="/bridges/">
               <Translation id="layer-2-more-on-bridges" />
             </Link>
           </Text>
         </ExpandableCard>
-<<<<<<< HEAD
-        <ExpandableCard
-          title={`${translateMessageId("layer-2-faq-question-5-title", intl)}`}
-        >
-          <Text>
-=======
         <ExpandableCard title={`${t("layer-2-faq-question-5-title")}`}>
-          <p>
->>>>>>> 59ca2402
+          <Text>
             <Translation id="layer-2-faq-question-5-description-1" />{" "}
             <Link to="/contributing/adding-layer-2s/">
               <Translation id="layer-2-faq-question-5-view-listing-policy" />
