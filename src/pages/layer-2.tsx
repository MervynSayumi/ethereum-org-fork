// Libraries
import React, { HTMLAttributes, ReactNode, useEffect, useState } from "react"
import { graphql, PageProps } from "gatsby"
import { GatsbyImage } from "gatsby-plugin-image"
import { useIntl } from "react-intl"
import {
  Badge,
  Box,
  Center,
  Divider,
  DividerProps,
  Flex,
  GridItem,
  Heading,
  HeadingProps,
  Icon,
  ListItem,
  SimpleGrid,
  Text,
  UnorderedList,
  useBreakpointValue,
} from "@chakra-ui/react"

// Data
import layer2Data from "../data/layer-2/layer-2.json"

// Components
import ButtonLink from "../components/ButtonLink"
import Card from "../components/Card"
import ExpandableCard from "../components/ExpandableCard"
import FeedbackCard from "../components/FeedbackCard"
import InfoBanner from "../components/InfoBanner"
import Layer2Onboard from "../components/Layer2/Layer2Onboard"
import Layer2ProductCard from "../components/Layer2ProductCard"
import Link from "../components/Link"
import OrderedList from "../components/OrderedList"
import PageHero from "../components/PageHero"
import PageMetadata from "../components/PageMetadata"
import ProductList from "../components/ProductList"
import QuizWidget from "../components/Quiz/QuizWidget"
import Tooltip from "../components/Tooltip"
import Translation from "../components/Translation"

// Utils
import { getData } from "../utils/cache"
import {
  translateMessageId,
  getLocaleForNumberFormat,
  TranslationKey,
} from "../utils/translations"
import { Lang } from "../utils/languages"
import { getImage } from "../utils/image"

// Constants
import { GATSBY_FUNCTIONS_PATH } from "../constants"
import { MdInfoOutline } from "react-icons/md"
import { merge } from "lodash"

type ChildOnlyType = {
  children: ReactNode
}

const SectionHeading = (props: HeadingProps) => {
  const headingSpecificProps = {
    fontSize: { base: "2xl", md: "2rem" },
    fontWeight: 600,
    lineHeight: 1.4,
  }

  if (props.as === "h3") {
    headingSpecificProps.fontSize = { base: "xl", md: "2xl" }
  }

  const mergeProps = merge(headingSpecificProps, props)

  return <Heading {...mergeProps} />
}

const ContentBox = (
  props: HTMLAttributes<"div"> & {
    children: ReactNode
    isLightGrayBg?: boolean
  }
) => (
  <Box
    px={8}
    py={12}
    width="full"
    {...(props.isLightGrayBg && { background: "layer2ContentSecondary" })}
  >
    {props.children}
  </Box>
)

const StyledInfoIcon = () => (
  <Icon
    as={MdInfoOutline}
    color="text"
    mr={2}
    opacity={0.8}
    boxSize="full"
    _hover={{ color: "primary" }}
    _active={{ color: "primary" }}
    _focus={{ color: "primary" }}
  />
)

const TwoColumnContent = (props: ChildOnlyType) => (
  <Flex
    justifyContent="space-between"
    gap={16}
    flexDirection={{ base: "column", lg: "row" }}
    alignItems={{ base: "flex-start", lg: "normal" }}
    {...props}
  />
)

const StatDivider = () => {
  const responsiveOrientation = useBreakpointValue<DividerProps["orientation"]>(
    { base: "horizontal", md: "vertical" }
  )
  return (
    <Divider
      orientation={responsiveOrientation}
      borderColor="homeDivider"
      my={{ base: 8, md: 0 }}
    />
  )
}

const StatBox = (props: ChildOnlyType) => (
  <Center
    flexDirection="column"
    flex={{ base: "100%", md: "33%" }}
    textAlign="center"
    px={5}
    {...props}
  />
)

const StatPrimary = (props: { content: string }) => (
  <Text
    color="primary"
    fontFamily="monospace"
    fontWeight="bold"
    fontSize="2rem"
  >
    {props.content}
  </Text>
)

const StatSpan = (props: ChildOnlyType) => (
  <Flex justifyContent="center" gap={2} {...props} />
)

const StatDescription = (props: ChildOnlyType) => (
  <Text opacity={0.8} m={0} {...props} />
)

const Layer2CardGrid = (props: ChildOnlyType) => (
  <SimpleGrid columns={4} gap={8} minChildWidth="280px" {...props} />
)

interface L2DataResponseItem {
  daily: {
    data: Array<[string, number, number]>
  }
}
interface L2DataResponse {
  layers2s: L2DataResponseItem
  combined: L2DataResponseItem
  bridges: L2DataResponseItem
}

interface FeeDataResponse {
  data: Array<{ id: string; results: { feeTransferEth: number } }>
}

const Layer2Page = ({ data }: PageProps<Queries.Layer2PageQuery>) => {
  const intl = useIntl()
  const [tvl, setTVL] = useState("loading...")
  const [percentChangeL2, setL2PercentChange] = useState("loading...")
  const [averageFee, setAverageFee] = useState("loading...")

  useEffect(() => {
    const localeForStatsBoxNumbers = getLocaleForNumberFormat(
      intl.locale as Lang
    )

    const fetchL2Beat = async (): Promise<void> => {
      try {
        const l2BeatData = await getData<L2DataResponse>(
          `${GATSBY_FUNCTIONS_PATH}/l2beat`
        )

        const dailyData = l2BeatData.layers2s.daily.data

        // formatted TVL from L2beat API formatted
        const TVL = new Intl.NumberFormat(localeForStatsBoxNumbers, {
          style: "currency",
          currency: "USD",
          notation: "compact",
          minimumSignificantDigits: 2,
          maximumSignificantDigits: 3,
        }).format(dailyData[dailyData.length - 1][1])

        setTVL(`${TVL}`)
        // Calculate percent change ((new value - old value) / old value) *100)
        const percentage =
          ((dailyData[dailyData.length - 1][1] -
            dailyData[dailyData.length - 31][1]) /
            dailyData[dailyData.length - 31][1]) *
          100
        setL2PercentChange(
          percentage > 0
            ? `+${percentage.toFixed(2)}%`
            : `${percentage.toFixed(2)}%`
        )
      } catch (error) {
        console.error(error)
        setTVL("Error, please refresh.")
        setL2PercentChange("Error, please refresh.")
      }
    }
    fetchL2Beat()

    const fetchCryptoStats = async (): Promise<void> => {
      try {
        // Average eth transfer fee from L2's supported by cryptostats API
        const feeDataResponse = await getData<FeeDataResponse>(
          "https://api.cryptostats.community/api/v1/l2-fees/feeTransferEth?metadata=false"
        )

        // filtering out L2's we arent listing
        const feeData = feeDataResponse.data.filter((l2) => l2.id !== "hermez")

        const feeAverage =
          feeData.reduce(
            (acc, curr) => (acc += curr.results.feeTransferEth),
            0
          ) / feeData.length

        const intlFeeAverage = new Intl.NumberFormat(localeForStatsBoxNumbers, {
          style: "currency",
          currency: "USD",
          notation: "compact",
          minimumSignificantDigits: 2,
          maximumSignificantDigits: 3,
        }).format(feeAverage)
        setAverageFee(`${intlFeeAverage}`)
      } catch (error) {
        setAverageFee("Error, please refresh.")
        console.error(error)
      }
    }
    fetchCryptoStats()
  }, [intl.locale])

  const heroContent = {
    title: translateMessageId("layer-2-hero-title", intl),
    header: translateMessageId("layer-2-hero-header", intl),
    subtitle: translateMessageId("layer-2-hero-subtitle", intl),
    image: getImage(data.heroImage)!,
    alt: translateMessageId("layer-2-hero-alt-text", intl),
    buttons: [
      {
        content: translateMessageId("layer-2-hero-button-1", intl),
        toId: "what-is-layer-2",
      },
      {
        content: translateMessageId("layer-2-hero-button-2", intl),
        toId: "use-layer-2",
        variant: "outline",
      },
      {
        content: translateMessageId("layer-2-hero-button-3", intl),
        toId: "how-to-get-onto-layer-2",
        variant: "outline",
      },
    ],
  }

  const layer2Cards = [
    {
      emoji: ":money_with_wings:",
      title: translateMessageId("layer-2-lower-fees-title", intl),
      description: translateMessageId("layer-2-lower-fees-description", intl),
    },
    {
      emoji: ":closed_lock_with_key:",
      title: translateMessageId("layer-2-maintain-security-title", intl),
      description: translateMessageId(
        "layer-2-maintain-security-description",
        intl
      ),
    },
    {
      emoji: ":hammer_and_wrench:",
      title: translateMessageId("layer-2-expand-use-cases-title", intl),
      description: translateMessageId(
        "layer-2-expand-use-cases-description",
        intl
      ),
    },
  ]

  const rollupCards = [
    {
      image: getImage(data.optimisticRollup),
      title: translateMessageId("layer-2-optimistic-rollups-title", intl),
      description: translateMessageId(
        "layer-2-optimistic-rollups-description",
        intl
      ),
      childSentence: translateMessageId(
        "layer-2-optimistic-rollups-childSentance",
        intl
      ),
      childLink: "/developers/docs/scaling/optimistic-rollups/",
    },
    {
      image: getImage(data.zkRollup),
      title: translateMessageId("layer-2-zk-rollups-title", intl),
      description: translateMessageId("layer-2-zk-rollups-description", intl),
      childSentence: translateMessageId(
        "layer-2-zk-rollups-childSentance",
        intl
      ),
      childLink: "/developers/docs/scaling/zk-rollups/",
    },
  ]

  const toolsData = {
    information: [
      {
        title: "L2BEAT",
        description: translateMessageId(
          "layer-2-tools-l2beat-description",
          intl
        ),
        link: "https://l2beat.com",
        image: getImage(data.l2beat),
        alt: "L2BEAT",
      },
      {
        title: "L2 Fees",
        description: translateMessageId(
          "layer-2-tools-l2fees-description",
          intl
        ),
        link: "https://l2fees.info",
        image: getImage(data.doge),
        alt: "L2 Fees",
      },
      {
        title: "Chainlist",
        description: translateMessageId(
          "layer-2-tools-chainlist-description",
          intl
        ),
        link: "https://chainlist.org",
        image: getImage(data.doge),
        alt: "Chainlist",
      },
    ],
    walletManagers: [
      {
        title: "Zapper",
        description: translateMessageId(
          "layer-2-tools-zapper-description",
          intl
        ),
        link: "https://zapper.fi/",
        image: getImage(data.zapper),
        alt: "Zapper",
      },
      {
        title: "Zerion",
        description: translateMessageId(
          "layer-2-tools-zerion-description",
          intl
        ),
        link: "https://zerion.io",
        image: getImage(data.zerion),
        alt: "Zerion",
      },
      {
        title: "DeBank",
        description: translateMessageId(
          "layer-2-tools-debank-description",
          intl
        ),
        link: "https://debank.com",
        image: getImage(data.debank),
        alt: "DeBank",
      },
    ],
  }

  const layer2DataCombined = [...layer2Data.optimistic, ...layer2Data.zk]

  type ToolTipContentMetric = {
    apiUrl: string
    apiProvider: string
  }
  const tooltipContent = (metric: ToolTipContentMetric): JSX.Element => (
    <div>
      <Translation id="data-provided-by" />{" "}
      <Link to={metric.apiUrl}>{metric.apiProvider}</Link>
    </div>
  )

  const statBoxGroupData: Array<{
    content: string
    descriptionId: TranslationKey
    tooltipContent: ToolTipContentMetric
  }> = [
    {
      content: tvl,
      descriptionId: "layer-2-statsbox-1",
      tooltipContent: {
        apiUrl: "https://l2beat.com/",
        apiProvider: "L2BEAT",
      },
    },
    {
      content: averageFee,
      descriptionId: "layer-2-statsbox-2",
      tooltipContent: {
        apiUrl: "https://cryptostats.community/",
        apiProvider: "CryptoStats",
      },
    },
    {
      content: percentChangeL2,
      descriptionId: "layer-2-statsbox-3",
      tooltipContent: {
        apiUrl: "https://l2beat.com/",
        apiProvider: "L2BEAT",
      },
    },
  ]

  return (
    <Flex flexDirection="column" alignItems="center">
      <PageMetadata
        title={"Layer 2"}
        description={"Introduction page to layer 2"}
      />

      {/* Hero Section */}
      <Box background="layer2Gradient" width="full">
        <Box pb={8}>
          <PageHero content={heroContent} isReverse />
        </Box>

        <ContentBox>
          <Center
            flexDirection={{ base: "column", md: "row" }}
            mb={16}
            // To allow the content divider to expand vertically above the breakpoint
            height={{ md: "100px" }}
          >
            {statBoxGroupData.map((box, idx) => (
              <>
                <StatBox>
                  <StatPrimary content={box.content} />
                  <StatSpan>
                    <StatDescription>
                      <Translation id={box.descriptionId} />
                    </StatDescription>
                    <Tooltip content={tooltipContent(box.tooltipContent)}>
                      <StyledInfoIcon />
                    </Tooltip>
                  </StatSpan>
                </StatBox>
                {idx < statBoxGroupData.length - 1 ? <StatDivider /> : null}
              </>
            ))}
          </Center>
        </ContentBox>
      </Box>
      {/* What is Layer 2 Section */}
      <ContentBox id="what-is-layer-2">
        <TwoColumnContent>
          <Box flex="50%">
            <SectionHeading>
              <Translation id="layer-2-what-is-layer-2-title" />
            </SectionHeading>
            <Text>
              <Translation id="layer-2-what-is-layer-2-1" />
            </Text>
            <Text>
              <Translation id="layer-2-what-is-layer-2-2" />
            </Text>
          </Box>
          <Box flex="50%">
            <GatsbyImage
              image={getImage(data.whatIsEthereum)!}
              alt=""
              style={{ maxHeight: "400px" }}
              objectFit="contain"
            />
          </Box>
        </TwoColumnContent>
      </ContentBox>
      {/* What is Layer 1 Section */}
      <ContentBox isLightGrayBg>
        <SectionHeading>
          <Translation id="layer-2-what-is-layer-1-title" />
        </SectionHeading>
        <TwoColumnContent>
          <Box flex="50%">
            <Text>
              <Translation id="layer-2-what-is-layer-1-1" />
            </Text>
            <Text>
              <Translation id="layer-2-what-is-layer-1-2" />
            </Text>
          </Box>
          <Box flex="50%">
            <Text>
              <Translation id="layer-2-what-is-layer-1-list-title" />
            </Text>
            <OrderedList
              listData={[
                <Text>
                  <Translation id="layer-2-what-is-layer-1-list-1" />
                </Text>,
                <Text>
                  <Translation id="layer-2-what-is-layer-1-list-2" />
                </Text>,
                <Text>
                  <Translation id="layer-2-what-is-layer-1-list-3" />
                </Text>,
                <Text>
                  <Translation id="layer-2-what-is-layer-1-list-4" />
                </Text>,
              ]}
            />
            <Text>
              <Translation id="layer-2-what-is-layer-1-list-link-1" />{" "}
              <Link to="/what-is-ethereum/">
                <Translation id="layer-2-what-is-layer-1-list-link-2" />
              </Link>
            </Text>
          </Box>
        </TwoColumnContent>
      </ContentBox>
      {/* Why Layer 2 Section */}
      <ContentBox>
        <TwoColumnContent>
          <Center flex="50%">
            <GatsbyImage
              image={getImage(data.dao)!}
              alt=""
              style={{ width: "100%" }}
              objectFit="contain"
            />
          </Center>
          <Box flex="50%">
            <SectionHeading>
              <Translation id="layer-2-why-do-we-need-layer-2-title" />
            </SectionHeading>
            <Text>
              <Translation id="layer-2-why-do-we-need-layer-2-1" />
            </Text>
            <Text>
              <Translation id="layer-2-why-do-we-need-layer-2-2" />
            </Text>

            <SectionHeading as="h3">
              <Translation id="layer-2-why-do-we-need-layer-2-scalability" />
            </SectionHeading>
            <Text>
              <Translation id="layer-2-why-do-we-need-layer-2-scalability-1" />
            </Text>
            <Text>
              <Translation id="layer-2-why-do-we-need-layer-2-scalability-2" />
            </Text>
            <Link to="/upgrades/vision/">
              <Translation id="layer-2-why-do-we-need-layer-2-scalability-3" />
            </Link>
          </Box>
        </TwoColumnContent>
        <SectionHeading as="h3">
          <Translation id="layer-2-benefits-of-layer-2-title" />
        </SectionHeading>
        <SimpleGrid
          columnGap={8}
          rowGap={4}
          templateColumns="repeat(auto-fill, minmax(340px, 1fr))"
        >
          {layer2Cards.map(({ emoji, title, description }, idx) => (
            <GridItem
              as={Card}
              description={description}
              title={title}
              emoji={emoji}
              key={idx}
              _hover={{
                transition: "0.1s",
                transform: "scale(1.01)",
                img: {
                  transition: "0.1s",
                  transform: "scale(1.1)",
                },
              }}
            />
          ))}
        </SimpleGrid>
      </ContentBox>
      {/* How does Layer 2 Work Section */}
      <ContentBox>
        <TwoColumnContent>
          <Box flex="50%">
            <SectionHeading>
              <Translation id="layer-2-how-does-layer-2-work-title" />
            </SectionHeading>
            <Text>
              <Translation id="layer-2-how-does-layer-2-work-1" />
            </Text>
            <Text>
              <Translation id="layer-2-how-does-layer-2-work-2" />
            </Text>
            <SectionHeading as="h3">
              <Translation id="layer-2-rollups-title" />
            </SectionHeading>
            <Text>
              <Translation id="layer-2-rollups-1" />
            </Text>
            <Text>
              <Translation id="layer-2-rollups-2" />
            </Text>
          </Box>
          <Center flex="50%">
            <GatsbyImage
              image={getImage(data.rollup)!}
              alt=""
              style={{ width: "100%" }}
              objectFit="contain"
            />
          </Center>
        </TwoColumnContent>
        <TwoColumnContent>
          {rollupCards.map(
            ({ image, title, description, childSentence, childLink }) => (
              <Flex
                key={title}
                background="ednBackground"
                borderRadius="sm"
                border="1px"
                borderColor="lightBorder"
                p={6}
                flex={{ base: "100%", md: "50%" }}
                flexDirection="column"
                justifyContent="space-between"
              >
                <GatsbyImage
                  image={image!}
                  alt=""
                  objectPosition="0"
                  objectFit="contain"
                />
                <SectionHeading as="h3">{title}</SectionHeading>
                <Text>{description}</Text>
                <Text>
                  <Link to={childLink}>{childSentence}</Link>
                </Text>
              </Flex>
            )
          )}
        </TwoColumnContent>
      </ContentBox>
      {/* DYOR Section */}
      <ContentBox>
        <InfoBanner isWarning={true}>
          <SectionHeading>
            <Translation id="layer-2-dyor-title" />
          </SectionHeading>
          <Text>
            <Translation id="layer-2-dyor-1" />
          </Text>
          <Text>
            <Translation id="layer-2-dyor-2" />
<<<<<<< HEAD
          </Text>
          <Text>
            <ButtonLink to="https://l2beat.com/?view=risk">
=======
          </p>
          <p>
            <ButtonLink to="https://l2beat.com/scaling/risk">
>>>>>>> ad77d594
              <Translation id="layer-2-dyor-3" />
            </ButtonLink>
          </Text>
        </InfoBanner>
      </ContentBox>
      {/* Use Layer 2 Section */}
      <ContentBox id="use-layer-2">
        <SectionHeading>
          <Translation id="layer-2-use-layer-2-title" />
        </SectionHeading>
        <Text>
          <Translation id="layer-2-use-layer-2-1" />
        </Text>
        <Text>
          <Translation id="layer-2-contract-accounts" />
        </Text>
        <SectionHeading as="h3">
          <Translation id="layer-2-use-layer-2-generalized-title" />
        </SectionHeading>
        <Text>
          <Translation id="layer-2-use-layer-2-generalized-1" />
        </Text>
        <Layer2CardGrid>
          {layer2DataCombined
            .filter((l2) => !l2.purpose.indexOf("universal"))
            .map((l2, idx) => {
              return (
                <Layer2ProductCard
                  key={idx}
                  background={l2.background}
                  image={getImage(data[l2.imageKey])!}
                  description={translateMessageId(
                    l2.descriptionKey as TranslationKey,
                    intl
                  )}
                  url={l2.website}
                  note={translateMessageId(l2.noteKey as TranslationKey, intl)}
                  name={l2.name}
                  bridge={l2.bridge}
                  ecosystemPortal={l2.ecosystemPortal}
                  tokenLists={l2.tokenLists}
                >
                  {l2.purpose.map((purpose, index) => (
                    <Badge key={index} me={2}>
                      {purpose}
                    </Badge>
                  ))}
                </Layer2ProductCard>
              )
            })}
        </Layer2CardGrid>
      </ContentBox>
      {/* Layer 2 App Specific Section */}
      <ContentBox id="use-layer-2">
        <SectionHeading as="h3">
          <Translation id="layer-2-use-layer-2-application-specific-title" />
        </SectionHeading>
        <Text>
          <Translation id="layer-2-use-layer-2-application-specific-1" />
        </Text>
        <Layer2CardGrid>
          {layer2DataCombined
            .filter((l2) => l2.purpose.indexOf("universal"))
            .map((l2, idx) => {
              return (
                <Layer2ProductCard
                  key={idx}
                  background={l2.background}
                  image={getImage(data[l2.imageKey])!}
                  description={translateMessageId(
                    l2.descriptionKey as TranslationKey,
                    intl
                  )}
                  url={l2.website}
                  note={translateMessageId(l2.noteKey as TranslationKey, intl)}
                  name={l2.name}
                  bridge={l2.bridge}
                  ecosystemPortal={l2.ecosystemPortal}
                  tokenLists={l2.tokenLists}
                >
                  {l2.purpose.map((purpose, index) => (
                    <Badge key={index} me={2}>
                      {purpose}
                    </Badge>
                  ))}
                </Layer2ProductCard>
              )
            })}
        </Layer2CardGrid>
      </ContentBox>
      {/* Layer 2 Sidechain Section */}
      <ContentBox>
        <SectionHeading>
          <Translation id="layer-2-sidechains-title" />
        </SectionHeading>
        <TwoColumnContent>
          <Box flex="50%">
            <Text>
              <Translation id="layer-2-sidechains-1" />
            </Text>
            <Text>
              <Translation id="layer-2-sidechains-2" />
            </Text>
            <Text>
              <Link to="/developers/docs/scaling/sidechains/">
                <Translation id="layer-2-more-on-sidechains" />
              </Link>
            </Text>
            <Text>
              <Link to="/developers/docs/scaling/validium/">
                <Translation id="layer-2-more-on-validiums" />
              </Link>
            </Text>
          </Box>
          <Box flex="50%">
            <Text>
              <Translation id="layer-2-sidechains-4" />
            </Text>
            <Text>
              <Translation id="layer-2-sidechains-5" />
            </Text>
          </Box>
        </TwoColumnContent>
      </ContentBox>
      {/* Layer 2 Onboard Section */}
      <ContentBox id="how-to-get-onto-layer-2">
        <Layer2Onboard
          layer2DataCombined={layer2DataCombined}
          ethIcon={getImage(data.ethHome)!}
          ethIconAlt={translateMessageId("ethereum-logo", intl)}
        />
      </ContentBox>
      {/* Layer 2 Tools Section */}
      <ContentBox>
        <SectionHeading>
          <Translation id="layer-2-tools-title" />
        </SectionHeading>
        <TwoColumnContent>
          <Box flex="50%">
            <ProductList
              category="Information"
              content={toolsData.information}
            />
          </Box>
          <Box flex="50%">
            <ProductList
              category="Wallet managers"
              content={toolsData.walletManagers}
            />
          </Box>
        </TwoColumnContent>
      </ContentBox>
      {/* Layer 2 FAQ Section */}
      <ContentBox>
        <SectionHeading>
          <Translation id="layer-2-faq-title" />
        </SectionHeading>
        <ExpandableCard
          title={`${translateMessageId("layer-2-faq-question-1-title", intl)}`}
        >
          <Text>
            <Translation id="layer-2-faq-question-1-description-1" />
          </Text>
        </ExpandableCard>
        <ExpandableCard
          title={`${translateMessageId("layer-2-faq-question-2-title", intl)}`}
        >
          <Text>
            <Translation id="layer-2-faq-question-2-description-1" />
          </Text>
          <Text>
            <Translation id="layer-2-faq-question-2-description-2" />
          </Text>
          <Text>
            <Translation id="layer-2-faq-question-2-description-3" />
          </Text>
          <Text>
            <Link to="/developers/docs/scaling/optimistic-rollups/">
              <Translation id="layer-2-more-info-on-optimistic-rollups" />
            </Link>
          </Text>
          <Text>
            <Link to="/developers/docs/scaling/zk-rollups/">
              <Translation id="layer-2-more-info-on-zk-rollups" />
            </Link>
          </Text>
        </ExpandableCard>
        <ExpandableCard
          title={`${translateMessageId("layer-2-faq-question-3-title", intl)}`}
        >
          <Text>
            <Translation id="layer-2-faq-question-3-description-1" />{" "}
          </Text>
          <Text>
            <Link to="/upgrades/sharding/">
              <Translation id="layer-2-more-on-sharding" />
            </Link>
          </Text>
        </ExpandableCard>
        <ExpandableCard
          title={`${translateMessageId("layer-2-faq-question-4-title", intl)}`}
        >
          <Text>
            <Translation id="layer-2-faq-question-4-description-1" />
          </Text>
          <Text>
            <Translation id="layer-2-faq-question-4-description-2" />
          </Text>
          <Text>
            <Translation id="layer-2-faq-question-4-description-3" />{" "}
          </Text>
          <Text>
            <Link to="/bridges/">
              <Translation id="layer-2-more-on-bridges" />
            </Link>
          </Text>
        </ExpandableCard>
        <ExpandableCard
          title={`${translateMessageId("layer-2-faq-question-5-title", intl)}`}
        >
          <Text>
            <Translation id="layer-2-faq-question-5-description-1" />{" "}
            <Link to="/contributing/adding-layer-2s/">
              <Translation id="layer-2-faq-question-5-view-listing-policy" />
            </Link>
          </Text>
          <Text>
            <Translation id="layer-2-faq-question-5-description-2" />
          </Text>
        </ExpandableCard>
      </ContentBox>
      {/* Layer 2 Further Reading Section */}
      <ContentBox>
        <SectionHeading>
          <Translation id="layer-2-further-reading-title" />
        </SectionHeading>
        <UnorderedList ms="1.45rem" mb="1.45rem">
          <ListItem>
            <Link to="https://ethereum-magicians.org/t/a-rollup-centric-ethereum-roadmap/4698">
              <Translation id="a-rollup-centric-ethereum-roadmap" />
            </Link>{" "}
            <i>- Vitalik Buterin </i>
          </ListItem>
          <ListItem>
            <Link to="https://vitalik.ca/general/2021/01/05/rollup.html">
              <Translation id="an-incomplete-guide-to-rollups" />
            </Link>{" "}
            <i>- Vitalik Buterin</i>
          </ListItem>
          <ListItem>
            <Link to="https://www.youtube.com/watch?v=DyNbmgkyxJI">
              <Translation id="polygon-sidechain-vs-ethereum-rollups" />
            </Link>{" "}
            <i>- Lex Clips</i>
          </ListItem>
          <ListItem>
            <Link to="https://www.youtube.com/watch?v=7pWxCklcNsU">
              <Translation id="rollups-the-ultimate-ethereum-scaling-strategy" />
            </Link>{" "}
            <i>- Finematics</i>
          </ListItem>
          <ListItem>
            <Link to="/upgrades/sharding/">
              <Translation id="scaling-layer-1-with-shard-chains" />
            </Link>
          </ListItem>
          <ListItem>
            <Link to="https://barnabe.substack.com/p/understanding-rollup-economics-from?s=r">
              <Translation id="understanding-rollup-economics-from-first-principals" />
            </Link>{" "}
            <i>- Barnabé Monnot</i>
          </ListItem>
        </UnorderedList>
      </ContentBox>
      {/* Layer 2 Quiz Section */}
      <ContentBox>
        <QuizWidget quizKey="layer-2" />
      </ContentBox>
      {/* Layer 2 Feedback Section */}
      <ContentBox>
        <FeedbackCard />
      </ContentBox>
    </Flex>
  )
}

export default Layer2Page

export const query = graphql`
  query Layer2Page {
    dao: file(relativePath: { eq: "use-cases/dao-2.png" }) {
      childImageSharp {
        gatsbyImageData(
          width: 500
          layout: CONSTRAINED
          placeholder: BLURRED
          quality: 100
        )
      }
    }
    doge: file(relativePath: { eq: "doge-computer.png" }) {
      childImageSharp {
        gatsbyImageData(
          width: 624
          layout: CONSTRAINED
          placeholder: BLURRED
          quality: 100
        )
      }
    }
    ethBlocks: file(relativePath: { eq: "developers-eth-blocks.png" }) {
      childImageSharp {
        gatsbyImageData(
          width: 624
          layout: CONSTRAINED
          placeholder: BLURRED
          quality: 100
        )
      }
    }
    ethHome: file(relativePath: { eq: "eth-home-icon.png" }) {
      childImageSharp {
        gatsbyImageData(
          width: 50
          layout: CONSTRAINED
          placeholder: BLURRED
          quality: 100
        )
      }
    }
    financeTransparent: file(relativePath: { eq: "finance_transparent.png" }) {
      childImageSharp {
        gatsbyImageData(
          width: 300
          layout: CONSTRAINED
          placeholder: BLURRED
          quality: 100
        )
      }
    }
    heroImage: file(relativePath: { eq: "layer-2/hero.png" }) {
      childImageSharp {
        gatsbyImageData(layout: CONSTRAINED, placeholder: BLURRED, quality: 100)
      }
    }
    impact: file(relativePath: { eq: "impact_transparent.png" }) {
      childImageSharp {
        gatsbyImageData(
          width: 300
          layout: CONSTRAINED
          placeholder: BLURRED
          quality: 100
        )
      }
    }
    optimisticRollup: file(
      relativePath: { eq: "layer-2/optimistic_rollup.png" }
    ) {
      childImageSharp {
        gatsbyImageData(
          layout: CONSTRAINED
          placeholder: BLURRED
          quality: 100
          width: 122
        )
      }
    }
    rollup: file(relativePath: { eq: "layer-2/rollup-2.png" }) {
      childImageSharp {
        gatsbyImageData(layout: CONSTRAINED, placeholder: BLURRED, quality: 100)
      }
    }
    zkRollup: file(relativePath: { eq: "layer-2/zk_rollup.png" }) {
      childImageSharp {
        gatsbyImageData(
          layout: CONSTRAINED
          placeholder: BLURRED
          quality: 100
          width: 122
        )
      }
    }
    whatIsEthereum: file(relativePath: { eq: "what-is-ethereum.png" }) {
      childImageSharp {
        gatsbyImageData(
          width: 624
          layout: CONSTRAINED
          placeholder: BLURRED
          quality: 100
        )
      }
    }
    arbitrum: file(relativePath: { eq: "layer-2/arbitrum.png" }) {
      childImageSharp {
        gatsbyImageData(
          width: 100
          layout: CONSTRAINED
          placeholder: BLURRED
          quality: 100
        )
      }
    }
    aztec: file(relativePath: { eq: "layer-2/aztec.png" }) {
      childImageSharp {
        gatsbyImageData(
          width: 200
          layout: CONSTRAINED
          placeholder: BLURRED
          quality: 100
        )
      }
    }
    boba: file(relativePath: { eq: "layer-2/boba.png" }) {
      childImageSharp {
        gatsbyImageData(
          width: 100
          layout: CONSTRAINED
          placeholder: BLURRED
          quality: 100
        )
      }
    }
    chainlist: file(relativePath: { eq: "layer-2/chainlist.png" }) {
      childImageSharp {
        gatsbyImageData(
          width: 100
          layout: CONSTRAINED
          placeholder: BLURRED
          quality: 100
        )
      }
    }
    debank: file(relativePath: { eq: "layer-2/debank.png" }) {
      childImageSharp {
        gatsbyImageData(
          width: 100
          layout: CONSTRAINED
          placeholder: BLURRED
          quality: 100
        )
      }
    }

    l2beat: file(relativePath: { eq: "layer-2/l2beat.jpg" }) {
      childImageSharp {
        gatsbyImageData(
          width: 100
          layout: CONSTRAINED
          placeholder: BLURRED
          quality: 100
        )
      }
    }
    loopring: file(relativePath: { eq: "layer-2/loopring.png" }) {
      childImageSharp {
        gatsbyImageData(
          width: 100
          layout: CONSTRAINED
          placeholder: BLURRED
          quality: 100
        )
      }
    }
    metis: file(relativePath: { eq: "layer-2/metis-dark.png" }) {
      childImageSharp {
        gatsbyImageData(
          width: 100
          layout: CONSTRAINED
          placeholder: BLURRED
          quality: 100
        )
      }
    }
    optimism: file(relativePath: { eq: "layer-2/optimism.png" }) {
      childImageSharp {
        gatsbyImageData(
          width: 100
          layout: CONSTRAINED
          placeholder: BLURRED
          quality: 100
        )
      }
    }
    zapper: file(relativePath: { eq: "layer-2/zapper.png" }) {
      childImageSharp {
        gatsbyImageData(
          width: 100
          layout: CONSTRAINED
          placeholder: BLURRED
          quality: 100
        )
      }
    }
    zerion: file(relativePath: { eq: "layer-2/zerion.png" }) {
      childImageSharp {
        gatsbyImageData(
          width: 100
          layout: CONSTRAINED
          placeholder: BLURRED
          quality: 100
        )
      }
    }
    zkspace: file(relativePath: { eq: "layer-2/zkspace.png" }) {
      childImageSharp {
        gatsbyImageData(
          width: 100
          layout: CONSTRAINED
          placeholder: BLURRED
          quality: 100
        )
      }
    }
    zksync: file(relativePath: { eq: "layer-2/zksync.png" }) {
      childImageSharp {
        gatsbyImageData(
          width: 100
          layout: CONSTRAINED
          placeholder: BLURRED
          quality: 100
        )
      }
    }
  }
`<|MERGE_RESOLUTION|>--- conflicted
+++ resolved
@@ -683,15 +683,9 @@
           </Text>
           <Text>
             <Translation id="layer-2-dyor-2" />
-<<<<<<< HEAD
-          </Text>
-          <Text>
-            <ButtonLink to="https://l2beat.com/?view=risk">
-=======
-          </p>
-          <p>
+          </Text>
+          <Text>
             <ButtonLink to="https://l2beat.com/scaling/risk">
->>>>>>> ad77d594
               <Translation id="layer-2-dyor-3" />
             </ButtonLink>
           </Text>
