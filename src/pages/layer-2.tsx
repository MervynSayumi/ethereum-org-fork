--- conflicted
+++ resolved
@@ -3,12 +3,8 @@
 import { graphql, PageProps } from "gatsby"
 import { GatsbyImage } from "gatsby-plugin-image"
 import styled from "@emotion/styled"
-<<<<<<< HEAD
 import { useI18next, useTranslation } from "gatsby-plugin-react-i18next"
-=======
-import { useIntl } from "react-intl"
 import { Badge } from "@chakra-ui/react"
->>>>>>> 73551c78
 
 // Data
 import layer2Data from "../data/layer-2/layer-2.json"
