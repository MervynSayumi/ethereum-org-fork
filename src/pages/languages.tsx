import {
  Box,
  Flex,
  Heading,
  IconButton,
  Input,
  LinkBox,
  LinkOverlay,
  Text,
} from "@chakra-ui/react"
import { graphql, PageProps } from "gatsby"
import { useI18next, useTranslation } from "gatsby-plugin-react-i18next"
import React, { useState } from "react"
import { MdClose } from "react-icons/md"

import Link from "../components/Link"
import PageMetadata from "../components/PageMetadata"
import Translation from "../components/Translation"

import { Language, languageMetadata } from "../utils/languages"
import { TranslationKey } from "../utils/translations"
<<<<<<< HEAD
import { CardItem as LangItem } from "../components/SharedStyledComponents"
import Icon from "../components/Icon"
import Input from "../components/Input"

const StyledPage = styled(Page)`
  margin-top: 4rem;
`

const ContentContainer = styled.div``

const LangContainer = styled.div`
  margin-top: 2rem;
  margin-bottom: 2rem;
  display: flex;
  flex-wrap: wrap;
  width: 100%;
`

const LangTitle = styled.div`
  font-size: 0.875rem;
  line-height: 1.6;
  font-weight: 400;
  letter-spacing: 0.04em;
  margin: 1.14em 0;
  text-transform: uppercase;
`
=======
>>>>>>> 47221c65

const LanguagesPage = ({ location }: PageProps<Queries.LanguagesPageQuery>) => {
  const { t } = useTranslation()
  const { language } = useI18next()

  const redirectTo =
    location.search.split("from=").length > 1
      ? location.search.split("from=")[1]
      : "/"
  const [keyword, setKeyword] = useState<string>("")
  const resetKeyword = (e: React.MouseEvent<HTMLButtonElement>) => {
    e.preventDefault()
    setKeyword("")
  }
  const searchString = t("page-languages-filter-placeholder")
  let translationsCompleted: Array<Language> = []
  for (const lang in languageMetadata) {
    const langMetadata = {
      ...languageMetadata[lang],
      name: t(`language-${lang}` as TranslationKey),
    }

    const nativeLangTitle = langMetadata.localName
    const englishLangTitle = langMetadata.name
    if (
      englishLangTitle.toLowerCase().includes(keyword.toLowerCase()) ||
      nativeLangTitle.toLowerCase().includes(keyword.toLowerCase())
    ) {
      translationsCompleted.push(langMetadata)
    }
  }
  translationsCompleted.sort((a, b) => a["name"].localeCompare(b["name"]))

  return (
    <Flex direction="column" align="center" w="full" mx="auto" mt={16}>
      <PageMetadata
        title={t("page-languages-meta-title")}
        description={t("page-languages-meta-desc")}
      />
<<<<<<< HEAD
      <Content>
        <ContentContainer>
          <h1>
            <Translation id="page-languages-h1" />
          </h1>
          <p>
            <Translation id="page-languages-p1" />
          </p>
          <p>
            <Translation id="page-languages-interested" />{" "}
            <Link to="/contributing/translation-program/">
              <Translation id="page-languages-learn-more" />
            </Link>
            .
          </p>
          <p>
            <Translation id="page-languages-resources-paragraph" />{" "}
            <Link to="/community/language-resources">
              <Translation id="page-languages-resources-link" />
            </Link>
            .
          </p>
          <h2>
            <Translation id="page-languages-translations-available" />:
          </h2>
          <Form>
            <Input
              value={keyword}
              placeholder={searchString}
              onChange={(e) => setKeyword(e.target.value)}
              rightElement={
                keyword !== "" && (
                  <IconButton
                    icon={<Icon name="close" />}
                    onClick={resetKeyword}
                    position="absolute"
                    insetInlineEnd={1}
                    aria-label={t("clear")}
                    variant="icon"
                    _hover={{ svg: { fill: "primary" } }}
                  />
                )
              }
            />
          </Form>
          <LangContainer>
            {translationsCompleted.map((lang) => (
              <LangItem to={redirectTo} language={lang.code} key={lang["name"]}>
                <LangTitle>{lang["name"]}</LangTitle>
                <h4>{lang.localName}</h4>
              </LangItem>
            ))}
          </LangContainer>
          <h2>
            <Translation id="page-languages-want-more-header" />
          </h2>
          <p>
            <Translation id="page-languages-want-more-paragraph" />{" "}
            <Link to="/contributing/translation-program/">
              <Translation id="page-languages-want-more-link" />
            </Link>
            .
          </p>
        </ContentContainer>
      </Content>
    </StyledPage>
=======
      <Box py={4} px={8} w="full">
        <Heading
          as="h1"
          lineHeight={1.4}
          fontSize={{ base: "2.5rem", md: "3rem" }}
        >
          <Translation id="page-languages-h1" />
        </Heading>
        <Text>
          <Translation id="page-languages-p1" />
        </Text>
        <Text>
          <Translation id="page-languages-interested" />{" "}
          <Link to="/contributing/translation-program/">
            <Translation id="page-languages-learn-more" />
          </Link>
          .
        </Text>
        <Text>
          <Translation id="page-languages-resources-paragraph" />{" "}
          <Link to="/community/language-resources">
            <Translation id="page-languages-resources-link" />
          </Link>
          .
        </Text>
        <Heading lineHeight={1.4} fontSize={{ base: "2xl", md: "2rem" }}>
          <Translation id="page-languages-translations-available" />:
        </Heading>
        <Box
          as="form"
          position="relative"
          borderRadius="0.25em"
          w="clamp(min(400px, 100%), 50%, 600px)"
        >
          <Input
            border="1px solid"
            borderColor="searchBorder"
            color="text"
            bg="searchBackground"
            p={2}
            pr={8}
            borderRadius="0.25em"
            w="full"
            _focus={{
              outline: "auto 1px",
              outlineColor: "primary",
            }}
            value={keyword}
            placeholder={searchString}
            onChange={(e) => setKeyword(e.target.value)}
          />
          {keyword !== "" && (
            <IconButton
              icon={<MdClose />}
              onClick={resetKeyword}
              position="absolute"
              insetInlineEnd={1}
              aria-label={t("clear")}
              variant="icon"
              _hover={{ svg: { fill: "primary" } }}
            />
          )}
        </Box>
        <Flex my={8} wrap="wrap" w="full">
          {translationsCompleted.map((lang) => {
            const isActive = language === lang.code

            return (
              <LinkBox
                key={lang["name"]}
                textDecor="none"
                m={4}
                ml={0}
                p={4}
                flexBasis="240px"
                flexGrow={{ base: 1, sm: 0 }}
                flexShrink={0}
                border="1px solid"
                borderColor="lightBorder"
                borderRadius="sm"
                color={isActive ? "primary" : "text"}
                transitionProperty="common"
                transitionDuration="normal"
                _hover={{ boxShadow: "primary", borderColor: "black300" }}
              >
                <Box
                  fontSize="sm"
                  lineHeight={1.6}
                  fontWeight="normal"
                  letterSpacing="0.04em"
                  my="1.14em"
                  textTransform="uppercase"
                >
                  {lang["name"]}
                </Box>
                <Heading
                  as="h4"
                  lineHeight={1.4}
                  fontSize={{ base: "md", md: "xl" }}
                >
                  <LinkOverlay
                    as={Link}
                    to={redirectTo}
                    language={lang.code}
                    textDecoration="none"
                    fontWeight="medium"
                    color="body"
                    _hover={{ textDecoration: "none" }}
                  >
                    {lang.localName}
                  </LinkOverlay>
                </Heading>
              </LinkBox>
            )
          })}
        </Flex>
        <Heading lineHeight={1.4} fontSize={{ base: "2xl", md: "2rem" }}>
          <Translation id="page-languages-want-more-header" />
        </Heading>
        <Text>
          <Translation id="page-languages-want-more-paragraph" />{" "}
          <Link to="/contributing/translation-program/">
            <Translation id="page-languages-want-more-link" />
          </Link>
          .
        </Text>
      </Box>
    </Flex>
>>>>>>> 47221c65
  )
}

export default LanguagesPage

export const query = graphql`
  query LanguagesPage($languagesToFetch: [String!]!) {
    locales: allLocale(
      filter: {
        language: { in: $languagesToFetch }
        ns: { in: ["page-languages", "common"] }
      }
    ) {
      edges {
        node {
          ns
          data
          language
        }
      }
    }
  }
`<|MERGE_RESOLUTION|>--- conflicted
+++ resolved
@@ -19,35 +19,7 @@
 
 import { Language, languageMetadata } from "../utils/languages"
 import { TranslationKey } from "../utils/translations"
-<<<<<<< HEAD
-import { CardItem as LangItem } from "../components/SharedStyledComponents"
-import Icon from "../components/Icon"
 import Input from "../components/Input"
-
-const StyledPage = styled(Page)`
-  margin-top: 4rem;
-`
-
-const ContentContainer = styled.div``
-
-const LangContainer = styled.div`
-  margin-top: 2rem;
-  margin-bottom: 2rem;
-  display: flex;
-  flex-wrap: wrap;
-  width: 100%;
-`
-
-const LangTitle = styled.div`
-  font-size: 0.875rem;
-  line-height: 1.6;
-  font-weight: 400;
-  letter-spacing: 0.04em;
-  margin: 1.14em 0;
-  text-transform: uppercase;
-`
-=======
->>>>>>> 47221c65
 
 const LanguagesPage = ({ location }: PageProps<Queries.LanguagesPageQuery>) => {
   const { t } = useTranslation()
@@ -87,74 +59,6 @@
         title={t("page-languages-meta-title")}
         description={t("page-languages-meta-desc")}
       />
-<<<<<<< HEAD
-      <Content>
-        <ContentContainer>
-          <h1>
-            <Translation id="page-languages-h1" />
-          </h1>
-          <p>
-            <Translation id="page-languages-p1" />
-          </p>
-          <p>
-            <Translation id="page-languages-interested" />{" "}
-            <Link to="/contributing/translation-program/">
-              <Translation id="page-languages-learn-more" />
-            </Link>
-            .
-          </p>
-          <p>
-            <Translation id="page-languages-resources-paragraph" />{" "}
-            <Link to="/community/language-resources">
-              <Translation id="page-languages-resources-link" />
-            </Link>
-            .
-          </p>
-          <h2>
-            <Translation id="page-languages-translations-available" />:
-          </h2>
-          <Form>
-            <Input
-              value={keyword}
-              placeholder={searchString}
-              onChange={(e) => setKeyword(e.target.value)}
-              rightElement={
-                keyword !== "" && (
-                  <IconButton
-                    icon={<Icon name="close" />}
-                    onClick={resetKeyword}
-                    position="absolute"
-                    insetInlineEnd={1}
-                    aria-label={t("clear")}
-                    variant="icon"
-                    _hover={{ svg: { fill: "primary" } }}
-                  />
-                )
-              }
-            />
-          </Form>
-          <LangContainer>
-            {translationsCompleted.map((lang) => (
-              <LangItem to={redirectTo} language={lang.code} key={lang["name"]}>
-                <LangTitle>{lang["name"]}</LangTitle>
-                <h4>{lang.localName}</h4>
-              </LangItem>
-            ))}
-          </LangContainer>
-          <h2>
-            <Translation id="page-languages-want-more-header" />
-          </h2>
-          <p>
-            <Translation id="page-languages-want-more-paragraph" />{" "}
-            <Link to="/contributing/translation-program/">
-              <Translation id="page-languages-want-more-link" />
-            </Link>
-            .
-          </p>
-        </ContentContainer>
-      </Content>
-    </StyledPage>
-=======
       <Box py={4} px={8} w="full">
         <Heading
           as="h1"
@@ -190,33 +94,23 @@
           w="clamp(min(400px, 100%), 50%, 600px)"
         >
           <Input
-            border="1px solid"
-            borderColor="searchBorder"
-            color="text"
-            bg="searchBackground"
-            p={2}
-            pr={8}
-            borderRadius="0.25em"
-            w="full"
-            _focus={{
-              outline: "auto 1px",
-              outlineColor: "primary",
-            }}
             value={keyword}
             placeholder={searchString}
             onChange={(e) => setKeyword(e.target.value)}
+            rightElement={
+              keyword !== "" && (
+                <IconButton
+                  icon={<Icon name="close" />}
+                  onClick={resetKeyword}
+                  position="absolute"
+                  insetInlineEnd={1}
+                  aria-label={t("clear")}
+                  variant="icon"
+                  _hover={{ svg: { fill: "primary" } }}
+                />
+              )
+            }
           />
-          {keyword !== "" && (
-            <IconButton
-              icon={<MdClose />}
-              onClick={resetKeyword}
-              position="absolute"
-              insetInlineEnd={1}
-              aria-label={t("clear")}
-              variant="icon"
-              _hover={{ svg: { fill: "primary" } }}
-            />
-          )}
         </Box>
         <Flex my={8} wrap="wrap" w="full">
           {translationsCompleted.map((lang) => {
@@ -283,7 +177,6 @@
         </Text>
       </Box>
     </Flex>
->>>>>>> 47221c65
   )
 }
 
