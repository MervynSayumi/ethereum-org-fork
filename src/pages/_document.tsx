--- conflicted
+++ resolved
@@ -1,10 +1,4 @@
-<<<<<<< HEAD
-import { GetStaticProps } from "next"
 import { Head, Html, Main, NextScript } from "next/document"
-import { useRouter } from "next/router"
-=======
-import { Html, Head, Main, NextScript } from "next/document"
->>>>>>> ea7045c3
 
 export default function Document() {
   return (
