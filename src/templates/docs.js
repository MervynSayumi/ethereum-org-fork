import React, { useContext } from "react"
import { graphql } from "gatsby"
import { useIntl } from "gatsby-plugin-intl"
import { MDXProvider } from "@mdx-js/react"
import { MDXRenderer } from "gatsby-plugin-mdx"
import styled from "styled-components"

import BannerNotification from "../components/BannerNotification"
import ButtonLink from "../components/ButtonLink"
import CallToContribute from "../components/CallToContribute"
import Card from "../components/Card"
import Codeblock from "../components/Codeblock"
import FeedbackCard from "../components/FeedbackCard"
import FileContributors from "../components/FileContributors"
import InfoBanner from "../components/InfoBanner"
import Link from "../components/Link"
import MarkdownTable from "../components/MarkdownTable"
import PageMetadata from "../components/PageMetadata"
import Pill from "../components/Pill"
import TableOfContents from "../components/TableOfContents"
import SectionNav from "../components/SectionNav"
import Translation from "../components/Translation"
import Emoji from "../components/Emoji"
import DocsNav from "../components/DocsNav"
import DeveloperDocsLinks from "../components/DeveloperDocsLinks"

import { ZenModeContext } from "../contexts/ZenModeContext.js"

import { isLangRightToLeft } from "../utils/translations"
import {
  Divider,
  Paragraph,
  Header1,
  Header2,
  Header3,
  Header4,
  ListItem,
} from "../components/SharedStyledComponents"

const Page = styled.div`
  display: flex;
  flex-direction: column;
  width: 100%;
  border-bottom: 1px solid ${(props) => props.theme.colors.border};
`

const ContentContainer = styled.div`
  display: flex;
  justify-content: ${(props) => (props.isZenMode ? "center" : "space-between")};
  width: 100%;
  padding: 0 2rem 0 0;
  @media (max-width: ${(props) => props.theme.breakpoints.l}) {
    padding: 0;
  }
  background-color: ${(props) => props.theme.colors.ednBackground};
`

const DesktopTableOfContents = styled(TableOfContents)`
  padding-top: ${(props) => (props.isPageIncomplete ? `5rem` : `3rem`)};
`

// Apply styles for classes within markdown here
const Content = styled.article`
  flex: 1 1 ${(props) => props.theme.breakpoints.m};
  max-width: ${(props) => props.theme.breakpoints.m};
  padding: 3rem 4rem 4rem;
  @media (max-width: ${(props) => props.theme.breakpoints.l}) {
    max-width: 100%;
  }
  @media (max-width: ${(props) => props.theme.breakpoints.m}) {
    padding: 8rem 2rem 2rem;
  }

  .featured {
    padding-left: 1rem;
    margin-left: -1rem;
    border-left: 1px dotted ${(props) => props.theme.colors.primary};
  }

  .citation {
    p {
      color: ${(props) => props.theme.colors.text200};
    }
  }
`

const H1 = styled(Header1)`
  font-size: 2.5rem;
  font-family: "SFMono-Regular", Consolas, "Roboto Mono", "Droid Sans Mono",
    "Liberation Mono", Menlo, Courier, monospace;
  text-transform: uppercase;
  @media (max-width: ${(props) => props.theme.breakpoints.m}) {
    font-size: 2rem;
    line-height: 1.2;
    margin-top: 0;
    margin-bottom: 1rem;
  }

  &:before {
    height: 180px;
    margin-top: -180px;
    @media (max-width: ${(props) => props.theme.breakpoints.m}) {
      margin-top: -240px;
    }
  }
`

const H2 = styled(Header2)`
  font-family: "SFMono-Regular", Consolas, "Roboto Mono", "Droid Sans Mono",
    "Liberation Mono", Menlo, Courier, monospace;
  text-transform: uppercase;

  font-size: 1.5rem;
  padding-bottom: 0.5rem;
  border-bottom: 1px solid ${(props) => props.theme.colors.border};

  &:before {
    height: 160px;
    margin-top: -160px;
  }
`

const H3 = styled(Header3)`
  margin-top: 3rem;

  @media (max-width: ${(props) => props.theme.breakpoints.m}) {
    font-size: 1rem;
    font-weight: 600;
  }

  &:before {
    height: 160px;
    margin-top: -160px;
  }
`

const H4 = styled(Header4)`
  @media (max-width: ${(props) => props.theme.breakpoints.m}) {
    font-size: 1rem;
    font-weight: 600;
  }

  &:before {
    height: 160px;
    margin-top: -160px;
  }
`

const BackToTop = styled.div`
  margin-top: 3rem;
  display: flex;
  padding-top: 2rem;
  border-top: 1px solid ${(props) => props.theme.colors.border};
  @media (min-width: ${(props) => props.theme.breakpoints.l}) {
    display: none;
  }
`

// Note: you must pass components to MDXProvider in order to render them in markdown files
// https://www.gatsbyjs.com/plugins/gatsby-plugin-mdx/#mdxprovider
const components = {
  a: Link,
  h1: H1,
  h2: H2,
  h3: H3,
  h4: H4,
  p: Paragraph,
  li: ListItem,
  pre: Codeblock,
  table: MarkdownTable,
  ButtonLink,
  InfoBanner,
  Card,
  Divider,
  SectionNav,
  Pill,
  CallToContribute,
  Emoji,
  DeveloperDocsLinks,
}

const Contributors = styled(FileContributors)`
  @media (max-width: ${(props) => props.theme.breakpoints.l}) {
    padding-bottom: 2rem;
  }
`

const DocsPage = ({ data, pageContext }) => {
<<<<<<< HEAD
  const { isZenMode } = useContext(ZenModeContext)
=======
  const mdx = data.pageData
>>>>>>> 8c3fa07f
  const { locale } = useIntl()
  const isRightToLeft = isLangRightToLeft(mdx.frontmatter.lang)

  const tocItems = mdx.tableOfContents.items
  const isPageIncomplete = mdx.frontmatter.incomplete

  const { editContentUrl } = data.siteData.siteMetadata
  const { relativePath } = pageContext
  const absoluteEditPath = `${editContentUrl}${relativePath}`

  return (
    <Page dir={isRightToLeft ? "rtl" : "ltr"}>
      <PageMetadata
        title={mdx.frontmatter.title}
        description={mdx.frontmatter.description}
      />
      <BannerNotification shouldShow={isPageIncomplete}>
        {/* TODO move to common.json */}
        <Translation id="banner-page-incomplete" />
      </BannerNotification>
      <ContentContainer isZenMode={isZenMode}>
        <Content>
          <H1 id="top">{mdx.frontmatter.title}</H1>
          <Contributors
            relativePath={relativePath}
            editPath={absoluteEditPath}
          />
          <TableOfContents
            editPath={absoluteEditPath}
            items={tocItems}
            isMobile={true}
            maxDepth={mdx.frontmatter.sidebarDepth}
          />
          <MDXProvider components={components}>
            <MDXRenderer>{mdx.body}</MDXRenderer>
          </MDXProvider>
          {isPageIncomplete && <CallToContribute editPath={absoluteEditPath} />}
          <BackToTop>
            <a href="#top">
              <Translation id="back-to-top" /> ↑
            </a>
          </BackToTop>
          {locale === "en" && <FeedbackCard />}
          <DocsNav relativePath={relativePath}></DocsNav>
        </Content>
        {mdx.frontmatter.sidebar && tocItems && (
          <DesktopTableOfContents
            editPath={absoluteEditPath}
            items={tocItems}
            isPageIncomplete={isPageIncomplete}
            maxDepth={mdx.frontmatter.sidebarDepth}
          />
        )}
      </ContentContainer>
    </Page>
  )
}

export const query = graphql`
  query DocsPageQuery($relativePath: String) {
    siteData: site {
      siteMetadata {
        editContentUrl
      }
    }
    pageData: mdx(fields: { relativePath: { eq: $relativePath } }) {
      fields {
        slug
      }
      frontmatter {
        title
        description
        lang
        incomplete
        sidebar
        sidebarDepth
      }
      body
      tableOfContents
    }
  }
`

export default DocsPage<|MERGE_RESOLUTION|>--- conflicted
+++ resolved
@@ -186,11 +186,8 @@
 `
 
 const DocsPage = ({ data, pageContext }) => {
-<<<<<<< HEAD
   const { isZenMode } = useContext(ZenModeContext)
-=======
   const mdx = data.pageData
->>>>>>> 8c3fa07f
   const { locale } = useIntl()
   const isRightToLeft = isLangRightToLeft(mdx.frontmatter.lang)
 
