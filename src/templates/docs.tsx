--- conflicted
+++ resolved
@@ -43,10 +43,6 @@
 import RollupProductDevDoc from "../components/RollupProductDevDoc"
 import YouTube from "../components/YouTube"
 
-<<<<<<< HEAD
-import { ZenModeContext } from "../contexts/ZenModeContext"
-=======
->>>>>>> 736cd10e
 import { isLangRightToLeft } from "../utils/translations"
 import { Lang } from "../utils/languages"
 import { ChildOnlyProp, Context } from "../types"
