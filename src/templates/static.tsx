import React from "react"
import { graphql, PageProps } from "gatsby"
import { useIntl } from "react-intl"
import { MDXProvider } from "@mdx-js/react"
import { MDXRenderer } from "gatsby-plugin-mdx"
import styled from "@emotion/styled"

import ButtonLink from "../components/ButtonLink"
import Breadcrumbs from "../components/Breadcrumbs"
import Card from "../components/Card"
import Callout from "../components/Callout"
import Contributors from "../components/Contributors"
import FeedbackCard from "../components/FeedbackCard"
import InfoBanner from "../components/InfoBanner"
import Link from "../components/Link"
import MarkdownTable from "../components/MarkdownTable"
import Logo from "../components/Logo"
import MeetupList from "../components/MeetupList"
import PageMetadata from "../components/PageMetadata"
import Pill from "../components/Pill"
import RandomAppList from "../components/RandomAppList"
import ExpandableCard from "../components/ExpandableCard"
import Roadmap from "../components/Roadmap"
import TableOfContents, {
  Item as ItemTableOfContents,
} from "../components/TableOfContents"
import Translation from "../components/Translation"
import SectionNav from "../components/SectionNav"
import DocLink from "../components/DocLink"
import GhostCard from "../components/GhostCard"
import MatomoOptOut from "../components/MatomoOptOut"
import {
  Divider,
  Paragraph,
  Header1,
  Header2,
  Header3,
  Header4,
  ListItem,
  CardContainer,
} from "../components/SharedStyledComponents"
import Emoji from "../components/OldEmoji"
import UpcomingEventsList from "../components/UpcomingEventsList"
import Icon from "../components/Icon"
import SocialListItem from "../components/SocialListItem"
import YouTube from "../components/YouTube"
import PostMergeBanner from "../components/Banners/PostMergeBanner"
import EnergyConsumptionChart from "../components/EnergyConsumptionChart"

import { getLocaleTimestamp } from "../utils/time"
import { isLangRightToLeft, TranslationKey } from "../utils/translations"
import { Lang } from "../utils/languages"
import { Context } from "../types"

const Container = styled.div`
  width: 100%;
`

const Page = styled.div`
  display: flex;
  justify-content: space-between;
  width: 100%;
  margin: 0 auto 4rem;
  padding: 2rem;

  @media (min-width: ${(props) => props.theme.breakpoints.l}) {
    padding-top: 4rem;
  }
`

// Apply styles for classes within markdown here
const ContentContainer = styled.article`
  max-width: ${(props) => props.theme.breakpoints.m};
  width: 100%;

  .featured {
    padding-left: 1rem;
    margin-left: -1rem;
    border-left: 1px dotted ${(props) => props.theme.colors.primary};
  }

  .citation {
    p {
      color: ${(props) => props.theme.colors.text200};
    }
  }
`

const LastUpdated = styled.p`
  color: ${(props) => props.theme.colors.text200};
`

const Pre = styled.pre`
  max-width: 100%;
  overflow-x: scroll;
  background-color: ${(props) => props.theme.colors.preBackground};
  border-radius: 0.25rem;
  padding: 1rem;
  border: 1px solid ${(props) => props.theme.colors.preBorder};
  white-space: pre-wrap;
`

const MobileTableOfContents = styled(TableOfContents)`
  position: relative;
  z-index: 2;
`

const HR = styled.hr`
  width: 100%;
  margin: 2rem 0rem;
  margin-bottom: 1rem;
  display: inline-block;
  position: inherit;
  background: ${(props) => props.theme.colors.border};
`

// Note: you must pass components to MDXProvider in order to render them in markdown files
// https://www.gatsbyjs.com/plugins/gatsby-plugin-mdx/#mdxprovider
const components = {
  a: Link,
  h1: Header1,
  h2: Header2,
  h3: Header3,
  h4: Header4,
  p: Paragraph,
  li: ListItem,
  pre: Pre,
  hr: HR,
  table: MarkdownTable,
  MeetupList,
  RandomAppList,
  Roadmap,
  Link,
  Logo,
  ButtonLink,
  Contributors,
  InfoBanner,
  FeedbackCard,
  Card,
  Divider,
  SectionNav,
  Pill,
  Emoji,
  DocLink,
  ExpandableCard,
  CardContainer,
  GhostCard,
  UpcomingEventsList,
  Icon,
  SocialListItem,
  MatomoOptOut,
  Callout,
  YouTube,
  EnergyConsumptionChart,
}

const StaticPage = ({
  data: { siteData, pageData: mdx },
  pageContext: { relativePath },
}: PageProps<Queries.StaticPageQuery, Context>) => {
  const intl = useIntl()

  if (!siteData || !mdx?.frontmatter || !mdx.parent)
    throw new Error(
      "Static page template query does not return expected values"
    )
  if (!mdx?.frontmatter?.title)
    throw new Error("Required `title` property missing for static template")
  if (!relativePath)
    throw new Error("Required `relativePath` is missing on pageContext")

  const isRightToLeft = isLangRightToLeft(mdx.frontmatter.lang as Lang)

  const showPostMergeBanner = !!mdx.frontmatter.postMergeBannerTranslation
  const postMergeBannerTranslationString = mdx.frontmatter
    .postMergeBannerTranslation as TranslationKey | null

  // FIXME: remove this any, currently not sure how to fix the ts error
  const parent: any = mdx.parent
  const lastUpdatedDate = parent.fields
    ? parent.fields.gitLogLatestDate
    : parent.mtime

  const tocItems = mdx.tableOfContents?.items as Array<ItemTableOfContents>
  const { editContentUrl } = siteData.siteMetadata || {}
  const absoluteEditPath = `${editContentUrl}${relativePath}`

  const slug = mdx.fields?.slug || ""

  return (
<<<<<<< HEAD
    <Page dir={isRightToLeft ? "rtl" : "ltr"}>
      <PageMetadata
        title={mdx.frontmatter.title}
        description={mdx.frontmatter.description}
      />
      <ContentContainer>
        <Breadcrumbs slug={slug} />
        <LastUpdated
          dir={isLangRightToLeft(intl.locale as Lang) ? "rtl" : "ltr"}
        >
          <Translation id="page-last-updated" />:{" "}
          {getLocaleTimestamp(intl.locale as Lang, lastUpdatedDate)}
        </LastUpdated>
        <MobileTableOfContents
          editPath={absoluteEditPath}
          items={tocItems}
          isMobile={true}
          maxDepth={mdx.frontmatter.sidebarDepth!}
          hideEditButton={!!mdx.frontmatter.hideEditButton}
        />
        <MDXProvider components={components}>
          <MDXRenderer>{mdx.body}</MDXRenderer>
        </MDXProvider>
        <FeedbackCard isArticle />
      </ContentContainer>
      {tocItems && (
        <TableOfContents
          editPath={absoluteEditPath}
          items={tocItems}
          maxDepth={mdx.frontmatter.sidebarDepth!}
          hideEditButton={!!mdx.frontmatter.hideEditButton}
=======
    <Container>
      {showPostMergeBanner && (
        <PostMergeBanner
          translationString={postMergeBannerTranslationString!}
>>>>>>> 53d5e528
        />
      )}
      <Page dir={isRightToLeft ? "rtl" : "ltr"}>
        <PageMetadata
          title={mdx.frontmatter.title}
          description={mdx.frontmatter.description}
        />
        <ContentContainer>
          <Breadcrumbs slug={slug} />
          <LastUpdated
            dir={isLangRightToLeft(intl.locale as Lang) ? "rtl" : "ltr"}
          >
            <Translation id="page-last-updated" />:{" "}
            {getLocaleTimestamp(intl.locale as Lang, lastUpdatedDate)}
          </LastUpdated>
          <MobileTableOfContents
            editPath={absoluteEditPath}
            items={tocItems}
            isMobile={true}
            maxDepth={mdx.frontmatter.sidebarDepth!}
          />
          <MDXProvider components={components}>
            <MDXRenderer>{mdx.body}</MDXRenderer>
          </MDXProvider>
          <FeedbackCard isArticle />
        </ContentContainer>
        {mdx.frontmatter.sidebar && tocItems && (
          <TableOfContents
            editPath={absoluteEditPath}
            items={tocItems}
            maxDepth={mdx.frontmatter.sidebarDepth!}
          />
        )}
      </Page>
    </Container>
  )
}

export const staticPageQuery = graphql`
  query StaticPage($relativePath: String) {
    siteData: site {
      siteMetadata {
        editContentUrl
      }
    }
    pageData: mdx(fields: { relativePath: { eq: $relativePath } }) {
      fields {
        slug
      }
      frontmatter {
        title
        description
        lang
        sidebarDepth
        isOutdated
<<<<<<< HEAD
        hideEditButton
=======
        postMergeBannerTranslation
>>>>>>> 53d5e528
      }
      body
      tableOfContents
      parent {
        ... on File {
          mtime
          fields {
            gitLogLatestDate
          }
        }
      }
    }
  }
`

export default StaticPage<|MERGE_RESOLUTION|>--- conflicted
+++ resolved
@@ -188,44 +188,10 @@
   const slug = mdx.fields?.slug || ""
 
   return (
-<<<<<<< HEAD
-    <Page dir={isRightToLeft ? "rtl" : "ltr"}>
-      <PageMetadata
-        title={mdx.frontmatter.title}
-        description={mdx.frontmatter.description}
-      />
-      <ContentContainer>
-        <Breadcrumbs slug={slug} />
-        <LastUpdated
-          dir={isLangRightToLeft(intl.locale as Lang) ? "rtl" : "ltr"}
-        >
-          <Translation id="page-last-updated" />:{" "}
-          {getLocaleTimestamp(intl.locale as Lang, lastUpdatedDate)}
-        </LastUpdated>
-        <MobileTableOfContents
-          editPath={absoluteEditPath}
-          items={tocItems}
-          isMobile={true}
-          maxDepth={mdx.frontmatter.sidebarDepth!}
-          hideEditButton={!!mdx.frontmatter.hideEditButton}
-        />
-        <MDXProvider components={components}>
-          <MDXRenderer>{mdx.body}</MDXRenderer>
-        </MDXProvider>
-        <FeedbackCard isArticle />
-      </ContentContainer>
-      {tocItems && (
-        <TableOfContents
-          editPath={absoluteEditPath}
-          items={tocItems}
-          maxDepth={mdx.frontmatter.sidebarDepth!}
-          hideEditButton={!!mdx.frontmatter.hideEditButton}
-=======
     <Container>
       {showPostMergeBanner && (
         <PostMergeBanner
           translationString={postMergeBannerTranslationString!}
->>>>>>> 53d5e528
         />
       )}
       <Page dir={isRightToLeft ? "rtl" : "ltr"}>
@@ -246,17 +212,19 @@
             items={tocItems}
             isMobile={true}
             maxDepth={mdx.frontmatter.sidebarDepth!}
+            hideEditButton={!!mdx.frontmatter.hideEditButton}
           />
           <MDXProvider components={components}>
             <MDXRenderer>{mdx.body}</MDXRenderer>
           </MDXProvider>
           <FeedbackCard isArticle />
         </ContentContainer>
-        {mdx.frontmatter.sidebar && tocItems && (
+        {tocItems && (
           <TableOfContents
             editPath={absoluteEditPath}
             items={tocItems}
             maxDepth={mdx.frontmatter.sidebarDepth!}
+            hideEditButton={!!mdx.frontmatter.hideEditButton}
           />
         )}
       </Page>
@@ -281,11 +249,8 @@
         lang
         sidebarDepth
         isOutdated
-<<<<<<< HEAD
+        postMergeBannerTranslation
         hideEditButton
-=======
-        postMergeBannerTranslation
->>>>>>> 53d5e528
       }
       body
       tableOfContents
