import React from "react"
import { graphql, PageProps } from "gatsby"
import { useIntl } from "react-intl"
import { MDXProvider } from "@mdx-js/react"
import { MDXRenderer } from "gatsby-plugin-mdx"
import styled from "@emotion/styled"

import ButtonLink from "../components/ButtonLink"
import Breadcrumbs from "../components/Breadcrumbs"
import Card from "../components/Card"
import Callout from "../components/Callout"
import Contributors from "../components/Contributors"
import FeedbackCard from "../components/FeedbackCard"
import InfoBanner from "../components/InfoBanner"
import Link from "../components/Link"
import MarkdownTable from "../components/MarkdownTable"
import Logo from "../components/Logo"
import MeetupList from "../components/MeetupList"
import PageMetadata from "../components/PageMetadata"
import Pill from "../components/Pill"
import RandomAppList from "../components/RandomAppList"
import ExpandableCard from "../components/ExpandableCard"
import Roadmap from "../components/Roadmap"
import TableOfContents, {
  Item as ItemTableOfContents,
} from "../components/TableOfContents"
import Translation from "../components/Translation"
import SectionNav from "../components/SectionNav"
import DocLink from "../components/DocLink"
import GhostCard from "../components/GhostCard"
import MatomoOptOut from "../components/MatomoOptOut"
import {
  Divider,
  Paragraph,
  Header1,
  Header2,
  Header3,
  Header4,
  ListItem,
  CardContainer,
} from "../components/SharedStyledComponents"
import Emoji from "../components/OldEmoji"
import UpcomingEventsList from "../components/UpcomingEventsList"
import Icon from "../components/Icon"
import SocialListItem from "../components/SocialListItem"
import YouTube from "../components/YouTube"
<<<<<<< HEAD
import TranslationChartImage from "../components/TranslationChartImage"
=======
import PostMergeBanner from "../components/Banners/PostMergeBanner"
import EnergyConsumptionChart from "../components/EnergyConsumptionChart"
>>>>>>> 8fec5d9d

import { getLocaleTimestamp } from "../utils/time"
import { isLangRightToLeft, TranslationKey } from "../utils/translations"
import { Lang } from "../utils/languages"
import { Context } from "../types"

const Container = styled.div`
  width: 100%;
`

const Page = styled.div`
  display: flex;
  justify-content: space-between;
  width: 100%;
  margin: 0 auto 4rem;
  padding: 2rem;

  @media (min-width: ${(props) => props.theme.breakpoints.l}) {
    padding-top: 4rem;
  }
`

// Apply styles for classes within markdown here
const ContentContainer = styled.article`
  max-width: ${(props) => props.theme.breakpoints.m};
  width: 100%;

  .featured {
    padding-left: 1rem;
    margin-left: -1rem;
    border-left: 1px dotted ${(props) => props.theme.colors.primary};
  }

  .citation {
    p {
      color: ${(props) => props.theme.colors.text200};
    }
  }
`

const LastUpdated = styled.p`
  color: ${(props) => props.theme.colors.text200};
`

const Pre = styled.pre`
  max-width: 100%;
  overflow-x: scroll;
  background-color: ${(props) => props.theme.colors.preBackground};
  border-radius: 0.25rem;
  padding: 1rem;
  border: 1px solid ${(props) => props.theme.colors.preBorder};
  white-space: pre-wrap;
`

const MobileTableOfContents = styled(TableOfContents)`
  position: relative;
  z-index: 2;
`

const HR = styled.hr`
  width: 100%;
  margin: 2rem 0rem;
  margin-bottom: 1rem;
  display: inline-block;
  position: inherit;
  background: ${(props) => props.theme.colors.border};
`

// Note: you must pass components to MDXProvider in order to render them in markdown files
// https://www.gatsbyjs.com/plugins/gatsby-plugin-mdx/#mdxprovider
const components = {
  a: Link,
  h1: Header1,
  h2: Header2,
  h3: Header3,
  h4: Header4,
  p: Paragraph,
  li: ListItem,
  pre: Pre,
  hr: HR,
  table: MarkdownTable,
  MeetupList,
  RandomAppList,
  Roadmap,
  Link,
  Logo,
  ButtonLink,
  Contributors,
  InfoBanner,
  FeedbackCard,
  Card,
  Divider,
  SectionNav,
  Pill,
  Emoji,
  DocLink,
  ExpandableCard,
  CardContainer,
  GhostCard,
  UpcomingEventsList,
  Icon,
  SocialListItem,
  MatomoOptOut,
  Callout,
  YouTube,
<<<<<<< HEAD
  TranslationChartImage,
=======
  EnergyConsumptionChart,
>>>>>>> 8fec5d9d
}

const StaticPage = ({
  data: { siteData, pageData: mdx },
  pageContext: { relativePath },
}: PageProps<Queries.StaticPageQuery, Context>) => {
  const intl = useIntl()

  if (!siteData || !mdx?.frontmatter || !mdx.parent)
    throw new Error(
      "Static page template query does not return expected values"
    )
  if (!mdx?.frontmatter?.title)
    throw new Error("Required `title` property missing for static template")
  if (!relativePath)
    throw new Error("Required `relativePath` is missing on pageContext")

  const isRightToLeft = isLangRightToLeft(mdx.frontmatter.lang as Lang)

  const showPostMergeBanner = !!mdx.frontmatter.postMergeBannerTranslation
  const postMergeBannerTranslationString = mdx.frontmatter
    .postMergeBannerTranslation as TranslationKey | null

  // FIXME: remove this any, currently not sure how to fix the ts error
  const parent: any = mdx.parent
  const lastUpdatedDate = parent.fields
    ? parent.fields.gitLogLatestDate
    : parent.mtime

  const tocItems = mdx.tableOfContents?.items as Array<ItemTableOfContents>
  const { editContentUrl } = siteData.siteMetadata || {}
  const absoluteEditPath =
    relativePath.split("/").includes("whitepaper") ||
    relativePath.split("/").includes("events")
      ? ""
      : `${editContentUrl}${relativePath}`

  const slug = mdx.fields?.slug || ""

  return (
    <Container>
      {showPostMergeBanner && (
        <PostMergeBanner
          translationString={postMergeBannerTranslationString!}
        />
      )}
      <Page dir={isRightToLeft ? "rtl" : "ltr"}>
        <PageMetadata
          title={mdx.frontmatter.title}
          description={mdx.frontmatter.description}
        />
        <ContentContainer>
          <Breadcrumbs slug={slug} />
          <LastUpdated
            dir={isLangRightToLeft(intl.locale as Lang) ? "rtl" : "ltr"}
          >
            <Translation id="page-last-updated" />:{" "}
            {getLocaleTimestamp(intl.locale as Lang, lastUpdatedDate)}
          </LastUpdated>
          <MobileTableOfContents
            editPath={absoluteEditPath}
            items={tocItems}
            isMobile={true}
            maxDepth={mdx.frontmatter.sidebarDepth!}
          />
          <MDXProvider components={components}>
            <MDXRenderer>{mdx.body}</MDXRenderer>
          </MDXProvider>
          <FeedbackCard isArticle />
        </ContentContainer>
        {mdx.frontmatter.sidebar && tocItems && (
          <TableOfContents
            editPath={absoluteEditPath}
            items={tocItems}
            maxDepth={mdx.frontmatter.sidebarDepth!}
          />
        )}
      </Page>
    </Container>
  )
}

export const staticPageQuery = graphql`
  query StaticPage($relativePath: String) {
    siteData: site {
      siteMetadata {
        editContentUrl
      }
    }
    pageData: mdx(fields: { relativePath: { eq: $relativePath } }) {
      fields {
        slug
      }
      frontmatter {
        title
        description
        lang
        sidebar
        sidebarDepth
        isOutdated
        postMergeBannerTranslation
      }
      body
      tableOfContents
      parent {
        ... on File {
          mtime
          fields {
            gitLogLatestDate
          }
        }
      }
    }
  }
`

export default StaticPage<|MERGE_RESOLUTION|>--- conflicted
+++ resolved
@@ -44,12 +44,9 @@
 import Icon from "../components/Icon"
 import SocialListItem from "../components/SocialListItem"
 import YouTube from "../components/YouTube"
-<<<<<<< HEAD
 import TranslationChartImage from "../components/TranslationChartImage"
-=======
 import PostMergeBanner from "../components/Banners/PostMergeBanner"
 import EnergyConsumptionChart from "../components/EnergyConsumptionChart"
->>>>>>> 8fec5d9d
 
 import { getLocaleTimestamp } from "../utils/time"
 import { isLangRightToLeft, TranslationKey } from "../utils/translations"
@@ -155,11 +152,8 @@
   MatomoOptOut,
   Callout,
   YouTube,
-<<<<<<< HEAD
   TranslationChartImage,
-=======
   EnergyConsumptionChart,
->>>>>>> 8fec5d9d
 }
 
 const StaticPage = ({
