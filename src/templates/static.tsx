import React from "react"
import { graphql, PageProps } from "gatsby"
import { useIntl } from "react-intl"
import { MDXProvider } from "@mdx-js/react"
import { MDXRenderer } from "gatsby-plugin-mdx"
import styled from "@emotion/styled"

import ButtonLink from "../components/ButtonLink"
import Breadcrumbs from "../components/Breadcrumbs"
import Card from "../components/Card"
import Callout from "../components/Callout"
import Contributors from "../components/Contributors"
import FeedbackCard from "../components/FeedbackCard"
import InfoBanner from "../components/InfoBanner"
import Link from "../components/Link"
import MarkdownTable from "../components/MarkdownTable"
import Logo from "../components/Logo"
import MeetupList from "../components/MeetupList"
import PageMetadata from "../components/PageMetadata"
import Pill from "../components/Pill"
import RandomAppList from "../components/RandomAppList"
import ExpandableCard from "../components/ExpandableCard"
import Roadmap from "../components/Roadmap"
import TableOfContents, {
  Item as ItemTableOfContents,
} from "../components/TableOfContents"
import Translation from "../components/Translation"
import SectionNav from "../components/SectionNav"
import DocLink from "../components/DocLink"
import GhostCard from "../components/GhostCard"
import MatomoOptOut from "../components/MatomoOptOut"
import {
  Divider,
  Paragraph,
  Header1,
  Header2,
  Header3,
  Header4,
  ListItem,
  CardContainer,
} from "../components/SharedStyledComponents"
import Emoji from "../components/Emoji"
import UpcomingEventsList from "../components/UpcomingEventsList"
import Icon from "../components/Icon"
import SocialListItem from "../components/SocialListItem"
import YouTube from "../components/YouTube"
import PostMergeBanner from "../components/Banners/PostMergeBanner"

import { getLocaleTimestamp } from "../utils/time"
import { isLangRightToLeft, TranslationKey } from "../utils/translations"
import { Lang } from "../utils/languages"
import { Context } from "../types"

const Page = styled.div`
  display: flex;
  justify-content: space-between;
  width: 100%;
  margin: 0 auto 4rem;
  padding: 2rem;

  @media (min-width: ${(props) => props.theme.breakpoints.l}) {
    padding-top: 4rem;
  }
`

// Apply styles for classes within markdown here
const ContentContainer = styled.article`
  max-width: ${(props) => props.theme.breakpoints.m};
  width: 100%;

  .featured {
    padding-left: 1rem;
    margin-left: -1rem;
    border-left: 1px dotted ${(props) => props.theme.colors.primary};
  }

  .citation {
    p {
      color: ${(props) => props.theme.colors.text200};
    }
  }
`

const LastUpdated = styled.p`
  color: ${(props) => props.theme.colors.text200};
`

const Pre = styled.pre`
  max-width: 100%;
  overflow-x: scroll;
  background-color: ${(props) => props.theme.colors.preBackground};
  border-radius: 0.25rem;
  padding: 1rem;
  border: 1px solid ${(props) => props.theme.colors.preBorder};
  white-space: pre-wrap;
`

const MobileTableOfContents = styled(TableOfContents)`
  position: relative;
  z-index: 2;
`

const HR = styled.hr`
  width: 100%;
  margin: 2rem 0rem;
  margin-bottom: 1rem;
  display: inline-block;
  position: inherit;
  background: ${(props) => props.theme.colors.border};
`

// Note: you must pass components to MDXProvider in order to render them in markdown files
// https://www.gatsbyjs.com/plugins/gatsby-plugin-mdx/#mdxprovider
const components = {
  a: Link,
  h1: Header1,
  h2: Header2,
  h3: Header3,
  h4: Header4,
  p: Paragraph,
  li: ListItem,
  pre: Pre,
  hr: HR,
  table: MarkdownTable,
  MeetupList,
  RandomAppList,
  Roadmap,
  Link,
  Logo,
  ButtonLink,
  Contributors,
  InfoBanner,
  FeedbackCard,
  Card,
  Divider,
  SectionNav,
  Pill,
  Emoji,
  DocLink,
  ExpandableCard,
  CardContainer,
  GhostCard,
  UpcomingEventsList,
  Icon,
  SocialListItem,
  MatomoOptOut,
  Callout,
  YouTube,
}

const StaticPage = ({
  data: { siteData, pageData: mdx },
  pageContext: { relativePath },
}: PageProps<Queries.StaticPageQuery, Context>) => {
  const intl = useIntl()

  if (!siteData || !mdx?.frontmatter || !mdx.parent)
    throw new Error(
      "Static page template query does not return expected values"
    )
  if (!mdx?.frontmatter?.title)
    throw new Error("Required `title` property missing for static template")
  if (!relativePath)
    throw new Error("Required `relativePath` is missing on pageContext")

  const isRightToLeft = isLangRightToLeft(mdx.frontmatter.lang as Lang)

  const showPostMergeBanner = !!mdx.frontmatter.postMergeBannerTranslation
  const postMergeBannerTranslationString = mdx.frontmatter
    .postMergeBannerTranslation as TranslationKey | null

  // FIXME: remove this any, currently not sure how to fix the ts error
  const parent: any = mdx.parent
  const lastUpdatedDate = parent.fields
    ? parent.fields.gitLogLatestDate
    : parent.mtime

  const tocItems = mdx.tableOfContents?.items as Array<ItemTableOfContents>
  const { editContentUrl } = siteData.siteMetadata || {}
  const absoluteEditPath =
    relativePath.split("/").includes("whitepaper") ||
    relativePath.split("/").includes("events")
      ? ""
      : `${editContentUrl}${relativePath}`

  const slug = mdx.fields?.slug || ""

  return (
<<<<<<< HEAD
    <div>
      {showPostMergeBanner && (
        <PostMergeBanner
          translationString={postMergeBannerTranslationString!}
=======
    <Page dir={isRightToLeft ? "rtl" : "ltr"}>
      <PageMetadata
        title={mdx.frontmatter.title}
        description={mdx.frontmatter.description}
      />
      <ContentContainer>
        <Breadcrumbs slug={slug} />
        <LastUpdated
          dir={isLangRightToLeft(intl.locale as Lang) ? "rtl" : "ltr"}
        >
          <Translation id="page-last-updated" />:{" "}
          {getLocaleTimestamp(intl.locale as Lang, lastUpdatedDate)}
        </LastUpdated>
        <MobileTableOfContents
          editPath={absoluteEditPath}
          items={tocItems}
          isMobile={true}
          maxDepth={mdx.frontmatter.sidebarDepth!}
        />
        <MDXProvider components={components}>
          <MDXRenderer>{mdx.body}</MDXRenderer>
        </MDXProvider>
        <FeedbackCard isArticle />
      </ContentContainer>
      {mdx.frontmatter.sidebar && tocItems && (
        <TableOfContents
          editPath={absoluteEditPath}
          items={tocItems}
          maxDepth={mdx.frontmatter.sidebarDepth!}
>>>>>>> 40e82b27
        />
      )}
      <Page dir={isRightToLeft ? "rtl" : "ltr"}>
        <PageMetadata
          title={mdx.frontmatter.title}
          description={mdx.frontmatter.description}
        />
        <ContentContainer>
          <Breadcrumbs slug={slug} />
          <LastUpdated
            dir={isLangRightToLeft(intl.locale as Lang) ? "rtl" : "ltr"}
          >
            <Translation id="page-last-updated" />:{" "}
            {getLocaleTimestamp(intl.locale as Lang, lastUpdatedDate)}
          </LastUpdated>
          <MobileTableOfContents
            editPath={absoluteEditPath}
            items={tocItems}
            isMobile={true}
            maxDepth={mdx.frontmatter.sidebarDepth}
          />
          <MDXProvider components={components}>
            <MDXRenderer>{mdx.body}</MDXRenderer>
          </MDXProvider>
          <FeedbackCard isArticle />
        </ContentContainer>
        {mdx.frontmatter.sidebar && tocItems && (
          <TableOfContents
            editPath={absoluteEditPath}
            items={tocItems}
            maxDepth={mdx.frontmatter.sidebarDepth}
          />
        )}
      </Page>
    </div>
  )
}

export const staticPageQuery = graphql`
  query StaticPage($relativePath: String) {
    siteData: site {
      siteMetadata {
        editContentUrl
      }
    }
    pageData: mdx(fields: { relativePath: { eq: $relativePath } }) {
      fields {
        slug
      }
      frontmatter {
        title
        description
        lang
        sidebar
        sidebarDepth
        isOutdated
        postMergeBannerTranslation
      }
      body
      tableOfContents
      parent {
        ... on File {
          mtime
          fields {
            gitLogLatestDate
          }
        }
      }
    }
  }
`

export default StaticPage<|MERGE_RESOLUTION|>--- conflicted
+++ resolved
@@ -186,42 +186,10 @@
   const slug = mdx.fields?.slug || ""
 
   return (
-<<<<<<< HEAD
     <div>
       {showPostMergeBanner && (
         <PostMergeBanner
           translationString={postMergeBannerTranslationString!}
-=======
-    <Page dir={isRightToLeft ? "rtl" : "ltr"}>
-      <PageMetadata
-        title={mdx.frontmatter.title}
-        description={mdx.frontmatter.description}
-      />
-      <ContentContainer>
-        <Breadcrumbs slug={slug} />
-        <LastUpdated
-          dir={isLangRightToLeft(intl.locale as Lang) ? "rtl" : "ltr"}
-        >
-          <Translation id="page-last-updated" />:{" "}
-          {getLocaleTimestamp(intl.locale as Lang, lastUpdatedDate)}
-        </LastUpdated>
-        <MobileTableOfContents
-          editPath={absoluteEditPath}
-          items={tocItems}
-          isMobile={true}
-          maxDepth={mdx.frontmatter.sidebarDepth!}
-        />
-        <MDXProvider components={components}>
-          <MDXRenderer>{mdx.body}</MDXRenderer>
-        </MDXProvider>
-        <FeedbackCard isArticle />
-      </ContentContainer>
-      {mdx.frontmatter.sidebar && tocItems && (
-        <TableOfContents
-          editPath={absoluteEditPath}
-          items={tocItems}
-          maxDepth={mdx.frontmatter.sidebarDepth!}
->>>>>>> 40e82b27
         />
       )}
       <Page dir={isRightToLeft ? "rtl" : "ltr"}>
@@ -241,7 +209,7 @@
             editPath={absoluteEditPath}
             items={tocItems}
             isMobile={true}
-            maxDepth={mdx.frontmatter.sidebarDepth}
+            maxDepth={mdx.frontmatter.sidebarDepth!}
           />
           <MDXProvider components={components}>
             <MDXRenderer>{mdx.body}</MDXRenderer>
@@ -252,7 +220,7 @@
           <TableOfContents
             editPath={absoluteEditPath}
             items={tocItems}
-            maxDepth={mdx.frontmatter.sidebarDepth}
+            maxDepth={mdx.frontmatter.sidebarDepth!}
           />
         )}
       </Page>
