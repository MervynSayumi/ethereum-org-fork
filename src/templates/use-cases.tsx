--- conflicted
+++ resolved
@@ -3,7 +3,6 @@
 import { MDXProvider } from "@mdx-js/react"
 import { MDXRenderer } from "gatsby-plugin-mdx"
 import { GatsbyImage } from "gatsby-plugin-image"
-<<<<<<< HEAD
 import {
   Badge,
   Box,
@@ -21,10 +20,7 @@
   useToken,
 } from "@chakra-ui/react"
 import { MdExpandMore } from "react-icons/md"
-=======
 import { useTranslation } from "gatsby-plugin-react-i18next"
-import { Badge } from "@chakra-ui/react"
->>>>>>> 59ca2402
 
 import ButtonLink from "../components/ButtonLink"
 import ButtonDropdown, {
@@ -43,15 +39,9 @@
 import MeetupList from "../components/MeetupList"
 import PageMetadata from "../components/PageMetadata"
 import RandomAppList from "../components/RandomAppList"
-<<<<<<< HEAD
+
 import UpgradeTableOfContents from "../components/UpgradeTableOfContents"
-import TableOfContents from "../components/TableOfContents"
-=======
-import UpgradeTableOfContents, {
-  Item as ItemTableOfContents,
-} from "../components/UpgradeTableOfContents"
 import TableOfContents, { Item } from "../components/TableOfContents"
->>>>>>> 59ca2402
 import Translation from "../components/Translation"
 import SectionNav from "../components/SectionNav"
 import {
@@ -64,7 +54,6 @@
 import FeedbackCard from "../components/FeedbackCard"
 import QuizWidget from "../components/Quiz/QuizWidget"
 
-import { Item } from "../components/TableOfContents/utils"
 import { isLangRightToLeft } from "../utils/translations"
 import { getSummaryPoints } from "../utils/getSummaryPoints"
 import { Lang } from "../utils/languages"
@@ -272,11 +261,8 @@
   data: { siteData, pageData: mdx },
   pageContext,
 }: PageProps<Queries.UseCasePageQuery, Context>) => {
-<<<<<<< HEAD
-=======
   const { t } = useTranslation()
 
->>>>>>> 59ca2402
   if (!siteData || !mdx?.frontmatter)
     throw new Error(
       "UseCases page template query does not return expected values"
@@ -285,11 +271,7 @@
     throw new Error("Required `title` property missing for use-cases template")
 
   const isRightToLeft = isLangRightToLeft(mdx.frontmatter.lang as Lang)
-<<<<<<< HEAD
-  const tocItems = mdx.tableOfContents?.items as Item[]
-=======
   const tocItems = mdx.tableOfContents?.items as Array<Item>
->>>>>>> 59ca2402
   const summaryPoints = getSummaryPoints(mdx.frontmatter)
 
   const { editContentUrl } = siteData.siteMetadata || {}
