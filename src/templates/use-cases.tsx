import React from "react"
import { graphql, PageProps } from "gatsby"
import { MDXProvider } from "@mdx-js/react"
import { MDXRenderer } from "gatsby-plugin-mdx"
import styled from "@emotion/styled"
import { GatsbyImage } from "gatsby-plugin-image"
<<<<<<< HEAD
import { useTranslation } from "gatsby-plugin-react-i18next"
=======
import { Badge } from "@chakra-ui/react"
>>>>>>> 73551c78

import ButtonLink from "../components/ButtonLink"
import ButtonDropdown, {
  List as ButtonDropdownList,
} from "../components/ButtonDropdown"
import BannerNotification from "../components/BannerNotification"
import Card from "../components/Card"
import ExpandableCard from "../components/ExpandableCard"
import DocLink from "../components/DocLink"
import Icon from "../components/Icon"
import Contributors from "../components/Contributors"
import InfoBanner from "../components/InfoBanner"
import UpgradeStatus from "../components/UpgradeStatus"
import Link from "../components/Link"
import MarkdownTable from "../components/MarkdownTable"
import Logo from "../components/Logo"
import MeetupList from "../components/MeetupList"
import PageMetadata from "../components/PageMetadata"
import RandomAppList from "../components/RandomAppList"
import Roadmap from "../components/Roadmap"
import UpgradeTableOfContents, {
  Item as ItemTableOfContents,
} from "../components/UpgradeTableOfContents"
import TableOfContents, { Item } from "../components/TableOfContents"
import Translation from "../components/Translation"
import SectionNav from "../components/SectionNav"
import {
  Divider,
  Paragraph,
  Header1,
  Header4,
  ListItem,
} from "../components/SharedStyledComponents"
import Emoji from "../components/OldEmoji"
import YouTube from "../components/YouTube"
import FeedbackCard from "../components/FeedbackCard"
import QuizWidget from "../components/Quiz/QuizWidget"

import { isLangRightToLeft } from "../utils/translations"
import { getSummaryPoints } from "../utils/getSummaryPoints"
import { Lang } from "../utils/languages"
import { getImage } from "../utils/image"
import { Context } from "../types"

const Page = styled.div`
  display: flex;
  justify-content: space-between;
  width: 100%;
  margin: 0 auto 4rem;

  @media (min-width: ${(props) => props.theme.breakpoints.l}) {
    padding-top: 4rem;
  }
  @media (max-width: ${(props) => props.theme.breakpoints.l}) {
    flex-direction: column;
  }
`

const InfoColumn = styled.aside`
  display: flex;
  flex-direction: column;
  position: sticky;
  top: 6.25rem; /* account for navbar */
  height: calc(100vh - 80px);
  flex: 0 1 400px;
  margin-right: 4rem;
  margin-left: 2rem;
  @media (max-width: ${(props) => props.theme.breakpoints.l}) {
    display: none;
  }
`

const MobileButton = styled.div`
  @media (max-width: ${(props) => props.theme.breakpoints.l}) {
    background: ${(props) => props.theme.colors.background};
    box-shadow: 0 -1px 0px ${(props) => props.theme.colors.border};
    width: 100%;
    bottom: 0;
    position: sticky;
    padding: 2rem;
    z-index: 99;
    margin-bottom: 0rem;
  }
`

// Apply styles for classes within markdown here
const ContentContainer = styled.article`
  flex: 1 1 ${(props) => props.theme.breakpoints.l};
  position: relative;
  padding: 2rem;
  padding-top: 0rem;

  .featured {
    padding-left: 1rem;
    margin-left: -1rem;
    border-left: 1px dotted ${(props) => props.theme.colors.primary};
  }

  .citation {
    p {
      color: ${(props) => props.theme.colors.text200};
    }
  }
`

const Pre = styled.pre`
  max-width: 100%;
  overflow-x: scroll;
  background-color: ${(props) => props.theme.colors.preBackground};
  border-radius: 0.25rem;
  padding: 1rem;
  border: 1px solid ${(props) => props.theme.colors.preBorder};
  white-space: pre-wrap;
`

const InfoTitle = styled.h2`
  font-size: 3rem;
  font-weight: 700;
  text-align: right;
  margin-top: 0rem;
  @media (max-width: ${(props) => props.theme.breakpoints.l}) {
    text-align: left;
    font-size: 2.5rem;
    display: none;
  }
`

const H2 = styled.h2`
  font-size: 2rem;
  font-weight: 700;
  margin-top: 4rem;
`

const H3 = styled.h3`
  font-size: 1.5rem;
  font-weight: 700;
`

// Note: you must pass components to MDXProvider in order to render them in markdown files
// https://www.gatsbyjs.com/plugins/gatsby-plugin-mdx/#mdxprovider
const components = {
  a: Link,
  h1: Header1,
  h2: H2,
  h3: H3,
  h4: Header4,
  p: Paragraph,
  li: ListItem,
  pre: Pre,
  table: MarkdownTable,
  MeetupList,
  RandomAppList,
  Roadmap,
  Logo,
  ButtonLink,
  Contributors,
  InfoBanner,
  Card,
  Divider,
  SectionNav,
  Badge,
  Emoji,
  UpgradeStatus,
  DocLink,
  ExpandableCard,
  YouTube,
  QuizWidget,
}

const Title = styled.h1`
  font-size: 2.5rem;
  font-weight: 700;
  margin-top: 1rem;
`

const SummaryPoint = styled.li`
  font-size: 1rem;
  color: ${(props) => props.theme.colors.text300};
  margin-bottom: 0rem;
  line-height: auto;
`

const SummaryBox = styled.div``

const StyledButtonDropdown = styled(ButtonDropdown)`
  margin-bottom: 2rem;
  display: flex;
  justify-content: flex-end;
  text-align: center;
  @media (min-width: ${(props) => props.theme.breakpoints.s}) {
    align-self: flex-end;
  }
`

const StyledEmoji = styled(Emoji)`
  margin-right: 1rem;
  flex-shrink: 0;
`

const MobileButtonDropdown = styled(StyledButtonDropdown)`
  margin-bottom: 0rem;
  @media (min-width: ${(props) => props.theme.breakpoints.l}) {
    display: none;
  }
`

const Container = styled.div`
  position: relative;
`

const HeroContainer = styled.div`
  background: ${(props) => props.theme.colors.cardGradient};
  box-shadow: inset 0px -1px 0px rgba(0, 0, 0, 0.1);
  display: flex;
  justify-content: flex-end;
  max-height: 608px;
  min-height: 608px;
  width: 100%;
  @media (max-width: ${(props) => props.theme.breakpoints.l}) {
    flex-direction: column-reverse;
    max-height: 100%;
  }
`

const Image = styled(GatsbyImage)<{ useCase: string }>`
  flex: 1 1 100%;
  background-size: cover;
  background-repeat: no-repeat;
  right: 0;
  bottom: 0;
  background-size: cover;
  max-width: ${({ useCase }) =>
    useCase === `dao` ? `572px` : useCase === `defi` ? `80%` : `640px`};
  @media (max-width: ${({ theme }) => theme.breakpoints.l}) {
    width: 100%;
    height: 100%;
    max-height: 340px;
    max-width: ${({ useCase }) =>
      useCase === "defi" ? "100%" : "min(405px, 98%)"};
    overflow: initial;
    align-self: center;
    margin: 0;
  }
`

const MoreContent = styled(Link)`
  width: 100%;
  background: ${(props) => props.theme.colors.ednBackground};
  padding: 1rem;
  display: flex;
  justify-content: center;
  &:hover {
    background: ${(props) => props.theme.colors.background};
  }
  @media (max-width: ${(props) => props.theme.breakpoints.l}) {
    display: none;
  }
`

const MobileTableOfContents = styled(TableOfContents)`
  position: relative;
  z-index: 2;
`

const StyledBannerNotification = styled(BannerNotification)`
  display: flex;
  justify-content: center;
  @media (max-width: ${({ theme }) => theme.breakpoints.l}) {
    display: none;
  }
`

const TitleCard = styled.div`
  background: ${(props) => props.theme.colors.background};
  border: 1px solid ${(props) => props.theme.colors.border};
  box-shadow: ${(props) => props.theme.colors.cardBoxShadow};
  padding: 2rem;
  display: flex;
  position: absolute;
  left: 6rem;
  top: 6rem;
  flex-direction: column;
  justify-content: flex-start;
  border-radius: 2px;
  z-index: 10;
  max-width: 640px;
  margin-top: 3rem;
  @media (max-width: ${(props) => props.theme.breakpoints.l}) {
    max-width: 100%;
    position: relative;
    left: 0rem;
    top: 0rem;
    background: ${(props) => props.theme.colors.ednBackground};
    box-shadow: none;
    margin-top: 0;
  }
`

const UseCasePage = ({
  data: { siteData, pageData: mdx },
  pageContext,
}: PageProps<Queries.UseCasePageQuery, Context>) => {
  const { t } = useTranslation()

  if (!siteData || !mdx?.frontmatter)
    throw new Error(
      "UseCases page template query does not return expected values"
    )
  if (!mdx?.frontmatter?.title)
    throw new Error("Required `title` property missing for use-cases template")

  const isRightToLeft = isLangRightToLeft(mdx.frontmatter.lang as Lang)
  const tocItems = mdx.tableOfContents?.items as Array<Item>
  const summaryPoints = getSummaryPoints(mdx.frontmatter)

  const { editContentUrl } = siteData.siteMetadata || {}
  const { relativePath } = pageContext
  const absoluteEditPath = `${editContentUrl}${relativePath}`

  let useCase = "defi"
  if (pageContext.slug.includes("dao")) {
    useCase = "dao"
  }
  if (pageContext.slug.includes("nft")) {
    useCase = "nft"
  }
  // Use the same styling as DeFi page for hero image
  if (pageContext.slug.includes("social")) {
    useCase = "defi"
  }
  // Use the same styling as DAOs page for hero image
  if (pageContext.slug.includes("identity")) {
    useCase = "dao"
  }

  const dropdownLinks: ButtonDropdownList = {
    text: t("template-usecase-dropdown"),
    ariaLabel: t("template-usecase-dropdown-aria"),
    items: [
      {
        text: t("template-usecase-dropdown-defi"),
        to: "/defi/",
      },
      {
        text: t("template-usecase-dropdown-nft"),
        to: "/nft/",
      },
      {
        text: t("template-usecase-dropdown-dao"),
        to: "/dao/",
      },
      {
        text: t("template-usecase-dropdown-social-networks"),
        to: "/social-networks/",
      },
      {
        text: t("template-usecase-dropdown-identity"),
        to: "/decentralized-identity/",
      },
    ],
  }

  return (
    <Container>
      <StyledBannerNotification shouldShow>
        <StyledEmoji text=":pencil:" />
        <div>
          <Translation id="template-usecase-banner" />{" "}
          <Link to={absoluteEditPath}>
            <Translation id="template-usecase-edit-link" />
          </Link>
        </div>
      </StyledBannerNotification>
      <HeroContainer>
        <TitleCard>
          <Emoji size={4} text={mdx.frontmatter.emoji!} />
          <Title>{mdx.frontmatter.title}</Title>
          <SummaryBox>
            <ul>
              {summaryPoints.map((point, idx) => (
                <SummaryPoint key={idx}>{point}</SummaryPoint>
              ))}
            </ul>
          </SummaryBox>
          <MobileTableOfContents
            items={tocItems}
            maxDepth={mdx.frontmatter.sidebarDepth!}
            isMobile={true}
          />
        </TitleCard>
        <Image
          useCase={useCase}
          image={getImage(mdx.frontmatter.image)!}
          alt={mdx.frontmatter.alt || ""}
        />
      </HeroContainer>
      <MoreContent to="#content">
        <Icon name="chevronDown" />
      </MoreContent>
      <Page dir={isRightToLeft ? "rtl" : "ltr"}>
        <PageMetadata
          title={mdx.frontmatter.title}
          description={mdx.frontmatter.description}
        />
        <InfoColumn>
          <StyledButtonDropdown list={dropdownLinks} />
          <InfoTitle>{mdx.frontmatter.title}</InfoTitle>

          {tocItems && (
            <UpgradeTableOfContents
              items={tocItems}
              maxDepth={mdx.frontmatter.sidebarDepth!}
            />
          )}
        </InfoColumn>
        <ContentContainer id="content">
          <MDXProvider components={components}>
            <MDXRenderer>{mdx.body}</MDXRenderer>
          </MDXProvider>
          <FeedbackCard />
        </ContentContainer>
        <MobileButton>
          <MobileButtonDropdown list={dropdownLinks} />
        </MobileButton>
      </Page>
    </Container>
  )
}

export const useCasePageQuery = graphql`
  query UseCasePage($languagesToFetch: [String!]!, $relativePath: String) {
    locales: allLocale(
      filter: {
        language: { in: $languagesToFetch }
        ns: { in: ["src-templates-use-cases", "components", "common"] }
      }
    ) {
      edges {
        node {
          ns
          data
          language
        }
      }
    }
    siteData: site {
      siteMetadata {
        editContentUrl
      }
    }
    pageData: mdx(fields: { relativePath: { eq: $relativePath } }) {
      fields {
        slug
      }
      frontmatter {
        title
        description
        lang
        emoji
        sidebarDepth
        summaryPoint1
        summaryPoint2
        summaryPoint3
        alt
        image {
          childImageSharp {
            gatsbyImageData(
              layout: FULL_WIDTH
              placeholder: BLURRED
              quality: 100
            )
          }
        }
        isOutdated
      }
      body
      tableOfContents
    }
  }
`

export default UseCasePage<|MERGE_RESOLUTION|>--- conflicted
+++ resolved
@@ -4,11 +4,8 @@
 import { MDXRenderer } from "gatsby-plugin-mdx"
 import styled from "@emotion/styled"
 import { GatsbyImage } from "gatsby-plugin-image"
-<<<<<<< HEAD
 import { useTranslation } from "gatsby-plugin-react-i18next"
-=======
 import { Badge } from "@chakra-ui/react"
->>>>>>> 73551c78
 
 import ButtonLink from "../components/ButtonLink"
 import ButtonDropdown, {
