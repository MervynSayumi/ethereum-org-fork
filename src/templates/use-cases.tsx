--- conflicted
+++ resolved
@@ -25,18 +25,10 @@
 import MeetupList from "../components/MeetupList"
 import PageMetadata from "../components/PageMetadata"
 import RandomAppList from "../components/RandomAppList"
-<<<<<<< HEAD
-import Roadmap from "../components/Roadmap"
 import UpgradeTableOfContents from "../components/UpgradeTableOfContents"
 import TableOfContents, {
   type Item as ItemTableOfContents,
 } from "../components/TableOfContents"
-=======
-import UpgradeTableOfContents, {
-  Item as ItemTableOfContents,
-} from "../components/UpgradeTableOfContents"
-import TableOfContents, { Item } from "../components/TableOfContents"
->>>>>>> 1b472340
 import Translation from "../components/Translation"
 import SectionNav from "../components/SectionNav"
 import {
@@ -324,11 +316,7 @@
     throw new Error("Required `title` property missing for use-cases template")
 
   const isRightToLeft = isLangRightToLeft(mdx.frontmatter.lang as Lang)
-<<<<<<< HEAD
   const tocItems = mdx.tableOfContents?.items as ItemTableOfContents[]
-=======
-  const tocItems = mdx.tableOfContents?.items as Array<Item>
->>>>>>> 1b472340
   const summaryPoints = getSummaryPoints(mdx.frontmatter)
 
   const { editContentUrl } = siteData.siteMetadata || {}
