--- conflicted
+++ resolved
@@ -4,26 +4,11 @@
 
 import { CONTENT_DIR, DEFAULT_LOCALE, TRANSLATIONS_DIR } from "../constants"
 
-<<<<<<< HEAD
-export const getLastModifiedDate = async (filePath: string) => {
-  const headers = new Headers({
-    // About personal access tokens https://docs.github.com/en/authentication/keeping-your-account-and-data-secure/creating-a-personal-access-token#about-personal-access-tokens
-    Authorization: "Token " + process.env.GITHUB_TOKEN_READ_ONLY,
-  })
-  const url = new URL(LAST_COMMIT_BASE_URL)
-  
-  // TODO: swap `OLD_CONTENT_DIR` for new `CONTENT_DIR` constant value before deploying site to prod
-  // as we're currently fetching last commit date from canonical repo
-  url.searchParams.set("path", join(OLD_CONTENT_DIR, filePath, "index.md"))
-  url.searchParams.set("page", "1")
-  url.searchParams.set("per_page", "1")
-=======
 // This util filters the git log to get the file last commit info, and then the commit date (last update)
 export const getLastModifiedDate = async (slug: string, locale: string) => {
   const translatedContentPath = join(TRANSLATIONS_DIR, locale, slug, "index.md")
   const contentIsNotTranslated = !fs.existsSync(translatedContentPath)
   let filePath = ""
->>>>>>> 481253be
 
   if (locale === DEFAULT_LOCALE || contentIsNotTranslated) {
     // Use git log data from english content
@@ -32,9 +17,6 @@
     // Use git log data from translated content
     filePath = join(TRANSLATIONS_DIR, locale, slug, "index.md")
   }
-<<<<<<< HEAD
-  return null
-=======
 
   // git command to show file last commit info
   const gitCommand = `git log -1 -- ${filePath}`
@@ -48,5 +30,4 @@
     .trim()
 
   return new Date(lasCommitDate).toISOString()
->>>>>>> 481253be
 }