import fs from "fs"
import { join, extname } from "path"
import matter from "gray-matter"

import type { MdPageContent } from "@/lib/interfaces"
import type { Frontmatter } from "@/lib/types"
import { getFallbackEnglishPath, removeEnglishPrefix } from "@/lib/utils/i18n"

import { CONTENT_DIR, DEFAULT_LOCALE, LOCALES_CODES } from "@/lib/constants"

const CURRENT_CONTENT_DIR = join(process.cwd(), CONTENT_DIR)

const getPostSlugs = (dir: string, files: string[] = []) => {
  const contentDir = join(CURRENT_CONTENT_DIR, dir)
  // Temporal list of content pages allowed to be compiled
  // When a content page is migrated (and he components being used), should be added to this list
  const temporalAllowedPages = [
    // Use cases (7/7) ✅
    "/dao",
    "/decentralized-identity",
    "/defi",
    "/desci",
<<<<<<< HEAD
    "/developers/docs/",
    "/developers/docs/accounts",
    "/developers/docs/apis/backend",
    "/developers/docs/apis/javascript",
    "/developers/docs/apis/json-rpc",
    "/developers/docs/blocks",
    "/developers/docs/bridges",
    "/developers/docs/consensus-mechanisms",
    "/developers/docs/consensus-mechanisms/pos",
    "/developers/docs/consensus-mechanisms/pos/attack-and-defense",
    "/developers/docs/consensus-mechanisms/pos/attestations",
    "/developers/docs/consensus-mechanisms/pos/block-proposal",
    "/developers/docs/consensus-mechanisms/pos/faqs",
    "/developers/docs/consensus-mechanisms/pos/gasper",
    "/developers/docs/consensus-mechanisms/pos/keys",
    "/developers/docs/consensus-mechanisms/pos/pos-vs-pow",
    "/developers/docs/consensus-mechanisms/pos/rewards-and-penalties",
    "/developers/docs/consensus-mechanisms/pos/weak-subjectivity",
    "/developers/docs/consensus-mechanisms/pow/",
    "/developers/docs/consensus-mechanisms/pow/mining",
    "/developers/docs/consensus-mechanisms/pow/mining-algorithms",
    "/developers/docs/consensus-mechanisms/pow/mining-algorithms/dagger-hashimoto",
    "/developers/docs/consensus-mechanisms/pow/mining-algorithms/ethash",
    "/developers/docs/dapps",
    "/developers/docs/data-and-analytics",
    "/developers/docs/data-and-analytics/block-explorers",
    "/developers/docs/data-availability",
    "/developers/docs/data-structures-and-encoding",
    "/developers/docs/data-structures-and-encoding/patricia-merkle-trie",
    "/developers/docs/data-structures-and-encoding/rlp",
    "/developers/docs/data-structures-and-encoding/ssz",
    "/developers/docs/data-structures-and-encoding/web3-secret-storage",
    "/developers/docs/design-and-ux",
    "/developers/docs/development-networks",
    "/developers/docs/ethereum-stack",
    "/developers/docs/evm",
    "/developers/docs/evm/opcodes",
    "/developers/docs/frameworks",
    "/developers/docs/gas",
    "/developers/docs/ides",
    "/developers/docs/intro-to-ether",
    "/developers/docs/intro-to-ethereum",
    "/developers/docs/mev",
    "/developers/docs/networking-layer",
    "/developers/docs/networking-layer/network-addresses",
    "/developers/docs/networking-layer/portal-network",
    "/developers/docs/networks",
    "/developers/docs/nodes-and-clients",
    "/developers/docs/nodes-and-clients/archive-nodes",
    "/developers/docs/nodes-and-clients/bootnodes",
    "/developers/docs/nodes-and-clients/client-diversity",
    "/developers/docs/nodes-and-clients/light-clients",
    "/developers/docs/nodes-and-clients/node-architecture",
    "/developers/docs/nodes-and-clients/nodes-as-a-service",
    "/developers/docs/nodes-and-clients/run-a-node",
    "/developers/docs/oracles",
    "/developers/docs/programming-languages",
    "/developers/docs/programming-languages/dart",
    "/developers/docs/programming-languages/delphi",
    "/developers/docs/programming-languages/dot-net",
    "/developers/docs/programming-languages/golang",
    "/developers/docs/programming-languages/java",
    "/developers/docs/programming-languages/javascript",
    "/developers/docs/programming-languages/python",
    "/developers/docs/programming-languages/ruby",
    "/developers/docs/programming-languages/rust",
    "/developers/docs/scaling",
    "/developers/docs/scaling/optimistic-rollups",
    "/developers/docs/scaling/plasma",
    "/developers/docs/scaling/sidechains",
    "/developers/docs/scaling/state-channels",
    "/developers/docs/scaling/validium",
    "/developers/docs/scaling/zk-rollups",
    "/developers/docs/smart-contracts",
    "/developers/docs/smart-contracts/anatomy",
    "/developers/docs/smart-contracts/compiling",
    "/developers/docs/smart-contracts/composability",
    "/developers/docs/smart-contracts/deploying",
    "/developers/docs/smart-contracts/formal-verification",
    "/developers/docs/smart-contracts/languages",
    "/developers/docs/smart-contracts/libraries",
    "/developers/docs/smart-contracts/security",
    "/developers/docs/smart-contracts/testing",
    "/developers/docs/smart-contracts/upgrading",
    "/developers/docs/smart-contracts/verifying",
    "/developers/docs/standards",
    "/developers/docs/standards/tokens",
    "/developers/docs/standards/tokens/erc-20",
    "/developers/docs/standards/tokens/erc-721",
    "/developers/docs/standards/tokens/erc-777",
    "/developers/docs/standards/tokens/erc-1155",
    "/developers/docs/standards/tokens/erc-4626",
    "/developers/docs/storage",
    "/developers/docs/transactions",
    "/developers/docs/web2-vs-web3",
=======
    "/nft",
    "/refi",
    "/social-networks",
    // Staking (4/4) ✅
    "/staking/pools",
    "/staking/saas",
    "/staking/solo",
    "/staking/withdrawals",
    // Roadmap (5/5) ✅
    "/roadmap",
    "/roadmap/future-proofing",
    "/roadmap/scaling",
    "/roadmap/security",
    "/roadmap/user-experience",
    // Upgrade (2/2) ✅
    "/roadmap/beacon-chain",
    "/roadmap/merge",
    // Developer docs (0/95)
    // Developer tutorials (53/53) ✅
    "/developers/tutorials/a-developers-guide-to-ethereum-part-one",
>>>>>>> 729426d1
    "/developers/tutorials/all-you-can-cache",
    "/developers/tutorials/calling-a-smart-contract-from-javascript",
    "/developers/tutorials/create-and-deploy-a-defi-app",
    "/developers/tutorials/deploying-your-first-smart-contract",
    "/developers/tutorials/develop-and-test-dapps-with-a-multi-client-local-eth-testnet",
    "/developers/tutorials/downsizing-contracts-to-fight-the-contract-size-limit",
    "/developers/tutorials/eip-1271-smart-contract-signatures",
    "/developers/tutorials/erc-721-vyper-annotated-code",
    "/developers/tutorials/erc20-annotated-code",
    "/developers/tutorials/erc20-with-safety-rails",
    "/developers/tutorials/getting-started-with-ethereum-development-using-alchemy",
    "/developers/tutorials/guide-to-smart-contract-security-tools",
    "/developers/tutorials/hello-world-smart-contract",
    "/developers/tutorials/hello-world-smart-contract-fullstack",
    "/developers/tutorials/how-to-implement-an-erc721-market",
    "/developers/tutorials/how-to-mint-an-nft",
    "/developers/tutorials/how-to-mock-solidity-contracts-for-testing",
    "/developers/tutorials/how-to-use-echidna-to-test-smart-contracts",
    "/developers/tutorials/how-to-use-manticore-to-find-smart-contract-bugs",
    "/developers/tutorials/how-to-use-slither-to-find-smart-contract-bugs",
    "/developers/tutorials/how-to-use-tellor-as-your-oracle",
    "/developers/tutorials/how-to-view-nft-in-metamask",
    "/developers/tutorials/how-to-write-and-deploy-an-nft",
    "/developers/tutorials/interact-with-other-contracts-from-solidity",
    "/developers/tutorials/kickstart-your-dapp-frontend-development-with-create-eth-app",
    "/developers/tutorials/learn-foundational-ethereum-topics-with-sql",
    "/developers/tutorials/logging-events-smart-contracts",
    "/developers/tutorials/merkle-proofs-for-offline-data-integrity",
    "/developers/tutorials/monitoring-geth-with-influxdb-and-grafana",
    "/developers/tutorials/nft-minter",
    "/developers/tutorials/optimism-std-bridge-annotated-code",
    "/developers/tutorials/reverse-engineering-a-contract",
    "/developers/tutorials/run-node-raspberry-pi",
    "/developers/tutorials/scam-token-tricks",
    "/developers/tutorials/secure-development-workflow",
    "/developers/tutorials/send-token-ethersjs",
    "/developers/tutorials/sending-transactions-using-web3-and-alchemy",
    "/developers/tutorials/set-up-web3js-to-use-ethereum-in-javascript",
    "/developers/tutorials/short-abi",
    "/developers/tutorials/smart-contract-security-guidelines",
    "/developers/tutorials/solidity-and-truffle-continuous-integration-setup",
    "/developers/tutorials/testing-erc-20-tokens-with-waffle",
    "/developers/tutorials/the-graph-fixing-web3-data-querying",
    "/developers/tutorials/token-integration-checklist",
    "/developers/tutorials/transfers-and-approval-of-erc-20-tokens-from-a-solidity-smart-contract",
    "/developers/tutorials/understand-the-erc-20-token-smart-contract",
    "/developers/tutorials/uniswap-v2-annotated-code",
    "/developers/tutorials/using-websockets",
    "/developers/tutorials/waffle-dynamic-mocking-and-testing-calls",
    "/developers/tutorials/waffle-say-hello-world-with-hardhat-and-ethers",
    "/developers/tutorials/waffle-test-simple-smart-contract",
    "/developers/tutorials/yellow-paper-evm",
    // Static (68/68) ✅
    "/about",
    "/bridges",
    "/community/code-of-conduct",
    "/community/events",
    "/community/get-involved",
    "/community/grants",
    "/community/language-resources",
    "/community/online",
    "/community/research",
    "/community/support",
    "/contributing",
    "/contributing/adding-desci-projects",
    "/contributing/adding-developer-tools",
    "/contributing/adding-exchanges",
    "/contributing/adding-glossary-terms",
    "/contributing/adding-layer-2s",
    "/contributing/adding-products",
    "/contributing/adding-staking-products",
    "/contributing/adding-wallets",
    "/contributing/content-resources",
    "/contributing/design",
    "/contributing/design/adding-design-resources",
    "/contributing/design-principles",
    "/contributing/quizzes",
    "/contributing/style-guide",
    "/contributing/style-guide/content-standardization",
    "/contributing/translation-program",
    "/contributing/translation-program/content-buckets",
    "/contributing/translation-program/faq",
    "/contributing/translation-program/how-to-translate",
    "/contributing/translation-program/mission-and-vision",
    "/contributing/translation-program/playbook",
    "/contributing/translation-program/resources",
    "/contributing/translation-program/translatathon",
    "/contributing/translation-program/translators-guide",
    "/cookie-policy",
    "/deprecated-software",
    "/eips",
    "/energy-consumption",
    "/enterprise",
    "/enterprise/private-ethereum",
    "/foundation",
    "/glossary",
    "/governance",
    "/guides",
    "/guides/how-to-create-an-ethereum-account",
    "/guides/how-to-id-scam-tokens",
    "/guides/how-to-revoke-token-access",
    "/guides/how-to-swap-tokens",
    "/guides/how-to-use-a-bridge",
    "/guides/how-to-use-a-wallet",
    "/history/",
    "/privacy-policy",
    "/roadmap/account-abstraction",
    "/roadmap/danksharding",
    "/roadmap/merge/issuance",
    "/roadmap/pbs",
    "/roadmap/secret-leader-election",
    "/roadmap/single-slot-finality",
    "/roadmap/statelessness",
    "/roadmap/verkle-trees",
    "/security",
    "/smart-contracts",
    "/staking/dvt",
    "/terms-of-use",
    "/web3",
    "/whitepaper",
    "/zero-knowledge-proofs",
  ]

  // Get an array of all files and directories in the passed directory using `fs.readdirSync`
  const fileList = fs.readdirSync(contentDir)

  // Create the full path of the file/directory by concatenating the passed directory and file/directory name
  for (const file of fileList) {
    const name = join(contentDir, file)

    // Check if the current file/directory is a directory using fs.statSync
    if (fs.statSync(name).isDirectory()) {
      // If it is a directory, recursively call the `getPostSlugs` function with the
      // directory path and the files array
      const nestedDir = join(dir, file)

      getPostSlugs(nestedDir, files)
    } else {
      const fileExtension = extname(name)

      if (fileExtension === ".md") {
        // If it is a .md file (allowed content page), push the path to the files array
        for (const page of temporalAllowedPages) {
          const fullPagePath = join(CURRENT_CONTENT_DIR, page)

          if (name.includes(fullPagePath)) {
            files.push(
              fullPagePath
                .replace(CURRENT_CONTENT_DIR, "")
                .replace("/index.md", "")
                // For replacing forward slashes generated in windows file paths
                .replace(/\\/g, "/")
            )
          }
        }
      }
    }
  }

  return files
}

export const getContentBySlug = (slug: string) => {
  // If content is in english, remove en/ prefix so filepath can be read correctly
  let realSlug = removeEnglishPrefix(slug)

  for (const code of LOCALES_CODES) {
    // Adds `translations/` prefix for translated content so file path can be read correctly
    if (code !== DEFAULT_LOCALE && slug.split("/").includes(code)) {
      realSlug = join("translations", slug, "index.md")
    }
  }

  let fullPath = join(CURRENT_CONTENT_DIR, realSlug)
  let contentNotTranslated = false

  // If content is not translated, use english content fallback
  if (!fs.existsSync(fullPath)) {
    fullPath = getFallbackEnglishPath(fullPath)
    contentNotTranslated = true
  }

  const fileContents = fs.readFileSync(fullPath, "utf8")
  const { data, content } = matter(fileContents)
  const frontmatter = data as Frontmatter
  const items: Omit<MdPageContent, "tocItems"> = {
    slug,
    content,
    frontmatter,
    contentNotTranslated,
  }

  return items
}

export const getContent = (dir: string) => {
  const slugs = getPostSlugs(dir)
  const content = slugs.map(getContentBySlug)

  return content
}<|MERGE_RESOLUTION|>--- conflicted
+++ resolved
@@ -20,7 +20,24 @@
     "/decentralized-identity",
     "/defi",
     "/desci",
-<<<<<<< HEAD
+    "/nft",
+    "/refi",
+    "/social-networks",
+    // Staking (4/4) ✅
+    "/staking/pools",
+    "/staking/saas",
+    "/staking/solo",
+    "/staking/withdrawals",
+    // Roadmap (5/5) ✅
+    "/roadmap",
+    "/roadmap/future-proofing",
+    "/roadmap/scaling",
+    "/roadmap/security",
+    "/roadmap/user-experience",
+    // Upgrade (2/2) ✅
+    "/roadmap/beacon-chain",
+    "/roadmap/merge",
+    // Developer docs (0/95)
     "/developers/docs/",
     "/developers/docs/accounts",
     "/developers/docs/apis/backend",
@@ -116,28 +133,8 @@
     "/developers/docs/storage",
     "/developers/docs/transactions",
     "/developers/docs/web2-vs-web3",
-=======
-    "/nft",
-    "/refi",
-    "/social-networks",
-    // Staking (4/4) ✅
-    "/staking/pools",
-    "/staking/saas",
-    "/staking/solo",
-    "/staking/withdrawals",
-    // Roadmap (5/5) ✅
-    "/roadmap",
-    "/roadmap/future-proofing",
-    "/roadmap/scaling",
-    "/roadmap/security",
-    "/roadmap/user-experience",
-    // Upgrade (2/2) ✅
-    "/roadmap/beacon-chain",
-    "/roadmap/merge",
-    // Developer docs (0/95)
     // Developer tutorials (53/53) ✅
     "/developers/tutorials/a-developers-guide-to-ethereum-part-one",
->>>>>>> 729426d1
     "/developers/tutorials/all-you-can-cache",
     "/developers/tutorials/calling-a-smart-contract-from-javascript",
     "/developers/tutorials/create-and-deploy-a-defi-app",
