--- conflicted
+++ resolved
@@ -1,8 +1,4 @@
-<<<<<<< HEAD
 import type { Frontmatter, Lang, TranslationKey } from "./types"
-=======
-import { Frontmatter, Lang, TranslationKey } from "./types"
->>>>>>> f771a1ac
 
 /**
  * Quiz data interfaces
@@ -146,20 +142,4 @@
   frontmatter: Frontmatter
   tocItems: Array<ToCItem>
   lastUpdatedDate?: string
-}
-
-export interface RequiredFrontmatter {
-  title: string
-  lang: Lang
-}
-
-export interface UpgradeFrontmatter extends RequiredFrontmatter {
-  description?: string
-  sidebarDepth?: number
-  summaryPoint1?: string
-  summaryPoint2?: string
-  summaryPoint3?: string
-  summaryPoint4?: string
-  image?: string
-  isOutdated?: boolean
 }