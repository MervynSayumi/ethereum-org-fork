--- conflicted
+++ resolved
@@ -130,17 +130,17 @@
   }
 `
 
-<<<<<<< HEAD
+const StyledCalloutBanner = styled(CalloutBanner)`
+  margin: 8rem 0 4rem;
+  @media (max-width: ${(props) => props.theme.breakpoints.l}) {
+    margin-bottom: 0;
+  }
+`
+
 const MobileOptionContainer = styled(OptionContainer)`
   text-align: center;
   @media (min-width: ${(props) => props.theme.breakpoints.m}) {
     display: none;
-=======
-const StyledCalloutBanner = styled(CalloutBanner)`
-  margin: 8rem 0 4rem;
-  @media (max-width: ${(props) => props.theme.breakpoints.l}) {
-    margin-bottom: 0;
->>>>>>> a26608aa
   }
 `
 
