import React, {
  useRef,
  useState,
  useEffect,
  ComponentPropsWithRef,
} from "react"
import { GatsbyImage } from "gatsby-plugin-image"
import { graphql, PageProps } from "gatsby"
import { useI18next, useTranslation } from "gatsby-plugin-react-i18next"
import {
  Badge,
  Box,
  Button,
  ButtonProps,
  Divider as ChakraDivider,
  DividerProps,
  Flex,
  FlexProps,
  Heading,
  HeadingProps,
  SimpleGrid,
  Text,
  chakra,
  useToken,
} from "@chakra-ui/react"

import Translation from "../components/Translation"
import BoxGrid from "../components/BoxGrid"
import Card from "../components/Card"
import Callout from "../components/Callout"
import CalloutBanner from "../components/CalloutBanner"
import ProductCard from "../components/ProductCard"
import GhostCard from "../components/GhostCard"
import InlineLink, { BaseLink } from "../components/Link"
import InfoBanner from "../components/InfoBanner"
import DocLink from "../components/DocLink"
import Emoji from "../components/Emoji"
import ButtonLink from "../components/ButtonLink"
import PageMetadata from "../components/PageMetadata"
import ProductList from "../components/ProductList"
import PageHero from "../components/PageHero"
import FeedbackCard from "../components/FeedbackCard"

import { getImage, getSrc } from "../utils/image"
import { trackCustomEvent } from "../utils/matomo"
import { ChildOnlyProp, Context } from "../types"

const Page = (props: ChildOnlyProp & FlexProps) => (
  <Flex direction="column" align="center" mx="auto" w="full" {...props} />
)

const Divider = (props: DividerProps) => (
  <ChakraDivider
    opacity={1}
    my={16}
    w="10%"
    borderBottomWidth="0.25rem"
    borderColor="homeDivider"
    {...props}
  />
)

const CenterDivider = () => <Divider display="flex" justifyContent="center" />

const Content = (props: ChildOnlyProp) => (
  <Box py={4} px={8} w="full" {...props} />
)

const OptionContainer = (props: ChildOnlyProp) => (
  <Flex
    direction={{ base: "column", lg: "row" }}
    justify="center"
    px={8}
    mb={8}
    w={{ base: "full", lg: "auto" }}
    {...props}
  />
)

const Option = (
  props: Pick<ButtonProps, "children" | "onClick"> & { isActive: boolean }
) => {
  const tableBoxShadow = useToken("colors", "tableBoxShadow")

  return (
    <Button
      variant="outline"
      display="flex"
      alignItems="center"
      justifyContent={{ base: "center", lg: "flex-start" }}
      boxShadow={props.isActive ? tableBoxShadow : `none`}
      color={props.isActive ? "primary.base" : "text"}
      borderColor={props.isActive ? "primary.base" : "text"}
      borderRadius="2rem"
      height="auto"
      w={{ base: "full", lg: "auto" }}
      my={2}
      mx={{ base: 0, lg: 2 }}
      py={4}
      px={6}
      transition="none"
      _hover={{
        color: "primary.base",
        borderColor: "primary.base",
      }}
      _active={{ bg: "transparent" }}
      {...props}
    />
  )
}

const OptionText = (props: ChildOnlyProp) => (
  <Text
    as="span"
    fontSize={{ base: "md", md: "2xl" }}
    textAlign="center"
    fontWeight={{ base: "semibold", md: "normal" }}
    lineHeight="100%"
    {...props}
  />
)

const ButtonPrimary = (props: Pick<ButtonProps, "children" | "onClick">) => (
  <Button py={2} px={3} borderRadius="0.25em" {...props} />
)

const ButtonSecondary = (props: Pick<ButtonProps, "children" | "onClick">) => (
  <Button variant="outline" py={2} px={3} borderRadius="0.25em" {...props} />
)

const MagiciansImage = chakra(GatsbyImage, {
  baseStyle: {
    bgSize: "cover",
    bgRepeat: "no-repeat",
    alignSelf: "center",
    w: "full",
    minW: "240px",
    maxW: "300px",
    my: 8,
    mx: { base: 0, sm: 8, md: 24 },
  },
})

const ImageContainer = (props: Pick<FlexProps, "children" | "id">) => (
  <Flex justify="center" {...props} />
)

const Subtitle = (props: ChildOnlyProp) => (
  <Text
    fontSize={{ base: "xl", lg: "2xl" }}
    lineHeight="140%"
    color="text200"
    mt={4}
    {...props}
  />
)

const Row = (props: ChildOnlyProp) => (
  <Flex
    w="full"
    direction={{ base: "column", lg: "row" }}
    align="flex-start"
    {...props}
  />
)

const IntroRow = (props: ChildOnlyProp) => (
  <Flex
    w="full"
    direction={{ base: "column", lg: "row" }}
    align="flex-start"
    bg="background.base"
    p={8}
    borderRadius="32px"
    {...props}
  />
)

const TwoColumnContent = (props: ChildOnlyProp) => (
  <Flex
    w="full"
    direction={{ base: "column", lg: "row" }}
    align="flex-start"
    mr={{ lg: 8 }}
    {...props}
  />
)

const StyledH2 = (props: ChildOnlyProp) => (
  <Heading
    fontSize="2xl"
    lineHeight="22px"
    letterSpacing={0}
    mt={2}
    {...props}
  />
)

const H2 = (props: HeadingProps) => (
  <Heading
    mt={12}
    mb={8}
    fontSize={{ base: "2xl", md: "2rem" }}
    fontWeight="semibold"
    lineHeight={1.4}
    {...props}
  />
)

const H3 = (props: HeadingProps) => (
  <Heading
    as="h3"
    fontSize={{ base: "xl", md: "2xl" }}
    fontWeight="semibold"
    lineHeight={1.4}
    {...props}
  />
)

const StyledH3 = (props: ChildOnlyProp) => (
  <Heading
    as="h3"
    lineHeight={1.4}
    fontSize="xl"
    fontWeight="bold"
    mb={2}
    mt={6}
    sx={{
      a: {
        dispalay: "none",
      },
    }}
    {...props}
  />
)

const StyledInfoBanner = (props: ComponentPropsWithRef<typeof InfoBanner>) => (
  <InfoBanner w={{ lg: "50%" }} {...props} />
)

const Column = (props: ChildOnlyProp) => (
  <Box flex="1 1 75%" mb={6} mr={{ lg: 8 }} {...props} />
)

const FullWidthContainer = (
  props: ChildOnlyProp & { ref: React.RefObject<HTMLDivElement> }
) => (
  <Page
    m={0}
    mb={16}
    pt={16}
    pb={8}
    borderTop="1px solid"
    borderColor="border"
    bg="ednBackground"
    {...props}
  />
)

const CardContainer = (props: ChildOnlyProp) => (
  <SimpleGrid gap={4} columns={[1, null, 2]} {...props} />
)

const StepBoxContainer = (props: ChildOnlyProp) => (
  <Flex
    flexWrap={{ base: "wrap", lg: "nowrap" }}
    w="full"
    my={4}
    mb={16}
    mx={0}
    {...props}
  />
)

const StepBox = (props: ComponentPropsWithRef<typeof BaseLink>) => (
  <BaseLink
    border="1px solid"
    borderColor="border"
    pt={0}
    pb={{ base: 8, md: 0 }}
    px={8}
    display="flex"
    flexDirection={{ base: "column", md: "row" }}
    justifyContent="space-between"
    alignItems={{ base: "flex-start", md: "center" }}
    color="text"
    textDecor="none"
    w="full"
    transition="transform 0.2s"
    _hover={{
      bg: "ednBackground",
      transform: "scale(1.05)",
    }}
    {...props}
  />
)

const CenterText = (props: ChildOnlyProp) => (
  <Text
    textAlign="center"
    maxW="800px"
    mt={{ base: "auto", lg: 0 }}
    mx={{ base: 6, lg: 0 }}
    mb={4}
    {...props}
  />
)

const LeftColumn = (props: ChildOnlyProp) => (
  <Box w="full" m={{ base: "auto 0", lg: 0 }} mr={{ lg: 8 }} {...props} />
)

const RightColumn = (props: ChildOnlyProp) => (
  <Box w="full" m={{ base: "auto 0", lg: 0 }} ml={{ lg: 8 }} {...props} />
)

const AddDapp = (props: ChildOnlyProp) => (
  <Flex
    direction={{ base: "column", sm: "row" }}
    justify="space-between"
    align={{ base: "flex-start", sm: "center" }}
    borderRadius="base"
    border="1px solid"
    borderColor="border"
    p={6}
    mt={6}
    {...props}
  />
)

const AddDappButton = (props: ComponentPropsWithRef<typeof ButtonLink>) => (
  <ButtonLink
    variant="outline"
    mt={{ base: 8, sm: 0 }}
    ml={{ base: 0, md: 8 }}
    {...props}
  />
)

const StyledCallout = (props: ComponentPropsWithRef<typeof Callout>) => (
  <Callout flex="1 1 416px" minH="full" mt={{ base: 48, lg: 32 }} {...props} />
)

const StyledCardGrid = (props: ChildOnlyProp) => (
  <SimpleGrid gap={8} minChildWidth="min(100%, 280px)" my={16} {...props} />
)

const MoreButtonContainer = (props: ChildOnlyProp) => (
  <Flex justify="center" mt={12} mb={4} {...props} />
)

enum CategoryType {
  FINANCE = "finance",
  TECHNOLOGY = "technology",
  COLLECTIBLES = "collectibles",
  GAMING = "gaming",
  METAVERSE = "metaverse",
  SOCIAL = "social",
}

interface Category {
  title: string
  emoji: string
  benefitsTitle?: string
  benefitsDescription?: string
  benefits?: Array<{
    emoji: string
    title: string
    description: string
  }>
}

interface Categories {
  [key: string]: Category
}

const DappsPage = ({
  data,
  location,
}: PageProps<Queries.DappsPageQuery, Context>) => {
  const { t } = useTranslation()
  const { language } = useI18next()
  const [selectedCategory, setCategory] = useState<CategoryType>(
    CategoryType.FINANCE
  )
  const explore = useRef<HTMLDivElement>(null)

  useEffect(() => {
    // Fetch category on load
    const queryParamCategories = new URLSearchParams(location.search || "").get(
      "category"
    ) // Comma separated string
    const selectedCategory = queryParamCategories
      ? (queryParamCategories.split(",")[0] as CategoryType)
      : CategoryType.FINANCE // Default to finance category if empty
    setCategory(
      [
        CategoryType.FINANCE,
        CategoryType.TECHNOLOGY,
        CategoryType.COLLECTIBLES,
        CategoryType.GAMING,
        CategoryType.METAVERSE,
        CategoryType.SOCIAL,
      ].includes(selectedCategory)
        ? selectedCategory
        : CategoryType.FINANCE
    )
    if (window && queryParamCategories && explore.current) {
      window.scrollTo({
        top: explore.current.offsetTop - 76,
        behavior: "smooth",
      })
    }
  }, [location.search])

  const updatePath = (
    selectedCategory: CategoryType,
    isMobile: boolean
  ): void => {
    // Update URL path with new filter query params
    let newPath = `/dapps/?category=${selectedCategory || CategoryType.FINANCE}`
    // If "mobile" option at bottom of the page...
    if (isMobile) {
      // Add #explore and refresh
      newPath += "#explore"
    } else {
      // If within `window` and not in the bottom mobile selection...
      if (window) {
        newPath = `/${language}${newPath}`
        // Apply new path without page refresh
        window.history.pushState(null, "", newPath)
      }
    }
  }

  const handleCategorySelect = (
    category: CategoryType,
    isMobile = false
  ): void => {
    setCategory(category)
    updatePath(category, isMobile)
  }

  const features = [
    {
      title: t("page-dapps-features-1-title"),
      description: t("page-dapps-features-1-description"),
      emoji: ":bust_in_silhouette:",
      matomo: {
        eventCategory: "dapp benefits",
        eventAction: "click",
        eventName: "no owners",
      },
    },
    {
      title: t("page-dapps-features-2-title"),
      description: t("page-dapps-features-2-description"),
      emoji: ":megaphone:",
      matomo: {
        eventCategory: "dapp benefits",
        eventAction: "click",
        eventName: "free from censorship",
      },
    },
    {
      title: t("page-dapps-features-3-title"),
      description: t("page-dapps-features-3-description"),
      emoji: ":money-mouth_face:",
      matomo: {
        eventCategory: "dapp benefits",
        eventAction: "click",
        eventName: "built in payments",
      },
    },
    {
      title: t("page-dapps-features-4-title"),
      description: t("page-dapps-features-4-description"),
      emoji: ":electric_plug:",
      matomo: {
        eventCategory: "dapp benefits",
        eventAction: "click",
        eventName: "plug and play",
      },
    },
    {
      title: t("page-dapps-features-5-title"),
      description: t("page-dapps-features-5-description"),
      emoji: ":detective:",
      matomo: {
        eventCategory: "dapp benefits",
        eventAction: "click",
        eventName: "one anonymous login",
      },
    },
    {
      title: t("page-dapps-features-6-title"),
      description: t("page-dapps-features-6-description"),
      emoji: ":key:",
      matomo: {
        eventCategory: "dapp benefits",
        eventAction: "click",
        eventName: "backed by cryptography",
      },
    },
    {
      title: t("page-dapps-features-7-title"),
      description: t("page-dapps-features-7-description"),
      emoji: ":antenna_with_bars:",
      matomo: {
        eventCategory: "dapp benefits",
        eventAction: "click",
        eventName: "no down time",
      },
    },
  ]

  const categories: Categories = {
    [CategoryType.FINANCE]: {
      title: t("page-dapps-finance-button"),
      emoji: ":money_with_wings:",
      benefitsTitle: t("page-dapps-finance-benefits-title"),
      benefitsDescription: t("page-dapps-finance-benefits-description"),
      benefits: [
        {
          emoji: ":open_lock:",
          title: t("page-dapps-finance-benefits-1-title"),
          description: t("page-dapps-finance-benefits-1-description"),
        },
        {
          emoji: ":bank:",
          title: t("page-dapps-finance-benefits-2-title"),
          description: t("page-dapps-finance-benefits-2-description"),
        },
        {
          emoji: ":scales:",
          title: t("page-dapps-finance-benefits-3-title"),
          description: t("page-dapps-finance-benefits-3-description"),
        },
        {
          emoji: ":chains:",
          title: t("page-dapps-finance-benefits-4-title"),
          description: t("page-dapps-finance-benefits-4-description"),
        },
      ],
    },
    [CategoryType.COLLECTIBLES]: {
      title: t("page-dapps-collectibles-button"),
      emoji: ":frame_with_picture:",
      benefitsTitle: t("page-dapps-collectibles-benefits-title"),
      benefitsDescription: t("page-dapps-collectibles-benefits-description"),
      benefits: [
        {
          emoji: ":white_check_mark:",
          title: t("page-dapps-collectibles-benefits-1-title"),
          description: t("page-dapps-collectibles-benefits-1-description"),
        },
        {
          emoji: ":man_singer:",
          title: t("page-dapps-collectibles-benefits-2-title"),
          description: t("page-dapps-collectibles-benefits-2-description"),
        },
        {
          emoji: ":shopping_bags:",
          title: t("page-dapps-collectibles-benefits-3-title"),
          description: t("page-dapps-collectibles-benefits-3-description"),
        },
        {
          emoji: ":department_store:",
          title: t("page-dapps-collectibles-benefits-4-title"),
          description: t("page-dapps-collectibles-benefits-4-description"),
        },
      ],
    },
    [CategoryType.GAMING]: {
      title: t("page-dapps-gaming-button"),
      emoji: ":video_game:",
      benefitsTitle: t("page-dapps-gaming-benefits-title"),
      benefitsDescription: t("page-dapps-gaming-benefits-description"),
      benefits: [
        {
          emoji: ":crossed_swords:",
          title: t("page-dapps-gaming-benefits-1-title"),
          description: t("page-dapps-gaming-benefits-1-description"),
        },
        {
          emoji: ":european_castle:",
          title: t("page-dapps-gaming-benefits-2-title"),
          description: t("page-dapps-gaming-benefits-2-description"),
        },
        {
          emoji: ":handshake:",
          title: t("page-dapps-gaming-benefits-3-title"),
          description: t("page-dapps-gaming-benefits-3-description"),
        },
      ],
    },
    [CategoryType.METAVERSE]: {
      title: t("page-dapps-metaverse-button"),
      emoji: ":globe_with_meridians:",
      benefitsTitle: t("page-dapps-metaverse-benefits-title"),
      benefitsDescription: t("page-dapps-metaverse-benefits-description"),
      benefits: [
        {
          emoji: ":tophat:",
          title: t("page-dapps-metaverse-benefits-1-title"),
          description: t("page-dapps-metaverse-benefits-1-description"),
        },
        {
          emoji: ":person:",
          title: t("page-dapps-metaverse-benefits-2-title"),
          description: t("page-dapps-metaverse-benefits-2-description"),
        },
      ],
    },
    [CategoryType.SOCIAL]: {
      title: t("page-dapps-social-button"),
      emoji: ":incoming_envelope:",
    },
    [CategoryType.TECHNOLOGY]: {
      title: t("page-dapps-technology-button"),
      emoji: ":keyboard:",
    },
  }

  const categoryKeys = Object.keys(categories)

  const lending = [
    {
      title: "Aave",
      description: t("page-dapps-dapp-description-aave"),
      link: "https://aave.com/",
      image: getImage(data.aave),
      alt: t("page-dapps-aave-logo-alt"),
    },
    {
      title: "Compound",
      description: t("page-dapps-dapp-description-compound"),
      link: "https://compound.finance/",
      image: getImage(data.compound),
      alt: t("page-dapps-compound-logo-alt"),
    },
    {
      title: "Oasis",
      description: t("page-dapps-dapp-description-oasis"),
      link: "https://oasis.app/",
      image: getImage(data.dai),
      alt: t("page-dapps-oasis-logo-alt"),
    },
    {
      title: "PWN",
      description: t("page-dapps-dapp-description-pwn"),
      link: "https://pwn.xyz",
      image: getImage(data.pwn),
      alt: t("page-dapps-pwn-image-alt"),
    },
    {
      title: "Yearn",
      description: t("page-dapps-dapp-description-yearn"),
      link: "https://yearn.finance/",
      image: getImage(data.yearn),
      alt: t("page-dapps-yearn-image-alt"),
    },
    {
      title: "Convex",
      description: t("page-dapps-dapp-description-convex"),
      link: "https://www.convexfinance.com/",
      image: getImage(data.convex),
      alt: t("page-dapps-convex-image-alt"),
    },
  ]

  const dex = [
    {
      title: "Uniswap",
      description: t("page-dapps-dapp-description-uniswap"),
      link: "https://uniswap.org/",
      image: getImage(data.uniswap),
      alt: t("page-dapps-uniswap-logo-alt"),
    },
    {
      title: "Loopring",
      description: t("page-dapps-dapp-description-loopring"),
      link: "https://loopring.org/#/",
      image: getImage(data.loopring),
      alt: t("page-dapps-loopring-logo-alt"),
    },
    {
      title: "Balancer",
      description: t("page-dapps-dapp-description-balancer"),
      link: "https://balancer.fi/",
      image: getImage(data.balancer),
      alt: t("page-dapps-balancer-logo-alt"),
    },
    {
      title: "DexGuru",
      description: t("page-dapps-dapp-description-dexguru"),
      link: "https://dex.guru",
      image: getImage(data.dexguru),
      alt: t("page-dapps-dexguru-logo-alt"),
    },
  ]

  const trading = [
    {
      title: "Polymarket",
      description: t("page-dapps-dapp-description-polymarket"),
      link: "https://polymarket.com",
      image: getImage(data.polymarket),
      alt: t("page-dapps-polymarket-logo-alt"),
    },
    {
      title: "Augur",
      description: t("page-dapps-dapp-description-augur"),
      link: "https://augur.net",
      image: getImage(data.augur),
      alt: t("page-dapps-augur-logo-alt"),
    },
<<<<<<< HEAD
    {
      title: "Loopring",
      description: t("page-dapps-dapp-description-loopring"),
      link: "https://loopring.org/#/",
      image: getImage(data.loopring),
      alt: t("page-dapps-loopring-logo-alt"),
    },
    {
      title: "Synthetix",
      description: t("page-dapps-dapp-description-synthetix"),
      link: "https://synthetix.io/",
      image: getImage(data.synthetix),
      alt: t("page-dapps-sythetix-logo-alt"),
    },
=======
>>>>>>> 17e521f4
  ]

  const lottery = [
    {
      title: "Gitcoin Grants",
      description: t("page-dapps-dapp-description-gitcoin-grants"),
      link: "https://gitcoin.co/grants/?",
      image: getImage(data.gitcoin),
      alt: t("page-dapps-gitcoin-grants-logo-alt"),
    },
  ]

  const payments = [
    {
      title: "Tornado cash",
      description: t("page-dapps-dapp-description-tornado-cash"),
      link: "https://ipfs.io/ipns/tornadocash.eth/",
      image: getImage(data.tornado),
      alt: t("page-dapps-tornado-cash-logo-alt"),
    },
    {
      title: "Sablier",
      description: t("page-dapps-dapp-description-sablier"),
      link: "https://app.sablier.com",
      image: getImage(data.sablier),
      alt: t("page-dapps-sablier-logo-alt"),
    },
  ]

  const investments = [
    {
      title: "Token Sets",
      description: t("page-dapps-dapp-description-token-sets"),
      link: "https://www.tokensets.com/",
      image: getImage(data.set),
      alt: t("page-dapps-token-sets-logo-alt"),
    },
    {
      title: "PoolTogether",
      description: t("page-dapps-dapp-description-pooltogether"),
      link: "https://pooltogether.com/",
      image: getImage(data.pooltogether),
      alt: t("page-dapps-pooltogether-logo-alt"),
    },
    {
      title: "Index Coop",
      description: t("page-dapps-dapp-description-index-coop"),
      link: "https://www.indexcoop.com/",
      image: getImage(data.index),
      alt: t("page-dapps-index-coop-logo-alt"),
    },
    {
      title: "Yearn",
      description: t("page-dapps-dapp-description-yearn"),
      link: "https://yearn.finance/",
      image: getImage(data.yearn),
      alt: t("page-dapps-yearn-logo-alt"),
    },
    {
      title: "Convex",
      description: t("page-dapps-dapp-description-convex"),
      link: "https://www.convexfinance.com/",
      image: getImage(data.convex),
      alt: t("page-dapps-convex-logo-alt"),
    },
  ]

  const insurance = [
    {
      title: "Nexus Mutual",
      description: t("page-dapps-dapp-description-nexus-mutual"),
      link: "https://nexusmutual.io/",
      image: getImage(data.nexus),
      alt: t("page-dapps-nexus-mutual-logo-alt"),
    },
    {
      title: "Etherisc",
      description: t("page-dapps-dapp-description-etherisc"),
      link: "https://etherisc.com/",
      image: getImage(data.etherisc),
      alt: t("page-dapps-etherisc-logo-alt"),
    },
  ]

  const portfolios = [
    {
      title: "Zapper",
      description: t("page-dapps-dapp-description-zapper"),
      link: "https://zapper.fi/",
      image: getImage(data.zapper),
      alt: t("page-dapps-zapper-logo-alt"),
    },
    {
      title: "Zerion",
      description: t("page-dapps-dapp-description-zerion"),
      link: "https://app.zerion.io/",
      image: getImage(data.zerion),
      alt: t("page-dapps-zerion-logo-alt"),
    },
    {
      title: "Rotki",
      description: t("page-dapps-dapp-description-rotki"),
      link: "https://rotki.com/",
      image: getImage(data.rotki),
      alt: t("page-dapps-rotki-logo-alt"),
    },
    {
      title: "Krystal",
      description: t("page-dapps-dapp-description-krystal"),
      link: "https://defi.krystal.app/",
      image: getImage(data.krystal),
      alt: t("page-dapps-krystal-logo-alt"),
    },
  ]

  const computing = [
    {
      title: "radicle.xyz",
      description: t("page-dapps-dapp-description-radicle"),
      link: "https://radicle.xyz/",
      image: getImage(data.radicle),
      alt: t("page-dapps-radicle-logo-alt"),
    },
    {
      title: "API3",
      description: t("page-dapps-dapp-description-api3"),
      link: "https://api3.org/",
      image: getImage(data.api3),
      alt: t("page-dapps-api3-logo-alt"),
    },
  ]

  const codeMarketplaces = [
    {
      title: "Gitcoin",
      description: t("page-dapps-dapp-description-gitcoin"),
      link: "https://gitcoin.co/",
      image: getImage(data.gitcoin),
      alt: t("page-dapps-gitcoin-logo-alt"),
    },
  ]

  const utilities = [
    {
      title: "IPFS",
      description: t("page-dapps-dapp-description-ipfs"),
      link: "https://ipfs.tech/",
      image: getImage(data.ipfs),
      alt: t("page-dapps-ipfs-logo-alt"),
    },
    {
      title: "Golem",
      description: t("page-dapps-dapp-description-golem"),
      link: "https://golem.network/",
      image: getImage(data.golem),
      alt: t("page-dapps-golem-logo-alt"),
    },
    {
      title: "Graph",
      description: t("page-dapps-dapp-description-graph"),
      link: "https://thegraph.com/en/",
      image: getImage(data.graph),
      alt: t("page-dapps-graph-logo-alt"),
    },
    {
      title: "Arweave",
      description: t("page-dapps-dapp-description-arweave"),
      link: "https://www.arweave.org/",
      image: getImage(data.arweave),
      alt: t("page-dapps-arweave-logo-alt"),
    },
  ]

  const browsers = [
    {
      title: "Brave",
      description: t("page-dapps-dapp-description-brave"),
      link: "https://brave.com/",
      image: getImage(data.brave),
      alt: t("page-dapps-brave-logo-alt"),
    },
    {
      title: "Opera",
      description: t("page-dapps-dapp-description-opera"),
      link: "https://www.opera.com/crypto",
      image: getImage(data.opera),
      alt: t("page-dapps-opera-logo-alt"),
    },
  ]

  const arts = [
    {
      title: "Foundation",
      description: t("page-dapps-dapp-description-foundation"),
      link: "https://foundation.app/",
      image: getImage(data.foundation),
      alt: t("page-dapps-foundation-logo-alt"),
    },
    {
      title: "SuperRare",
      description: t("page-dapps-dapp-description-superrare"),
      link: "https://www.superrare.com",
      image: getImage(data.superrare),
      alt: t("page-dapps-superrare-logo-alt"),
    },
    {
      title: "Nifty Gateway",
      description: t("page-dapps-dapp-description-nifty-gateway"),
      link: "https://niftygateway.com/",
      image: getImage(data.nifty),
      alt: t("page-dapps-nifty-gateway-logo-alt"),
    },
    {
      title: "Async Art",
      description: t("page-dapps-dapp-description-async-art"),
      link: "https://async.art/",
      image: getImage(data.asyncart),
      alt: t("page-dapps-async-logo-alt"),
    },
  ]

  const music = [
    {
      title: "Audius",
      description: t("page-dapps-dapp-description-audius"),
      link: "https://audius.co/",
      image: getImage(data.audius),
      alt: t("page-dapps-audius-logo-alt"),
    },
  ]

  const collectibles = [
    {
      title: "marble.cards",
      description: t("page-dapps-dapp-description-marble-cards"),
      link: "https://marble.cards/",
      image: getImage(data.marble),
      alt: t("page-dapps-marble-cards-logo-alt"),
    },
    {
      title: "CryptoPunks",
      description: t("page-dapps-dapp-description-cryptopunks"),
      link: "https://cryptopunks.app/",
      image: getImage(data.cryptopunks),
      alt: t("page-dapps-cryptopunks-logo-alt"),
    },
  ]

  const worlds = [
    {
      title: "Cryptovoxels",
      description: t("page-dapps-dapp-description-cryptovoxels"),
      link: "https://www.cryptovoxels.com/",
      image: getImage(data.cryptovoxels),
      alt: t("page-dapps-cryptovoxels-logo-alt"),
    },
    {
      title: "Decentraland",
      description: t("page-dapps-dapp-description-decentraland"),
      link: "https://decentraland.org/",
      image: getImage(data.decentraland),
      alt: t("page-dapps-decentraland-logo-alt"),
    },
  ]

  const avatar = [
    {
      title: "OSUVOX",
      description: t("page-dapps-dapp-description-osuvox"),
      link: "https://osuvox.io/",
      image: getImage(data.osuvox),
      alt: t("page-dapps-osuvox-logo-alt"),
    },
    {
      title: "Spatial",
      description: t("page-dapps-dapp-description-spatial"),
      link: "https://www.spatial.io/",
      image: getImage(data.spatial),
      alt: t("page-dapps-spatial-logo-alt"),
    },
  ]

  const competitive = [
    {
      title: "Axie Infinity",
      description: t("page-dapps-dapp-description-axie-infinity"),
      link: "https://axieinfinity.com/",
      image: getImage(data.axie),
      alt: t("page-dapps-axie-infinity-logo-alt"),
    },
    {
      title: "Gods Unchained",
      description: t("page-dapps-dapp-description-gods-unchained"),
      link: "https://godsunchained.com/",
      image: getImage(data.gods),
      alt: t("page-dapps-gods-unchained-logo-alt"),
    },
    {
      title: "Dark Forest",
      description: t("page-dapps-dapp-description-dark-forest"),
      link: "https://zkga.me/",
      image: getImage(data.darkforest),
      alt: t("page-dapps-dark-forest-logo-alt"),
    },
  ]

  const social = [
    {
      title: "GM",
      description: t("page-dapps-dapp-description-gm"),
      link: "https://gm.xyz/",
      image: getImage(data.gm),
      alt: t("page-dapps-gm-logo-alt"),
    },
    {
      title: "CyberConnect",
      description: t("page-dapps-dapp-description-cyberconnect"),
      link: "https://link3.to/cyberconnect",
      image: getImage(data.cyberconnect),
      alt: t("page-dapps-cyberconnect-logo-alt"),
    },
  ]

  const content = [
    {
      title: "Mirror",
      description: t("page-dapps-dapp-description-mirror"),
      link: "https://mirror.xyz/",
      image: getImage(data.mirror),
      alt: t("page-dapps-mirror-logo-alt"),
    },
  ]

  const messaging = [
    {
      title: "Status",
      description: t("page-dapps-dapp-description-status"),
      link: "https://status.im/",
      image: getImage(data.status),
      alt: t("page-dapps-status-logo-alt"),
    },
    {
      title: "XMTP",
      description: t("page-dapps-dapp-description-xmtp"),
      link: "https://xmtp.org/",
      image: getImage(data.xmtp),
      alt: t("page-dapps-xmtp-logo-alt"),
    },
    {
      title: "Skiff",
      description: t("page-dapps-dapp-description-skiff"),
      link: "https://skiff.com/",
      image: getImage(data.skiff),
      alt: t("page-dapps-skiff-logo-alt"),
    },
  ]

  const identity = [
    {
      title: "Ethereum Name Service",
      description: t("page-dapps-dapp-description-ens"),
      link: "https://ens.domains/",
      image: getImage(data.ens),
      alt: t("page-dapps-ens-logo-alt"),
    },
    {
      title: "Spruce",
      description: t("page-dapps-dapp-description-spruce"),
      link: "https://www.spruceid.com/",
      image: getImage(data.spruce),
      alt: t("page-dapps-spruce-logo-alt"),
    },
  ]

  const demandAggregator = [
    {
      title: "KyberSwap",
      description: t("page-dapps-dapp-description-kyberswap"),
      link: "https://kyberswap.com/",
      image: getImage(data.kyberswap),
      alt: t("page-dapps-kyberswap-logo-alt"),
    },
    {
      title: "Matcha",
      description: t("page-dapps-dapp-description-matcha"),
      link: "https://matcha.xyz",
      image: getImage(data.matcha),
      alt: t("page-dapps-matcha-logo-alt"),
    },
    {
      title: "1inch",
      description: t("page-dapps-dapp-description-1inch"),
      link: "https://1inch.exchange/",
      image: getImage(data.oneinch),
      alt: t("page-dapps-1inch-logo-alt"),
    },
  ]

  const derivatives = [
    {
      title: "Synthetix",
      description: t("page-dapps-dapp-description-synthetix"),
      link: "https://synthetix.io/",
      image: getImage(data.synthetix),
      alt: t("page-dapps-synthetix-logo-alt"),
    },
  ]

  const liquidStaking = [
    {
      title: "Lido",
      description: t("page-dapps-dapp-description-lido"),
      link: "https://lido.is/",
      image: getImage(data.lido),
      alt: t("page-dapps-lido-logo-alt"),
    },
    {
      title: "Ankr",
      description: t("page-dapps-dapp-description-ankr"),
      link: "https://www.ankr.com/",
      image: getImage(data.ankr),
      alt: t("page-dapps-ankr-logo-alt"),
    },
  ]

  const bridges = [
    {
      title: "Multichain",
      description: t("page-dapps-dapp-description-multichain"),
      link: "https://multichain.xyz/",
      image: getImage(data.multichain),
      alt: t("page-dapps-multichain-logo-alt"),
    },
    {
      title: "Rubic",
      description: t("page-dapps-dapp-description-rubic"),
      link: "https://rubic.exchange/",
      image: getImage(data.rubic),
      alt: t("page-dapps-rubic-logo-alt"),
    },
  ]

  const experiences = [
    {
      title: "POAP - Proof of Attendance Protocol",
      description: t("page-dapps-dapp-description-poap"),
      link: "https://poap.xyz",
      image: getImage(data.poap),
      alt: t("page-dapps-poap-logo-alt"),
    },
  ]

  const marketplaces = [
    {
      title: "OpenSea",
      description: t("page-dapps-dapp-description-opensea"),
      link: "https://opensea.io/",
      image: getImage(data.opensea),
      alt: t("page-dapps-opensea-logo-alt"),
    },
    {
      title: "Rarible",
      description: t("page-dapps-dapp-description-rarible"),
      link: "https://rarible.com/",
      image: getImage(data.rarible),
      alt: t("page-dapps-rarible-logo-alt"),
    },
  ]

  const editorChoices = [
    {
      name: "Uniswap",
      description: t("page-dapps-editors-choice-uniswap"),
      url: "https://uniswap.exchange/swap",
      image: getImage(data.uniswapec),
      alt: t("page-dapps-uniswap-logo-alt"),
      background: "#212f46",
      type: CategoryType.FINANCE,
      pillColor: "tagMint",
    },
    {
      name: "Dark Forest",
      description: t("page-dapps-editors-choice-dark-forest"),
      url: "https://zkga.me",
      image: getImage(data.darkforestec),
      alt: t("page-dapps-dark-forest-logo-alt"),
      background: "#080808",
      type: CategoryType.GAMING,
      pillColor: "tagOrange",
    },
    {
      name: "Foundation",
      description: t("page-dapps-editors-choice-foundation"),
      url: "https://foundation.app",
      image: getImage(data.foundationec),
      alt: t("page-dapps-foundation-logo-alt"),
      background: "#ffffff",
      type: CategoryType.COLLECTIBLES,
      pillColor: "tagBlue",
    },
    {
      name: "PoolTogether",
      description: t("page-dapps-editors-choice-pooltogether"),
      url: "https://pooltogether.com",
      image: getImage(data.pooltogetherec),
      alt: t("page-dapps-pooltogether-logo-alt"),
      background: "#7e4cf2",
      type: CategoryType.FINANCE,
      pillColor: "tagMint",
    },
  ]

  const heroContent = {
    title: t("decentralized-applications-dapps"),
    header: t("page-dapps-hero-header"),
    subtitle: t("page-dapps-hero-subtitle"),
    image: getImage(data.doge)!,
    alt: t("page-dapps-doge-img-alt"),
    buttons: [
      {
        content: t("page-dapps-explore-dapps-title"),
        to: "#explore",
        matomo: {
          eventCategory: "dapp hero buttons",
          eventAction: "click",
          eventName: "explore dapps",
        },
      },
      {
        content: t("page-dapps-what-are-dapps"),
        to: "#what-are-dapps",
        variant: "outline",
        matomo: {
          eventCategory: "dapp hero buttons",
          eventAction: "click",
          eventName: "what are dapps",
        },
      },
    ],
  }
  return (
    <Page>
      <PageMetadata
        title={t("decentralized-applications-dapps")}
        description={t("page-dapps-desc")}
        image={getSrc(data.ogImage)}
      />
      <PageHero content={heroContent} />
      <Divider />
      <Content>
        <StyledH2>
          <Translation id="get-started" />
        </StyledH2>
        <Text>
          <Translation id="page-dapps-get-started-subtitle" />{" "}
          <InlineLink to="/glossary/#transaction-fee">
            <Translation id="transaction-fees" />
          </InlineLink>
        </Text>
        <Row>
          <StepBoxContainer>
            <StepBox to="/get-eth/">
              <Box>
                <StyledH3>
                  1. <Translation id="page-wallets-get-some" />
                </StyledH3>
                <Text>
                  <Translation id="page-dapps-get-some-eth-description" />
                </Text>
              </Box>
              <ButtonSecondary
                onClick={() =>
                  trackCustomEvent({
                    eventCategory: "dapp hero buttons",
                    eventAction: "click",
                    eventName: "get eth",
                  })
                }
              >
                <Translation id="get-eth" />
              </ButtonSecondary>
            </StepBox>
            <StepBox to="/wallets/find-wallet/">
              <Box>
                <StyledH3>
                  2. <Translation id="page-dapps-set-up-a-wallet-title" />
                </StyledH3>
                <Text>
                  <Translation id="page-dapps-set-up-a-wallet-description" />
                </Text>
              </Box>
              <ButtonSecondary
                onClick={() =>
                  trackCustomEvent({
                    eventCategory: "dapp hero buttons",
                    eventAction: "click",
                    eventName: "find wallet",
                  })
                }
              >
                <Translation id="page-dapps-set-up-a-wallet-button" />
              </ButtonSecondary>
            </StepBox>
            <StepBox to="#explore">
              <Box>
                <StyledH3>
                  3. <Translation id="page-dapps-ready-title" />
                </StyledH3>
                <Text>
                  <Translation id="page-dapps-ready-description" />
                </Text>
              </Box>
              <ButtonPrimary
                onClick={() =>
                  trackCustomEvent({
                    eventCategory: "dapp hero buttons",
                    eventAction: "click",
                    eventName: "go",
                  })
                }
              >
                <Translation id="page-dapps-ready-button" />
              </ButtonPrimary>
            </StepBox>
          </StepBoxContainer>
        </Row>
        <H3>
          <Translation id="page-dapps-editors-choice-header" />{" "}
          <Emoji text=":+1:" />
        </H3>
        <Text>
          <Translation id="page-dapps-editors-choice-description" />
        </Text>
        <StyledCardGrid>
          {editorChoices.map((choice, idx) => (
            <ProductCard
              key={idx}
              background={choice.background}
              description={choice.description}
              url={choice.url}
              alt={choice.alt}
              image={choice.image!}
              name={choice.name}
            >
              <Badge size="sm" background={choice.pillColor}>
                {choice.type}
              </Badge>
            </ProductCard>
          ))}
        </StyledCardGrid>
      </Content>
      <FullWidthContainer ref={explore}>
        <H2 id="explore">
          <Translation id="page-dapps-explore-dapps-title" />
        </H2>
        <CenterText>
          <Translation id="page-dapps-explore-dapps-description" />
        </CenterText>
        <H3>
          <Translation id="page-dapps-choose-category" />
        </H3>
        <OptionContainer>
          {categoryKeys.map((key, idx) => {
            const categoryType = key as CategoryType
            const category = categories[categoryType]
            return (
              <Option
                key={idx}
                isActive={selectedCategory === categoryType}
                onClick={() => {
                  handleCategorySelect(categoryType, false)
                  trackCustomEvent({
                    eventCategory: "choose dapp category",
                    eventAction: "click",
                    eventName: categoryType,
                  })
                }}
              >
                <Emoji fontSize="2xl" mr={`1rem`} text={category.emoji} />
                <OptionText>{category.title}</OptionText>
              </Option>
            )
          })}
        </OptionContainer>
        {/* Category-specific content */}
        {selectedCategory === CategoryType.FINANCE && (
          <Content>
            <IntroRow>
              <Column>
                <StyledH2>
                  <Translation id="page-dapps-finance-title" />{" "}
                  <Emoji
                    fontSize="5xl"
                    ml={"0.5rem"}
                    text=":money_with_wings:"
                  />
                </StyledH2>
                <Subtitle>
                  <Translation id="page-dapps-finance-description" />
                </Subtitle>
              </Column>
              <StyledInfoBanner isWarning>
                <StyledH2>
                  <Translation id="page-dapps-warning-header" />
                </StyledH2>
                <Translation id="page-dapps-warning-message" />
              </StyledInfoBanner>
            </IntroRow>
            <TwoColumnContent>
              <LeftColumn>
                <ProductList
                  category={t("page-dapps-category-lending")}
                  content={lending}
                />
              </LeftColumn>
              <RightColumn>
                <ProductList
                  category={t("page-dapps-category-dex")}
                  content={dex}
                />
              </RightColumn>
            </TwoColumnContent>
            <TwoColumnContent>
              <LeftColumn>
                <ProductList
                  category={t("page-dapps-category-demand-aggregator")}
                  content={demandAggregator}
                />
              </LeftColumn>
              <RightColumn>
                <ProductList
                  category={t("page-dapps-category-bridges")}
                  content={bridges}
                />
              </RightColumn>
            </TwoColumnContent>
            <TwoColumnContent>
              <LeftColumn>
                <ProductList
                  category={t("page-dapps-category-investments")}
                  content={investments}
                />
              </LeftColumn>
              <RightColumn>
                <ProductList
                  category={t("page-dapps-category-portfolios")}
                  content={portfolios}
                />
              </RightColumn>
            </TwoColumnContent>
            <TwoColumnContent>
              <LeftColumn>
                <ProductList
                  category={t("page-dapps-category-insurance")}
                  content={insurance}
                />
              </LeftColumn>
              <RightColumn>
                <ProductList
                  category={t("page-dapps-category-payments")}
                  content={payments}
                />
              </RightColumn>
            </TwoColumnContent>
            <TwoColumnContent>
              <LeftColumn>
                <ProductList
                  category={t("page-dapps-category-lottery")}
                  content={lottery}
                />
              </LeftColumn>
              <RightColumn>
                <ProductList
                  category={t("page-dapps-category-derivatives")}
                  content={derivatives}
                />
              </RightColumn>
            </TwoColumnContent>
            <TwoColumnContent>
              <LeftColumn>
                <ProductList
                  category={t("page-dapps-category-liquid-staking")}
                  content={liquidStaking}
                />
              </LeftColumn>
              <RightColumn>
                <ProductList
                  category={t("page-dapps-category-trading")}
                  content={trading}
                />
              </RightColumn>
            </TwoColumnContent>
            <CalloutBanner
              mt={32}
              mx={0}
              mb={{ base: 0, lg: 16 }}
              titleKey={"page-dapps-wallet-callout-title"}
              descriptionKey={"page-dapps-wallet-callout-description"}
              image={getImage(data.wallet)!}
              maxImageWidth={300}
              alt={t("page-dapps-wallet-callout-image-alt")}
            >
              <Box>
                <ButtonLink to="/wallets/find-wallet/">
                  <Translation id="page-dapps-wallet-callout-button" />
                </ButtonLink>
              </Box>
            </CalloutBanner>
          </Content>
        )}
        {selectedCategory === CategoryType.GAMING && (
          <Content>
            <IntroRow>
              <Column>
                <StyledH2>
                  <Translation id="page-dapps-gaming-title" />{" "}
                  <Emoji fontSize="5xl" ml={"0.5rem"} text=":video_game:" />
                </StyledH2>
                <Subtitle>
                  <Translation id="page-dapps-gaming-description" />
                </Subtitle>
              </Column>
              <StyledInfoBanner isWarning>
                <StyledH2>
                  <Translation id="page-dapps-warning-header" />
                </StyledH2>
                <Translation id="page-dapps-warning-message" />
              </StyledInfoBanner>
            </IntroRow>
            <TwoColumnContent>
              <LeftColumn>
                <ProductList
                  category={t("page-dapps-category-competitive")}
                  content={competitive}
                />
              </LeftColumn>
              <RightColumn></RightColumn>
            </TwoColumnContent>
          </Content>
        )}
        {selectedCategory === CategoryType.TECHNOLOGY && (
          <Content>
            <IntroRow>
              <Column>
                <StyledH2>
                  <Translation id="page-dapps-technology-title" />{" "}
                  <Emoji fontSize="5xl" ml={"0.5rem"} text=":keyboard:" />
                </StyledH2>
                <Subtitle>
                  <Translation id="page-dapps-technology-description" />
                </Subtitle>
              </Column>
              <StyledInfoBanner isWarning>
                <StyledH2>
                  <Translation id="page-dapps-warning-header" />
                </StyledH2>
                <Translation id="page-dapps-warning-message" />
              </StyledInfoBanner>
            </IntroRow>
            <TwoColumnContent>
              <LeftColumn>
                <ProductList
                  category={t("page-dapps-category-utilities")}
                  content={utilities}
                />
              </LeftColumn>
              <RightColumn>
                <ProductList
                  category={t("page-dapps-category-code-marketplaces")}
                  content={codeMarketplaces}
                />
              </RightColumn>
            </TwoColumnContent>
            <TwoColumnContent>
              <LeftColumn>
                <ProductList
                  category={t("page-dapps-category-computing")}
                  content={computing}
                />
              </LeftColumn>
              <RightColumn>
                <ProductList
                  category={t("page-dapps-category-browsers")}
                  content={browsers}
                />
              </RightColumn>
            </TwoColumnContent>
          </Content>
        )}
        {selectedCategory === CategoryType.COLLECTIBLES && (
          <Content>
            <IntroRow>
              <Column>
                <StyledH2>
                  <Translation id="page-dapps-collectibles-title" />{" "}
                  <Emoji
                    fontSize="5xl"
                    ml={"0.5rem"}
                    text=":frame_with_picture:"
                  />
                </StyledH2>
                <Subtitle>
                  <Translation id="page-dapps-collectibles-description" />
                </Subtitle>
              </Column>
              <StyledInfoBanner isWarning>
                <StyledH2>
                  <Translation id="page-dapps-warning-header" />
                </StyledH2>
                <Translation id="page-dapps-warning-message" />
              </StyledInfoBanner>
            </IntroRow>
            <TwoColumnContent>
              <LeftColumn>
                <ProductList
                  category={t("page-dapps-category-marketplaces")}
                  content={marketplaces}
                />
              </LeftColumn>
              <RightColumn>
                <ProductList
                  category={t("page-dapps-category-collectibles")}
                  content={collectibles}
                />
              </RightColumn>
            </TwoColumnContent>
            <TwoColumnContent>
              <LeftColumn>
                <ProductList
                  category={t("page-dapps-category-arts")}
                  content={arts}
                />
              </LeftColumn>
              <RightColumn>
                <ProductList
                  category={t("page-dapps-category-experiences")}
                  content={experiences}
                />
                <ProductList
                  category={t("page-dapps-category-music")}
                  content={music}
                />
              </RightColumn>
            </TwoColumnContent>
          </Content>
        )}
        {selectedCategory === CategoryType.METAVERSE && (
          <Content>
            <IntroRow>
              <Column>
                <H2>
                  <Translation id="page-dapps-metaverse-title" />{" "}
                  <Emoji size={2} ml={"0.5rem"} text=":globe_with_meridians:" />
                </H2>
                <Subtitle>
                  <Translation id="page-dapps-metaverse-description" />
                </Subtitle>
              </Column>
              <StyledInfoBanner isWarning>
                <H2>
                  <Translation id="page-dapps-warning-header" />
                </H2>
                <Translation id="page-dapps-warning-message" />
              </StyledInfoBanner>
            </IntroRow>
            <TwoColumnContent>
              <LeftColumn>
                <ProductList
                  category={t("page-dapps-category-worlds")}
                  content={worlds}
                />
              </LeftColumn>
              <RightColumn>
                <ProductList
                  category={t("page-dapps-category-avatar")}
                  content={avatar}
                />
              </RightColumn>
            </TwoColumnContent>
          </Content>
        )}
        {selectedCategory === CategoryType.SOCIAL && (
          <Content>
            <IntroRow>
              <Column>
                <H2>
                  <Translation id="page-dapps-social-title" />{" "}
                  <Emoji size={2} ml={"0.5rem"} text=":incoming_envelope:" />
                </H2>
                <Subtitle>
                  <Translation id="page-dapps-social-description" />
                </Subtitle>
              </Column>
              <StyledInfoBanner isWarning>
                <H2>
                  <Translation id="page-dapps-warning-header" />
                </H2>
                <Translation id="page-dapps-warning-message" />
              </StyledInfoBanner>
            </IntroRow>
            <TwoColumnContent>
              <LeftColumn>
                <ProductList
                  category={t("page-dapps-category-social")}
                  content={social}
                />
              </LeftColumn>
              <RightColumn>
                <ProductList
                  category={t("page-dapps-category-content")}
                  content={content}
                />
              </RightColumn>
            </TwoColumnContent>
            <TwoColumnContent>
              <LeftColumn>
                <ProductList
                  category={t("page-dapps-category-messaging")}
                  content={messaging}
                />
              </LeftColumn>
              <RightColumn>
                <ProductList
                  category={t("page-dapps-category-identity")}
                  content={identity}
                />
              </RightColumn>
            </TwoColumnContent>
          </Content>
        )}
        {/* General content for all categories */}
        <Content>
          <AddDapp>
            <Box>
              <StyledH2>
                <Translation id="page-dapps-add-title" />
              </StyledH2>
              <Text mb={0} mr={4}>
                <Translation id="listing-policy-disclaimer" />{" "}
              </Text>
            </Box>
            <AddDappButton to="https://github.com/ethereum/ethereum-org-website/issues/new?assignees=&labels=Type%3A+Feature&template=suggest_dapp.yaml&title=">
              <Translation id="page-dapps-add-button" />
            </AddDappButton>
          </AddDapp>
          <CenterDivider />
          {categories[selectedCategory].benefits && (
            <Box mt={12}>
              <H2>
                <Translation id="page-dapps-magic-title-1" />{" "}
                <Emoji fontSize="2rem" text=":sparkles:" />{" "}
                <Translation id="page-dapps-magic-title-2" />{" "}
                {categories[selectedCategory].benefitsTitle}
              </H2>
              <Text>{categories[selectedCategory].benefitsDescription}</Text>
              <CardContainer>
                {(categories[selectedCategory].benefits || []).map(
                  (art, idx) => (
                    <Card
                      textAlign="center"
                      key={idx}
                      emoji={art.emoji}
                      title={art.title}
                      description={art.description}
                    />
                  )
                )}
              </CardContainer>
              {selectedCategory === CategoryType.FINANCE && (
                <MoreButtonContainer>
                  <ButtonLink variant="outline" to="/defi/">
                    <Translation id="page-dapps-more-on-defi-button" />
                  </ButtonLink>
                </MoreButtonContainer>
              )}
              {selectedCategory === CategoryType.COLLECTIBLES && (
                <MoreButtonContainer>
                  <ButtonLink variant="outline" to="/nft/">
                    <Translation id="page-dapps-more-on-nft-button" />
                  </ButtonLink>
                </MoreButtonContainer>
              )}
              {selectedCategory === CategoryType.GAMING && (
                <MoreButtonContainer>
                  <ButtonLink variant="outline" to="/nft/">
                    <Translation id="page-dapps-more-on-nft-gaming-button" />
                  </ButtonLink>
                </MoreButtonContainer>
              )}
            </Box>
          )}
        </Content>
      </FullWidthContainer>
      <Content>
        <ImageContainer id="what-are-dapps">
          <GhostCard
            mt={2}
            sx={{
              ".ghost-card-base": {
                display: "flex",
                justifyContent: "center",
              },
            }}
          >
            <MagiciansImage
              image={getImage(data.magicians)!}
              alt={t("page-dapps-magician-img-alt")}
            />
          </GhostCard>
        </ImageContainer>
        <Flex
          direction="column"
          align={{ base: "flex-start", sm: "center" }}
          mt={12}
        >
          <H2>
            <Translation id="page-dapps-magic-behind-dapps-title" />
          </H2>
          <Text textAlign={{ base: "left", sm: "center" }} maxW="800px" mb={4}>
            <Translation id="page-dapps-magic-behind-dapps-description" />
          </Text>
          <InlineLink to="/what-is-ethereum/">
            <Translation id="page-dapps-magic-behind-dapps-link" />
          </InlineLink>
        </Flex>
        <BoxGrid items={features} />
        <Row>
          <LeftColumn>
            <H2>
              <Translation id="page-dapps-how-dapps-work-title" />
            </H2>
            <Text>
              <Translation id="page-dapps-how-dapps-work-p1" />
            </Text>
            <Text>
              <Translation id="page-dapps-how-dapps-work-p2" />
            </Text>
            <Text>
              <Translation id="page-dapps-how-dapps-work-p3" />
            </Text>
            <DocLink to="/developers/docs/dapps/">
              <Translation id="page-dapps-docklink-dapps" />
            </DocLink>
            <DocLink to="/developers/docs/smart-contracts/">
              <Translation id="page-dapps-docklink-smart-contracts" />
            </DocLink>
          </LeftColumn>
          <RightColumn>
            <StyledCallout
              titleKey="page-dapps-learn-callout-title"
              descriptionKey="page-dapps-learn-callout-description"
              image={getImage(data.developers)}
              alt={t("page-dapps-learn-callout-image-alt")}
            >
              <Box>
                <ButtonLink to="/developers/">
                  <Translation id="page-dapps-learn-callout-button" />
                </ButtonLink>
              </Box>
            </StyledCallout>
          </RightColumn>
        </Row>
      </Content>
      <Content>
        <FeedbackCard />
      </Content>
    </Page>
  )
}

export default DappsPage

export const dappImage = graphql`
  fragment dappImage on File {
    childImageSharp {
      gatsbyImageData(
        width: 80
        layout: FIXED
        placeholder: BLURRED
        quality: 100
      )
    }
  }
`
export const editorImage = graphql`
  fragment editorImage on File {
    childImageSharp {
      gatsbyImageData(
        height: 80
        layout: FIXED
        placeholder: BLURRED
        quality: 100
      )
    }
  }
`

export const query = graphql`
  query DappsPage($languagesToFetch: [String!]!) {
    locales: allLocale(
      filter: {
        language: { in: $languagesToFetch }
        ns: { in: ["page-dapps", "common"] }
      }
    ) {
      edges {
        node {
          ns
          data
          language
        }
      }
    }
    doge: file(relativePath: { eq: "doge-computer.png" }) {
      childImageSharp {
        gatsbyImageData(
          width: 624
          layout: CONSTRAINED
          placeholder: BLURRED
          quality: 100
        )
      }
    }
    ogImage: file(relativePath: { eq: "doge-computer.png" }) {
      childImageSharp {
        gatsbyImageData(
          width: 1200
          layout: FIXED
          placeholder: BLURRED
          quality: 100
        )
      }
    }
    magicians: file(relativePath: { eq: "magicians.png" }) {
      childImageSharp {
        gatsbyImageData(
          width: 300
          layout: CONSTRAINED
          placeholder: BLURRED
          quality: 100
        )
      }
    }
    developers: file(relativePath: { eq: "developers-eth-blocks.png" }) {
      childImageSharp {
        gatsbyImageData(
          height: 200
          layout: FIXED
          placeholder: BLURRED
          quality: 100
        )
      }
    }
    wallet: file(relativePath: { eq: "wallet.png" }) {
      childImageSharp {
        gatsbyImageData(
          width: 300
          layout: CONSTRAINED
          placeholder: BLURRED
          quality: 100
        )
      }
    }
    uniswapec: file(relativePath: { eq: "dapps/uni.png" }) {
      ...editorImage
    }
    foundationec: file(relativePath: { eq: "dapps/foundation.png" }) {
      ...editorImage
    }
    darkforestec: file(relativePath: { eq: "dapps/darkforest.png" }) {
      ...editorImage
    }
    pooltogetherec: file(relativePath: { eq: "dapps/pooltogether.png" }) {
      ...editorImage
    }
    aave: file(relativePath: { eq: "dapps/aave.png" }) {
      ...dappImage
    }
    compound: file(relativePath: { eq: "dapps/compound.png" }) {
      ...dappImage
    }
    convex: file(relativePath: { eq: "dapps/convex.png" }) {
      ...dappImage
    }
    pooltogether: file(relativePath: { eq: "dapps/pooltogether.png" }) {
      ...dappImage
    }
    uniswap: file(relativePath: { eq: "dapps/uni.png" }) {
      ...dappImage
    }
    dai: file(relativePath: { eq: "dapps/stabledai.png" }) {
      ...dappImage
    }
    set: file(relativePath: { eq: "dapps/set.png" }) {
      ...dappImage
    }
    tornado: file(relativePath: { eq: "dapps/tornado.png" }) {
      ...dappImage
    }
    loopring: file(relativePath: { eq: "dapps/loopring.png" }) {
      ...dappImage
    }
    polymarket: file(relativePath: { eq: "dapps/polymarket.png" }) {
      ...dappImage
    }
    sablier: file(relativePath: { eq: "dapps/sablier.png" }) {
      ...dappImage
    }
    golem: file(relativePath: { eq: "dapps/golem.png" }) {
      ...dappImage
    }
    gitcoin: file(relativePath: { eq: "dapps/gitcoin.png" }) {
      ...dappImage
    }
    ens: file(relativePath: { eq: "dapps/ens.png" }) {
      ...dappImage
    }
    radicle: file(relativePath: { eq: "dapps/radicle.png" }) {
      ...dappImage
    }
    brave: file(relativePath: { eq: "dapps/brave.png" }) {
      ...dappImage
    }
    opera: file(relativePath: { eq: "dapps/opera.png" }) {
      ...dappImage
    }
    foundation: file(relativePath: { eq: "dapps/foundation.png" }) {
      ...dappImage
    }
    superrare: file(relativePath: { eq: "dapps/superrare.png" }) {
      ...dappImage
    }
    audius: file(relativePath: { eq: "dapps/audius.png" }) {
      ...dappImage
    }
    marble: file(relativePath: { eq: "dapps/marble.png" }) {
      ...dappImage
    }
    nifty: file(relativePath: { eq: "dapps/nifty.png" }) {
      ...dappImage
    }
    opensea: file(relativePath: { eq: "dapps/opensea.png" }) {
      ...dappImage
    }
    rarible: file(relativePath: { eq: "dapps/rarible.png" }) {
      ...dappImage
    }
    decentraland: file(relativePath: { eq: "dapps/decentraland.png" }) {
      ...dappImage
    }
    cryptopunks: file(relativePath: { eq: "dapps/cryptopunks.png" }) {
      ...dappImage
    }
    darkforest: file(relativePath: { eq: "dapps/darkforest.png" }) {
      ...dappImage
    }
    axie: file(relativePath: { eq: "dapps/axie.png" }) {
      ...dappImage
    }
    gods: file(relativePath: { eq: "dapps/gods.png" }) {
      ...dappImage
    }
    cryptovoxels: file(relativePath: { eq: "dapps/cryptovoxels.png" }) {
      ...dappImage
    }
    matcha: file(relativePath: { eq: "dapps/matcha.png" }) {
      ...dappImage
    }
    oneinch: file(relativePath: { eq: "exchanges/1inch.png" }) {
      ...dappImage
    }
    augur: file(relativePath: { eq: "dapps/augur.png" }) {
      ...dappImage
    }
    asyncart: file(relativePath: { eq: "dapps/asyncart.png" }) {
      ...dappImage
    }
    index: file(relativePath: { eq: "dapps/index-coop.png" }) {
      ...dappImage
    }
    nexus: file(relativePath: { eq: "dapps/nexus.png" }) {
      ...dappImage
    }
    etherisc: file(relativePath: { eq: "dapps/etherisc.png" }) {
      ...dappImage
    }
    zapper: file(relativePath: { eq: "dapps/zapper.png" }) {
      ...dappImage
    }
    zerion: file(relativePath: { eq: "dapps/zerion.png" }) {
      ...dappImage
    }
    rotki: file(relativePath: { eq: "dapps/rotki.png" }) {
      ...dappImage
    }
    krystal: file(relativePath: { eq: "dapps/krystal.png" }) {
      ...dappImage
    }
    poap: file(relativePath: { eq: "dapps/poap.png" }) {
      ...dappImage
    }
    pwn: file(relativePath: { eq: "dapps/pwn.png" }) {
      ...dappImage
    }
    yearn: file(relativePath: { eq: "dapps/yearn.png" }) {
      ...dappImage
    }
    balancer: file(relativePath: { eq: "dapps/balancer.png" }) {
      ...dappImage
    }
<<<<<<< HEAD
    dexguru: file(relativePath: { eq: "dapps/dexguru.png" }) {
=======
    yearn: file(relativePath: { eq: "dapps/yearn.png" }) {
      ...dappImage
    }
    convex: file(relativePath: { eq: "dapps/convex.png" }) {
      ...dappImage
    }
    api3: file(relativePath: { eq: "dapps/api3.png" }) {
      ...dappImage
    }
    ipfs: file(relativePath: { eq: "dapps/ipfs.png" }) {
      ...dappImage
    }
    graph: file(relativePath: { eq: "dapps/graph.png" }) {
      ...dappImage
    }
    arweave: file(relativePath: { eq: "dapps/arweave.png" }) {
      ...dappImage
    }
    osuvox: file(relativePath: { eq: "dapps/osuvox.png" }) {
      ...dappImage
    }
    spatial: file(relativePath: { eq: "dapps/spatial.png" }) {
      ...dappImage
    }
    gm: file(relativePath: { eq: "dapps/gm.png" }) {
      ...dappImage
    }
    cyberconnect: file(relativePath: { eq: "dapps/cyberconnect.png" }) {
      ...dappImage
    }
    mirror: file(relativePath: { eq: "dapps/mirror.png" }) {
      ...dappImage
    }
    status: file(relativePath: { eq: "dapps/status.png" }) {
      ...dappImage
    }
    xmtp: file(relativePath: { eq: "dapps/xmtp.png" }) {
      ...dappImage
    }
    skiff: file(relativePath: { eq: "dapps/skiff.png" }) {
      ...dappImage
    }
    spruce: file(relativePath: { eq: "dapps/spruce.png" }) {
      ...dappImage
    }
    kyberswap: file(relativePath: { eq: "dapps/kyberswap.png" }) {
>>>>>>> 17e521f4
      ...dappImage
    }
    synthetix: file(relativePath: { eq: "dapps/synthetix.png" }) {
      ...dappImage
    }
<<<<<<< HEAD
=======
    lido: file(relativePath: { eq: "dapps/lido.png" }) {
      ...dappImage
    }
    ankr: file(relativePath: { eq: "dapps/ankr.png" }) {
      ...dappImage
    }
    multichain: file(relativePath: { eq: "dapps/multichain.png" }) {
      ...dappImage
    }
    rubic: file(relativePath: { eq: "dapps/rubic.png" }) {
      ...dappImage
    }
>>>>>>> 17e521f4
  }
`<|MERGE_RESOLUTION|>--- conflicted
+++ resolved
@@ -691,13 +691,6 @@
       image: getImage(data.balancer),
       alt: t("page-dapps-balancer-logo-alt"),
     },
-    {
-      title: "DexGuru",
-      description: t("page-dapps-dapp-description-dexguru"),
-      link: "https://dex.guru",
-      image: getImage(data.dexguru),
-      alt: t("page-dapps-dexguru-logo-alt"),
-    },
   ]
 
   const trading = [
@@ -715,14 +708,6 @@
       image: getImage(data.augur),
       alt: t("page-dapps-augur-logo-alt"),
     },
-<<<<<<< HEAD
-    {
-      title: "Loopring",
-      description: t("page-dapps-dapp-description-loopring"),
-      link: "https://loopring.org/#/",
-      image: getImage(data.loopring),
-      alt: t("page-dapps-loopring-logo-alt"),
-    },
     {
       title: "Synthetix",
       description: t("page-dapps-dapp-description-synthetix"),
@@ -730,8 +715,6 @@
       image: getImage(data.synthetix),
       alt: t("page-dapps-sythetix-logo-alt"),
     },
-=======
->>>>>>> 17e521f4
   ]
 
   const lottery = [
@@ -745,13 +728,6 @@
   ]
 
   const payments = [
-    {
-      title: "Tornado cash",
-      description: t("page-dapps-dapp-description-tornado-cash"),
-      link: "https://ipfs.io/ipns/tornadocash.eth/",
-      image: getImage(data.tornado),
-      alt: t("page-dapps-tornado-cash-logo-alt"),
-    },
     {
       title: "Sablier",
       description: t("page-dapps-dapp-description-sablier"),
@@ -2028,9 +2004,6 @@
     set: file(relativePath: { eq: "dapps/set.png" }) {
       ...dappImage
     }
-    tornado: file(relativePath: { eq: "dapps/tornado.png" }) {
-      ...dappImage
-    }
     loopring: file(relativePath: { eq: "dapps/loopring.png" }) {
       ...dappImage
     }
@@ -2142,9 +2115,6 @@
     balancer: file(relativePath: { eq: "dapps/balancer.png" }) {
       ...dappImage
     }
-<<<<<<< HEAD
-    dexguru: file(relativePath: { eq: "dapps/dexguru.png" }) {
-=======
     yearn: file(relativePath: { eq: "dapps/yearn.png" }) {
       ...dappImage
     }
@@ -2191,14 +2161,11 @@
       ...dappImage
     }
     kyberswap: file(relativePath: { eq: "dapps/kyberswap.png" }) {
->>>>>>> 17e521f4
       ...dappImage
     }
     synthetix: file(relativePath: { eq: "dapps/synthetix.png" }) {
       ...dappImage
     }
-<<<<<<< HEAD
-=======
     lido: file(relativePath: { eq: "dapps/lido.png" }) {
       ...dappImage
     }
@@ -2211,6 +2178,8 @@
     rubic: file(relativePath: { eq: "dapps/rubic.png" }) {
       ...dappImage
     }
->>>>>>> 17e521f4
+    synthetix: file(relativePath: { eq: "dapps/synthetix.png" }) {
+      ...dappImage
+    }
   }
 `