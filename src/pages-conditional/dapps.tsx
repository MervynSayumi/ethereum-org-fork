--- conflicted
+++ resolved
@@ -1656,11 +1656,7 @@
               <Column>
                 <H2>
                   <Translation id="page-dapps-metaverse-title" />{" "}
-                  <Emoji
-                    fontSize="5xl"
-                    ml="2"
-                    text=":globe_with_meridians:"
-                  />
+                  <Emoji fontSize="5xl" ml="2" text=":globe_with_meridians:" />
                 </H2>
                 <Subtitle>
                   <Translation id="page-dapps-metaverse-description" />
@@ -2168,14 +2164,13 @@
     synthetix: file(relativePath: { eq: "dapps/synthetix.png" }) {
       ...dappImage
     }
-<<<<<<< HEAD
     curve: file(relativePath: { eq: "dapps/curve.png" }) {
       ...dappImage
     }
     dodo: file(relativePath: { eq: "dapps/dodo.png" }) {
-=======
+      ...dappImage
+    }
     artblocks: file(relativePath: { eq: "dapps/artblocks.png" }) {
->>>>>>> 3b66a2f7
       ...dappImage
     }
   }
