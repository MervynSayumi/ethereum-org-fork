--- conflicted
+++ resolved
@@ -290,17 +290,6 @@
     alt: "dev-framework-truffle-logo-alt",
   },
   {
-<<<<<<< HEAD
-    id: "openzeppelin",
-    url: "https://openzeppelin.com/sdk/",
-    background: "#4E5EE4",
-    name: "OpenZeppelin SDK",
-    description: "page-local-environment-openZeppelin-desc",
-    alt: "dev-framework-openZeppelin-logo-alt",
-  },
-  {
-=======
->>>>>>> 09e22ff9
     id: "embark",
     url: "https://framework.embarklabs.io/",
     background: "#1B3E5F",
