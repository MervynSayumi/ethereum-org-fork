import React from "react"
import styled from "styled-components"
import { graphql } from "gatsby"
import { useIntl } from "gatsby-plugin-intl"

import { translateMessageId } from "../../utils/translations"
import PageMetadata from "../../components/PageMetadata"
import Translation from "../../components/Translation"
import ButtonLink from "../../components/ButtonLink"
import ProductCard from "../../components/ProductCard"
import InfoBanner from "../../components/InfoBanner"
import CalloutBanner from "../../components/CalloutBanner"
import { Mixins } from "../../theme"
import {
  Content,
  CardGrid,
  Page,
} from "../../components/SharedStyledComponents"

const StyledPage = styled(Page)`
  margin-top: 4rem;
`

const Header = styled.header`
  display: flex;
  flex-direction: column;
  align-items: center;
  text-align: center;
  max-width: 896px;
  padding: 0 2rem;
`
const H1 = styled.h1`
  ${Mixins.textLevel2}
  margin-top: 0;
  color: ${(props) => props.theme.colors.text};
  font-style: normal;
  font-weight: normal;
  font-family: "SFMono-Regular", monospace;
  text-transform: uppercase;
  font-weight: 600;
  font-size: 32px;
  line-height: 140%;
  text-align: center;
  margin-bottom: 0rem;
`

const Subtitle = styled.h2`
  ${Mixins.textLevel4}
  color: ${(props) => props.theme.colors.text300};
  max-width: 55ch;
  margin-bottom: 0.5rem;
  margin-top: 1rem;
`

const SubtitleTwo = styled(Subtitle)`
  margin-top: 0rem;
`

const StackContainer = styled(Content)`
  border: 1px solid ${(props) => props.theme.colors.border};
  justify-content: flex-start;
  border-radius: 4px;
  padding: 3rem 2rem;
  margin: 2rem;
  width: 96%;
  background: ${(props) => props.theme.colors.ednBackground};
  @media (max-width: ${(props) => props.theme.breakpoints.s}) {
    width: 100%;
    margin-left: 0rem;
    margin-right: 0rem;
    border-radius: 0px;
  }
`

const StyledCardGrid = styled(CardGrid)`
  margin-bottom: 2rem;
`

const LearningToolsPage = ({ data }) => {
  const intl = useIntl()

  const sandboxes = [
    {
<<<<<<< HEAD
      name: "Ethereum Studio",
      description: "page-learning-tools-studio-description",
      url: "https://studio.ethereum.org",
      image: data.studio.childImageSharp.fixed,
      alt: "Ethereum Studio",
      background: "#2B2B2B",
      subjects: ["Solidity"],
    },
    {
=======
>>>>>>> e8e00a7c
      name: "Remix",
      description: "page-learning-tools-remix-description",
      url: "https://remix.ethereum.org",
      image: data.remix.childImageSharp.fixed,
      alt: "Remix",
      background: "#5098D6",
      subjects: ["Solidity", "Vyper"],
    },
    {
      name: "Eth.build",
      description: "page-learning-tools-eth-dot-build-description",
      url: "https://eth.build/",
      image: data.ethdotbuild.childImageSharp.fixed,
      alt: "eth.build",
      background: "#000000",
      subjects: ["web3"],
    },
  ]

  const games = [
    {
      name: "CryptoZombies",
      description: "page-build-cryptozombies-description",
      url: "https://cryptozombies.io/en/solidity",
      image: data.cryptoZombie.childImageSharp.fixed,
      alt: "CryptoZombies",
      background: "#2B2F48",
      subjects: ["Solidity"],
    },
    {
      name: "Ethernauts",
      description: "page-build-ethernauts-description",
      url: "https://ethernaut.openzeppelin.com/",
      image: data.oz.childImageSharp.fixed,
      alt: "Open Zeppelin Ethernaut",
      background: "#4F62DC",
      subjects: ["Solidity"],
    },
    {
      name: "Vyper.fun",
      description: "page-build-vyperfun-description",
      url: "https://vyper.fun",
      image: data.vyperfun.childImageSharp.fixed,
      alt: "Vyper.fun",
      background: "#ffffff",
      subjects: ["Vyper"],
    },
  ]

  const bootcamps = [
    {
      name: "ChainShot",
      description: "page-build-chainshot-description",
      url: "https://www.chainshot.com",
      image: data.chainshot.childImageSharp.fixed,
      alt: "ChainShot",
      background: "#111F29",
      subjects: ["Solidity", "Vyper", "web3"],
    },
    {
      name: "ConsenSys Academy",
      description: "page-build-consensys-academy-description",
      url: "https://consensys.net/academy/bootcamp/",
      image: data.consensys.childImageSharp.fixed,
      alt: "ConsenSys Academy",
      background: "#F6F7F9",
      subjects: ["Solidity", "web3"],
    },
  ]

  return (
    <StyledPage>
      <PageMetadata
        title={translateMessageId("page-learning-tools-meta-title", intl)}
        description={translateMessageId("page-learning-tools-meta-desc", intl)}
      />
      <Header>
        <H1>
          <Translation id="page-learning-tools-coding" />
        </H1>
        <Subtitle>
          <Translation id="page-learning-tools-coding-subtitle" />
        </Subtitle>
      </Header>
      <StackContainer>
        <SubtitleTwo>
          <Translation id="page-learning-tools-sandbox" />
        </SubtitleTwo>
        <p>
          <Translation id="page-learning-tools-sandbox-desc" />
        </p>
        <StyledCardGrid>
          {sandboxes.map((sandbox, idx) => {
            return (
              <ProductCard
                key={idx}
                background={sandbox.background}
                url={sandbox.url}
                alt={sandbox.alt}
                image={sandbox.image}
                name={sandbox.name}
                subjects={sandbox.subjects}
              >
                <Translation id={sandbox.description} />
              </ProductCard>
            )
          })}
        </StyledCardGrid>
        <InfoBanner emoji=":point_up:" shouldCenter={true}>
          <Translation id="page-learning-tools-remix-description-2" />
        </InfoBanner>
      </StackContainer>
      <StackContainer>
        <SubtitleTwo>
          <Translation id="page-learning-tools-game-tutorials" />
        </SubtitleTwo>
        <p>
          <Translation id="page-learning-tools-game-tutorials-desc" />
        </p>
        <StyledCardGrid>
          {games.map((game, idx) => {
            return (
              <ProductCard
                key={idx}
                background={game.background}
                url={game.url}
                alt={game.alt}
                image={game.image}
                name={game.name}
                subjects={game.subjects}
              >
                <Translation id={game.description} />
              </ProductCard>
            )
          })}
        </StyledCardGrid>
      </StackContainer>
      <StackContainer>
        <SubtitleTwo>
          <Translation id="page-learning-tools-bootcamps" />
        </SubtitleTwo>
        <p>
          <Translation id="page-learning-tools-bootcamps-desc" />
        </p>
        <StyledCardGrid>
          {bootcamps.map((bootcamp, idx) => {
            return (
              <ProductCard
                key={idx}
                url={bootcamp.url}
                background={bootcamp.background}
                alt={bootcamp.alt}
                image={bootcamp.image}
                name={bootcamp.name}
                subjects={bootcamp.subjects}
              >
                <Translation id={bootcamp.description} />
              </ProductCard>
            )
          })}
        </StyledCardGrid>
      </StackContainer>
      <Content>
        <CalloutBanner
          image={data.learn.childImageSharp.fluid}
          title={translateMessageId("page-learning-tools-documentation", intl)}
          description={translateMessageId(
            "page-learning-tools-documentation-desc",
            intl
          )}
        >
          <div>
            <ButtonLink to="/en/developers/docs/">
              <Translation id="page-learning-tools-browse-docs" />
            </ButtonLink>
          </div>
        </CalloutBanner>
      </Content>
    </StyledPage>
  )
}

export default LearningToolsPage

export const learningToolImage = graphql`
  fragment learningToolImage on File {
    childImageSharp {
      fixed(height: 100, quality: 100) {
        ...GatsbyImageSharpFixed
      }
    }
  }
`

export const query = graphql`
  query {
    zeroX: file(relativePath: { eq: "build/0x.png" }) {
      ...learningToolImage
    }
    chainshot: file(relativePath: { eq: "build/chainshot.png" }) {
      ...learningToolImage
    }
    consensys: file(relativePath: { eq: "build/consensys.png" }) {
      ...learningToolImage
    }
    cryptoZombie: file(relativePath: { eq: "build/crypto-zombie.png" }) {
      ...learningToolImage
    }
    oz: file(relativePath: { eq: "build/oz.png" }) {
      ...learningToolImage
    }
    vyperfun: file(relativePath: { eq: "build/vyperfun.png" }) {
      ...learningToolImage
    }
    remix: file(relativePath: { eq: "build/remix.png" }) {
      ...learningToolImage
    }
    ethdotbuild: file(relativePath: { eq: "build/eth-dot-build.png" }) {
      ...learningToolImage
    }
<<<<<<< HEAD
    studio: file(relativePath: { eq: "build/studio.png" }) {
      ...learningToolImage
    }

=======
>>>>>>> e8e00a7c
    learn: file(relativePath: { eq: "enterprise-eth.png" }) {
      childImageSharp {
        fluid(maxWidth: 800) {
          ...GatsbyImageSharpFluid
        }
      }
    }
  }
`<|MERGE_RESOLUTION|>--- conflicted
+++ resolved
@@ -81,18 +81,6 @@
 
   const sandboxes = [
     {
-<<<<<<< HEAD
-      name: "Ethereum Studio",
-      description: "page-learning-tools-studio-description",
-      url: "https://studio.ethereum.org",
-      image: data.studio.childImageSharp.fixed,
-      alt: "Ethereum Studio",
-      background: "#2B2B2B",
-      subjects: ["Solidity"],
-    },
-    {
-=======
->>>>>>> e8e00a7c
       name: "Remix",
       description: "page-learning-tools-remix-description",
       url: "https://remix.ethereum.org",
@@ -313,13 +301,6 @@
     ethdotbuild: file(relativePath: { eq: "build/eth-dot-build.png" }) {
       ...learningToolImage
     }
-<<<<<<< HEAD
-    studio: file(relativePath: { eq: "build/studio.png" }) {
-      ...learningToolImage
-    }
-
-=======
->>>>>>> e8e00a7c
     learn: file(relativePath: { eq: "enterprise-eth.png" }) {
       childImageSharp {
         fluid(maxWidth: 800) {
