import React from "react"
import styled from "styled-components"
import Img from "gatsby-image"
import { graphql } from "gatsby"
import { useIntl } from "gatsby-plugin-intl"

import { getDefaultMessage } from "../../utils/translations"
import Card from "../../components/Card"
import Callout from "../../components/Callout"
import Link from "../../components/Link"
import Translation from "../../components/Translation"

import ButtonLink from "../../components/ButtonLink"
import PageMetadata from "../../components/PageMetadata"
import {
  CardContainer,
  Content,
  Page,
  GrayContainer,
} from "../../components/SharedStyledComponents"

const HeroContainer = styled.div`
  display: flex;
  justify-content: space-between;
  @media (max-width: ${(props) => props.theme.breakpoints.m}) {
    flex-direction: column-reverse;
  }
  margin-top: 2rem;
  margin-bottom: 4rem;
  background: ${(props) => props.theme.colors.cardGradient};
`

const HeroCopyContainer = styled.div`
  flex: 0 1 500px;
  max-width: 500px;
  @media (max-width: ${(props) => props.theme.breakpoints.m}) {
    flex: 0 1 400px;
  }
  @media (max-width: ${(props) => props.theme.breakpoints.m}) {
    width: 100%;
    max-width: 100%;
    max-height: 340px;
  }
  @media (max-width: ${(props) => props.theme.breakpoints.s}) {
    max-height: 280px;
  }
`

const HeroCopy = styled.div`
  background: ${(props) => props.theme.colors.background};
  padding: 2rem;
  border-radius: 4px;
  border: 1px solid ${(props) => props.theme.colors.border};
  margin: 2rem;
  @media (max-width: 1240px) {
    margin-top: -2rem;
  }
  @media (max-width: ${(props) => props.theme.breakpoints.l}) {
    margin-top: -4rem;
  }
  @media (max-width: ${(props) => props.theme.breakpoints.m}) {
    margin-top: 2rem;
  }
  @media (max-width: ${(props) => props.theme.breakpoints.s}) {
    margin: 0;
  }
`

const H1 = styled.h1`
  font-style: normal;
  font-weight: normal;
  font-family: "SFMono-Regular", monospace;
  text-transform: uppercase;
  font-weight: 500;
  font-size: 32px;
  line-height: 110%;
  background: ${(props) => props.theme.colors.ednBackground};
  padding: 0.5rem;
`

const Subtitle = styled.div`
  font-size: 20px;
  line-height: 140%;
  color: ${(props) => props.theme.colors.text200};
`
const SubtitleWithMargin = styled(Subtitle)`
  margin-bottom: 1.5rem;
`

const MonoSubtitle = styled.h2`
  margin-bottom: 0rem;
`

const Hero = styled(Img)`
  flex: 1 1 50%;
  max-width: 800px;
  background-size: cover;
  background-repeat: no-repeat;
  margin-top: 3rem;
  margin-left: 2rem;
  @media (min-width: ${(props) => props.theme.breakpoints.m}) {
    align-self: center;
  }
  @media (max-width: ${(props) => props.theme.breakpoints.m}) {
    margin-top: 0;
    margin-left: 0;
  }
`

const Image = styled(Img)`
  max-width: 400px;
  margin-top: 4rem;
`

const ImageContainer = styled.div`
  @media (max-width: ${(props) => props.theme.breakpoints.l}) {
    display: none;
  }
`

const StyledCardContainer = styled(CardContainer)`
  margin-top: 2rem;
  margin-bottom: 3rem;
`

const TwoColumnContent = styled.div`
  display: flex;
  align-items: center;
  width: 100%;
  justify-content: space-between;
  @media (max-width: ${(props) => props.theme.breakpoints.l}) {
    flex-direction: column;
    align-items: flex-start;
  }
`

const ThreeColumnContent = styled.div`
  display: flex;
  align-items: flex-start;
  padding: 0rem 2rem;
  width: 100%;
  justify-content: space-between;
  @media (max-width: ${(props) => props.theme.breakpoints.l}) {
    flex-direction: column;
    align-items: flex-start;
  }
`

const Column = styled.div`
  flex: 1 1 33%;
  margin-bottom: 1.5rem;
  margin-right: 2rem;
  width: 100%;
`
const RightColumn = styled(Column)`
  margin-right: 0;
`
const IntroColumn = styled(Column)`
  margin-top: 8rem;
  @media (max-width: ${(props) => props.theme.breakpoints.l}) {
    margin-top: 0;
  }
  @media (max-width: ${(props) => props.theme.breakpoints.s}) {
    margin-right: 0;
  }
`

const StyledCard = styled(Card)`
  flex: 1 1 22%;
  min-width: 240px;
  box-shadow: ${(props) => props.theme.colors.tableBoxShadow};
  margin: 1rem;
  padding: 1.5rem;
  @media (max-width: 1120px) {
    flex: 1 1 40%;
  }

  &:hover {
    border-radius: 4px;
    box-shadow: 0px 8px 17px rgba(0, 0, 0, 0.15);
    background: ${(props) => props.theme.colors.tableBackgroundHover};
    transition: transform 0.1s;
    transform: scale(1.02);
  }
`

const StyledCallout = styled(Callout)`
  min-height: 100%;
  @media (min-width: ${(props) => props.theme.breakpoints.m}) {
    flex: 1 1 416px;
  }
  @media (max-width: ${(props) => props.theme.breakpoints.s}) {
    margin-right: 0;
    margin-left: 0;
  }
`

const paths = [
  {
    emoji: ":woman_student:",
    title: <Translation id="page-developers-learn" />,
    description: <Translation id="page-developers-learn-desc" />,
    url: "/en/developers/docs/",
    button: <Translation id="page-developers-read-docs" />,
  },
  {
    emoji: ":woman_teacher:",
    title: "Learn through tutorials",
    description:
      "Learn Ethereum development step-by-step from builders who have already done it.",
    url: "/en/developers/tutorials/",
    button: "View tutorials",
  },
  {
    emoji: ":woman_scientist:",
    title: <Translation id="page-developers-start" />,
    description: <Translation id="page-developers-start-desc" />,
    url: "/en/developers/learning-tools/",
    button: <Translation id="page-developers-play-code" />,
  },
  {
    emoji: ":construction_worker:",
    title: <Translation id="page-developers-set-up" />,
    description: <Translation id="page-developers-setup-desc" />,
    url: "/en/developers/local-environment/",
    button: <Translation id="page-developers-choose-stack" />,
  },
]

const DevelopersPage = ({ data }) => {
  const intl = useIntl()

  return (
    <Page>
      <PageMetadata
        title={intl.formatMessage({
          id: "page-developer-meta-title",
          defaultMessage: getDefaultMessage("page-developer-meta-title"),
        })}
        description={intl.formatMessage({
          id: "page-developers-meta-desc",
          defaultMessage: getDefaultMessage("page-developers-meta-desc"),
        })}
      />
      <Content>
        <HeroContainer>
          <HeroCopyContainer>
            <HeroCopy>
              <H1>
                <b>
                  <Translation id="page-developers-title-1" />
                </b>{" "}
                <br />
                <Translation id="page-developers-title-2" />
                <br /> <Translation id="page-developers-title-3" />
              </H1>
              <Subtitle>
                <Translation id="page-developers-subtitle" />
              </Subtitle>
            </HeroCopy>
          </HeroCopyContainer>
          <Hero
            fluid={data.ednHero.childImageSharp.fluid}
            alt="Illustration of blocks being organised like an ETH symbol"
            loading="eager"
          />
        </HeroContainer>
        <MonoSubtitle>
          <Translation id="page-developers-get-started" />
        </MonoSubtitle>
        <StyledCardContainer>
          {paths.map((path, idx) => {
            return (
              <StyledCard
                key={idx}
                emoji={path.emoji}
                title={path.title}
                description={path.description}
              >
                <ButtonLink to={path.url}>{path.button}</ButtonLink>
              </StyledCard>
            )
          })}
        </StyledCardContainer>
        <TwoColumnContent>
          <IntroColumn>
            <h2>
              <Translation id="page-developers-about" />
            </h2>
            <SubtitleWithMargin>
              <Translation id="page-developers-about-desc" />
            </SubtitleWithMargin>
            <p>
              <Translation id="page-developers-about-desc-2" />{" "}
              <Link to="https://developer.mozilla.org/en-US/">
                <Translation id="page-developers-mozilla" />
              </Link>
              <Translation id="page-developers-about-desc-3" />
            </p>
            <p>
              <Translation id="page-developers-feedback" />{" "}
              <Link to="https://discord.gg/CetY6Y4">
                <Translation id="page-developers-discord" />
              </Link>
              .
            </p>
          </IntroColumn>
          <StyledCallout
            image={data.developers.childImageSharp.fixed}
            title={intl.formatMessage({
              id: "page-developers-improve-ethereum",
              defaultMessage: getDefaultMessage(
                "page-developers-improve-ethereum"
              ),
            })}
            description={intl.formatMessage({
              id: "page-developers-improve-ethereum-desc",
              defaultMessage: getDefaultMessage(
                "page-developers-improve-ethereum-desc"
              ),
            })}
          >
            <div>
              <ButtonLink to="https://github.com/ethereum/ethereum-org-website">
                <Translation id="page-developers-contribute" />
              </ButtonLink>
            </div>
          </StyledCallout>
        </TwoColumnContent>
      </Content>
      <GrayContainer>
        <Content>
          <h2>
            <Translation id="page-developers-explore-documentation" />
          </h2>
        </Content>
        {/* TODO use the same source as SideNav for these sections */}
        <ThreeColumnContent>
          <Column>
            <h3>
              <Translation id="page-developers-docs-introductions" />
            </h3>
            <Link to="/developers/docs/intro-to-ethereum/">
              <Translation id="page-developers-intro-eth-link" />
            </Link>
            <p>
              <Translation id="page-developers-into-eth-desc" />
            </p>

            <Link to="/developers/docs/dapps/">
              <Translation id="page-developers-intro-dapps-link" />
            </Link>
            <p>
              <Translation id="page-developers-intro-dapps-desc" />
            </p>

            <Link to="/developers/docs/ethereum-stack/">
              <Translation id="page-developers-intro-stack" />
            </Link>
            <p>
              <Translation id="page-developers-intro-stack-desc" />
            </p>

            <Link to="/developers/docs/web2-vs-web3/">
              <Translation id="page-developers-web3-link" />
            </Link>
            <p>
              <Translation id="page-developers-web3-desc" />
            </p>

            <Link to="/developers/docs/programming-languages/">
              <Translation id="page-developers-languages" />
            </Link>
            <p>
              <Translation id="page-developers-language-desc" />
            </p>
            <ImageContainer>
              <Image fixed={data.doge.childImageSharp.fixed} />
            </ImageContainer>
          </Column>
          <Column>
            <h3>
              <Translation id="page-developers-fundamentals" />
            </h3>
            <Link to="/developers/docs/accounts/">
              <Translation id="page-developers-accounts-link" />
            </Link>
            <p>
              <Translation id="page-developers-account-desc" />
            </p>

            <Link to="/developers/docs/transactions/">
              <Translation id="page-developers-transactions-link" />
            </Link>
            <p>
              <Translation id="page-developers-transactions-desc" />
            </p>

            <Link to="/developers/docs/blocks/">
              <Translation id="page-developers-blocks-link" />
            </Link>
            <p>
              <Translation id="page-developers-block-desc" />
            </p>

            <Link to="/developers/docs/evm/">
              <Translation id="page-developers-evm-link" />
            </Link>
            <p>
              <Translation id="page-developers-evm-desc" />
            </p>

            <Link to="/developers/docs/gas/">
              <Translation id="page-developers-gas-link" />
            </Link>
            <p>
              <Translation id="page-developers-gas-desc" />
            </p>

            <Link to="/developers/docs/nodes-and-clients/">
              <Translation id="page-developers-node-clients-link" />
            </Link>
            <p>
              <Translation id="page-developers-node-clients-desc" />
            </p>

            <Link to="/developers/docs/networks/">
              <Translation id="page-developers-networks-link" />
            </Link>
            <p>
              <Translation id="page-developers-networks-desc" />
            </p>

            <Link to="/developers/docs/consensus-mechanisms/pow/mining/">
              <Translation id="page-developers-mining-link" />
            </Link>
            <p>
              <Translation id="page-developers-mining-desc" />
            </p>
          </Column>
          <RightColumn>
            <h3>
              <Translation id="page-developers-stack" />
            </h3>
            <Link to="/developers/docs/smart-contracts/">
              <Translation id="page-developers-smart-contracts-link" />
            </Link>
            <p>
              <Translation id="page-developers-smart-contracts-desc" />
            </p>

            <Link to="/developers/docs/frameworks/">
              <Translation id="page-developers-frameworks-link" />
            </Link>
            <p>
              <Translation id="page-developers-frameworks-desc" />
            </p>

            <Link to="/developers/docs/apis/javascript/">
              <Translation id="page-developers-js-libraries-link" />
            </Link>
            <p>
              <Translation id="page-developers-js-libraries-desc" />
            </p>

            <Link to="/developers/docs/apis/backend/">
              <Translation id="page-developers-api-link" />
            </Link>
            <p>
              <Translation id="page-developers-api-desc" />
            </p>

            <Link to="/developers/docs/data-and-analytics/block-explorers/">
              <Translation id="page-developers-block-explorers-link" />
            </Link>
            <p>
              <Translation id="page-developers-block-explorers-desc" />
            </p>

            <Link to="/developers/docs/security/">
              <Translation id="page-developers-security-link" />
            </Link>
            <p>
              <Translation id="page-developers-security-desc" />
            </p>

            <Link to="/developers/docs/storage/">
              <Translation id="page-developers-storage-link" />
            </Link>
            <p>
              <Translation id="page-developers-storage-desc" />
            </p>

            <Link to="/developers/docs/ides/">
              <Translation id="page-developers-dev-env-link" />
            </Link>
            <p>
              <Translation id="page-developers-dev-env-desc" />
            </p>

            <h3>
              <Translation id="page-developers-advanced" />
            </h3>
            <Link to="/developers/docs/standards/tokens/">
              <Translation id="page-developers-token-standards-link" />
            </Link>
            <p>
              <Translation id="page-developers-token-standards-desc" />
            </p>

            <Link to="/developers/docs/oracles/">
              <Translation id="page-developers-oracles-link" />
            </Link>
            <p>
              <Translation id="page-developers-oracle-desc" />
            </p>

            <Link to="/developers/docs/layer-2-scaling/">
              <Translation id="page-developers-scaling-link" />
            </Link>
            <p>
              <Translation id="page-developers-scaling-desc" />
            </p>
          </RightColumn>
        </ThreeColumnContent>
<<<<<<< HEAD
=======
        <CalloutBanner
          image={data.tutorials.childImageSharp.fluid}
          title={intl.formatMessage({
            id: "page-developers-learn-tutorials",
            defaultMessage: getDefaultMessage(
              "page-developers-learn-tutorials"
            ),
          })}
          description={intl.formatMessage({
            id: "page-developers-learn-tutorials-desc",
            defaultMessage: getDefaultMessage(
              "page-developers-learn-tutorials-desc"
            ),
          })}
        >
          <div>
            <ButtonLink to="/en/developers/tutorials/">
              <Translation id="page-developers-browse-tutorials" />
            </ButtonLink>
          </div>
        </CalloutBanner>
>>>>>>> c1381309
      </GrayContainer>
    </Page>
  )
}
export default DevelopersPage

export const query = graphql`
  query {
    ednHero: file(relativePath: { eq: "enterprise-eth.png" }) {
      childImageSharp {
        fluid(maxWidth: 800) {
          ...GatsbyImageSharpFluid
        }
      }
    }
    developers: file(relativePath: { eq: "developers-eth-blocks.png" }) {
      childImageSharp {
        fixed(height: 200) {
          ...GatsbyImageSharpFixed
        }
      }
    }
    doge: file(relativePath: { eq: "doge-computer.png" }) {
      childImageSharp {
        fixed(height: 320) {
          ...GatsbyImageSharpFixed
        }
      }
    }
    ogImage: file(relativePath: { eq: "enterprise-eth.png" }) {
      childImageSharp {
        fixed(width: 1200) {
          src
        }
      }
    }
  }
`<|MERGE_RESOLUTION|>--- conflicted
+++ resolved
@@ -523,30 +523,6 @@
             </p>
           </RightColumn>
         </ThreeColumnContent>
-<<<<<<< HEAD
-=======
-        <CalloutBanner
-          image={data.tutorials.childImageSharp.fluid}
-          title={intl.formatMessage({
-            id: "page-developers-learn-tutorials",
-            defaultMessage: getDefaultMessage(
-              "page-developers-learn-tutorials"
-            ),
-          })}
-          description={intl.formatMessage({
-            id: "page-developers-learn-tutorials-desc",
-            defaultMessage: getDefaultMessage(
-              "page-developers-learn-tutorials-desc"
-            ),
-          })}
-        >
-          <div>
-            <ButtonLink to="/en/developers/tutorials/">
-              <Translation id="page-developers-browse-tutorials" />
-            </ButtonLink>
-          </div>
-        </CalloutBanner>
->>>>>>> c1381309
       </GrayContainer>
     </Page>
   )
