---
title: Transactions
description: An overview of Ethereum transactions – how they work, their data structure, and how to send them via an application.
lang: en
<<<<<<< HEAD
preMergeBanner: true
=======
sidebar: true
>>>>>>> 53d5e528
---

Transactions are cryptographically signed instructions from accounts. An account will initiate a transaction to update the state of the Ethereum network. The simplest transaction is transferring ETH from one account to another.

## Prerequisites {#prerequisites}

To help you better understand this page, we recommend you first read [Accounts](/developers/docs/accounts/) and our [introduction to Ethereum](/developers/docs/intro-to-ethereum/).

## What's a transaction? {#whats-a-transaction}

An Ethereum transaction refers to an action initiated by an externally-owned account, in other words an account managed by a human, not a contract. For example, if Bob sends Alice 1 ETH, Bob's account must be debited and Alice's must be credited. This state-changing action takes place within a transaction.

![Diagram showing a transaction cause state change](./tx.png)
_Diagram adapted from [Ethereum EVM illustrated](https://takenobu-hs.github.io/downloads/ethereum_evm_illustrated.pdf)_

Transactions, which change the state of the EVM, need to be broadcast to the whole network. Any node can broadcast a request for a transaction to be executed on the EVM; after this happens, a validator will execute the transaction and propagate the resulting state change to the rest of the network.

Transactions require a fee and must be included in a validated block. To make this overview simpler we'll cover gas fees and validation elsewhere.

A submitted transaction includes the following information:

- `recipient` – the receiving address (if an externally-owned account, the transaction will transfer value. If a contract account, the transaction will execute the contract code)
- `signature` – the identifier of the sender. This is generated when the sender's private key signs the transaction and confirms the sender has authorized this transaction
- `nonce` - a sequencially incrementing counter which indicate the transaction number from the account
- `value` – amount of ETH to transfer from sender to recipient (in WEI, a denomination of ETH)
- `data` – optional field to include arbitrary data
- `gasLimit` – the maximum amount of gas units that can be consumed by the transaction. Units of gas represent computational steps
- `maxPriorityFeePerGas` - the maximum amount of gas to be included as a tip to the validator
- `maxFeePerGas` - the maximum amount of gas willing to be paid for the transaction (inclusive of `baseFeePerGas` and `maxPriorityFeePerGas`)

Gas is a reference to the computation required to process the transaction by a validator. Users have to pay a fee for this computation. The `gasLimit`, and `maxPriorityFeePerGas` determine the maximum transaction fee paid to the validator. [More on Gas](/developers/docs/gas/).

The transaction object will look a little like this:

```js
{
  from: "0xEA674fdDe714fd979de3EdF0F56AA9716B898ec8",
  to: "0xac03bb73b6a9e108530aff4df5077c2b3d481e5a",
  gasLimit: "21000",
  maxFeePerGas: "300",
  maxPriorityFeePerGas: "10",
  nonce: "0",
  value: "10000000000"
}
```

But a transaction object needs to be signed using the sender's private key. This proves that the transaction could only have come from the sender and was not sent fraudulently.

An Ethereum client like Geth will handle this signing process.

Example [JSON-RPC](https://eth.wiki/json-rpc/API) call:

```json
{
  "id": 2,
  "jsonrpc": "2.0",
  "method": "account_signTransaction",
  "params": [
    {
      "from": "0x1923f626bb8dc025849e00f99c25fe2b2f7fb0db",
      "gas": "0x55555",
      "maxFeePerGas": "0x1234",
      "maxPriorityFeePerGas": "0x1234",
      "input": "0xabcd",
      "nonce": "0x0",
      "to": "0x07a565b7ed7d7a678680a4c162885bedbb695fe0",
      "value": "0x1234"
    }
  ]
}
```

Example response:

```json
{
  "jsonrpc": "2.0",
  "id": 2,
  "result": {
    "raw": "0xf88380018203339407a565b7ed7d7a678680a4c162885bedbb695fe080a44401a6e4000000000000000000000000000000000000000000000000000000000000001226a0223a7c9bcf5531c99be5ea7082183816eb20cfe0bbc322e97cc5c7f71ab8b20ea02aadee6b34b45bb15bc42d9c09de4a6754e7000908da72d48cc7704971491663",
    "tx": {
      "nonce": "0x0",
      "maxFeePerGas": "0x1234",
      "maxPriorityFeePerGas": "0x1234",
      "gas": "0x55555",
      "to": "0x07a565b7ed7d7a678680a4c162885bedbb695fe0",
      "value": "0x1234",
      "input": "0xabcd",
      "v": "0x26",
      "r": "0x223a7c9bcf5531c99be5ea7082183816eb20cfe0bbc322e97cc5c7f71ab8b20e",
      "s": "0x2aadee6b34b45bb15bc42d9c09de4a6754e7000908da72d48cc7704971491663",
      "hash": "0xeba2df809e7a612a0a0d444ccfa5c839624bdc00dd29e3340d46df3870f8a30e"
    }
  }
}
```

- the `raw` is the signed transaction in Recursive Length Prefix (RLP) encoded form
- the `tx` is the signed transaction in JSON form

With the signature hash, the transaction can be cryptographically proven that it came from the sender and submitted to the network.

### The data field {#the-data-field}

The vast majority of transactions access a contract from an externally-owned account.
Most contracts are written in Solidity and interpret their data field in accordance with the [application binary interface (ABI)](/glossary/#abi).

The first four bytes specify which function to call, using the hash of the function's name and arguments.
You can sometimes identify the function from the selector using [this database](https://www.4byte.directory/signatures/).

The rest of the calldata is the arguments, [encoded as specified in the ABI specs](https://docs.soliditylang.org/en/latest/abi-spec.html#formal-specification-of-the-encoding).

For example, lets look at [this transaction](https://etherscan.io/tx/0xd0dcbe007569fcfa1902dae0ab8b4e078efe42e231786312289b1eee5590f6a1).
Use **Click to see More** to see the calldata.

The function selector is `0xa9059cbb`. There are several [known functions with this signature](https://www.4byte.directory/signatures/?bytes4_signature=0xa9059cbb).
In this case [the contract source code](https://etherscan.io/address/0xa0b86991c6218b36c1d19d4a2e9eb0ce3606eb48#code) has been uploaded to Etherscan, so we know the function is `transfer(address,uint256)`.

The rest of the data is:

```
0000000000000000000000004f6742badb049791cd9a37ea913f2bac38d01279
000000000000000000000000000000000000000000000000000000003b0559f4
```

According to the ABI specifications, integer values (such as addresses, which are 20-byte integers) appear in the ABI as 32-byte words, padded with zeros in the front.
So we know that the `to` address is [`4f6742badb049791cd9a37ea913f2bac38d01279`](https://etherscan.io/address/0x4f6742badb049791cd9a37ea913f2bac38d01279).
The `value` is 0x3b0559f4 = 990206452.

## Types of transactions {#types-of-transactions}

On Ethereum there are a few different types of transactions:

- Regular transactions: a transaction from one account to another.
- Contract deployment transactions: a transaction without a 'to' address, where the data field is used for the contract code.
- Execution of a contract: a transaction that interacts with a deployed smart contract. In this case, 'to' address is the smart contract address.

### On gas {#on-gas}

As mentioned, transactions cost [gas](/developers/docs/gas/) to execute. Simple transfer transactions require 21000 units of Gas.

So for Bob to send Alice 1 ETH at a `baseFeePerGas` of 190 gwei and `maxPriorityFeePerGas` of 10 gwei, Bob will need to pay the following fee:

```
(190 + 10) * 21000 = 4,200,000 gwei
--or--
0.0042 ETH
```

Bob's account will be debited **-1.0042 ETH** (1 ETH for Alice + 0.0042 ETH in gas fees)

Alice's account will be credited **+1.0 ETH**

The base fee will be burned **-0.00399 ETH**

Validator keeps the tip **+0.000210 ETH**

Gas is required for any smart contract interaction too.

![Diagram showing how unused gas is refunded](./gas-tx.png)
_Diagram adapted from [Ethereum EVM illustrated](https://takenobu-hs.github.io/downloads/ethereum_evm_illustrated.pdf)_

Any gas not used in a transaction is refunded to the user account.

## Transaction lifecycle {#transaction-lifecycle}

Once the transaction has been submitted the following happens:

1. Once you send a transaction, cryptography generates a transaction hash:
   `0x97d99bc7729211111a21b12c933c949d4f31684f1d6954ff477d0477538ff017`
2. The transaction is then broadcast to the network and included in a pool with lots of other transactions.
3. A validator must pick your transaction and include it in a block in order to verify the transaction and consider it "successful".
4. As time passes the block containing your transaction will be upgraded to "justified" then "finalized". These upgrades make it much
   more certain that your transaction was successful and will never be altered. Once a block is "finalized" it could only ever be changed
   by an attack that would cost many billions of dollars.

## A visual demo {#a-visual-demo}

Watch Austin walk you through transactions, gas, and mining.

<YouTube id="er-0ihqFQB0" />

## Typed Transaction Envelope {#typed-transaction-envelope}

Ethereum originally had one format for transactions. Each transaction contained a nonce, gas price, gas limit, to address, value, data, v, r, and s. These fields are RLP-encoded, to look something like this:

`RLP([nonce, gasPrice, gasLimit, to, value, data, v, r, s])`

Ethereum has evolved to support multiple types of transactions to allow for new features such as access lists and [EIP-1559](https://github.com/ethereum/EIPs/blob/master/EIPS/eip-1559.md) to be implemented without affecting legacy transaction formats.

[EIP-2718: Typed Transaction Envelope](https://eips.ethereum.org/EIPS/eip-2718) defines a transaction type that is an envelope for future transaction types.

EIP-2718 is a new generalised envelope for typed transactions. In the new standard, transactions are interpreted as:

`TransactionType || TransactionPayload`

Where the fields are defined as:

- `TransactionType` - a number between 0 and 0x7f, for a total of 128 possible transaction types.
- `TransactionPayload` - an arbitrary byte array defined by the transaction type.

## Further reading {#further-reading}

- [EIP-2718: Typed Transaction Envelope](https://eips.ethereum.org/EIPS/eip-2718)

_Know of a community resource that helped you? Edit this page and add it!_

## Related topics {#related-topics}

- [Accounts](/developers/docs/accounts/)
- [Ethereum virtual machine (EVM)](/developers/docs/evm/)
- [Gas](/developers/docs/gas/)<|MERGE_RESOLUTION|>--- conflicted
+++ resolved
@@ -2,11 +2,6 @@
 title: Transactions
 description: An overview of Ethereum transactions – how they work, their data structure, and how to send them via an application.
 lang: en
-<<<<<<< HEAD
-preMergeBanner: true
-=======
-sidebar: true
->>>>>>> 53d5e528
 ---
 
 Transactions are cryptographically signed instructions from accounts. An account will initiate a transaction to update the state of the Ethereum network. The simplest transaction is transferring ETH from one account to another.
