---
title: Zero-Knowledge Rollups
description: An introduction to zero-knowledge rollups—a scaling solution used by the Ethereum community. 
lang: en
sidebar: true
--- 

Zero-knowledge rollups (ZK-rollups) are layer 2 [scaling solutions](/developers/docs/scaling/) that increase throughput on Ethereum Mainnet by moving computation and state-storage off-chain. ZK-rollups can process thousands of transactions in a batch and then only post some minimal summary data to Mainnet. This summary data defines the changes that should be made to the Ethereum state and some cryptographic proof that those changes are correct.

## Prerequisites {#prerequisites}

You should have read and understood our page on [Ethereum scaling](/developers/docs/scaling/) and [layer 2](/layer-2). 

## What are zero-knowledge rollups? {#what-are-zk-rollups}

**Zero-knowledge rollups (ZK-rollups)** bundle (or 'roll up') transactions into batches that are executed off-chain. Off-chain computation reduces the amount of data that has to be posted to the blockchain. ZK-rollup operators submit a summary of the changes required to represent all the transactions in a batch rather than sending each transaction individually. They also produce [validity proofs](/glossary/#validity-proof) to prove the correctness of their changes. The validity proof demonstrates with cryptographic certainty that the proposed changes to Ethereum's state are truly the end-result of executing all the transactions in the batch. 

The ZK-rollup's state is maintained by a smart contract deployed on the Ethereum network. To update this state, ZK-rollup nodes must submit a validity proof for verification. As mentioned, the validity proof is a cryptographic assurance that the state-change proposed by the rollup is really the result of executing the given batch of transactions. This means that ZK-rollups only need to provide validity proofs to finalize transactions on Ethereum instead of posting all transaction data on-chain like [optimistic rollups](/developers/docs/scaling/optimistic-rollups/). 

There are no delays when moving funds from a ZK-rollup to Ethereum because exit transactions are executed once the ZK-rollup contract verifies the validity proof. Conversely, withdrawing funds from optimistic rollups is subject to a delay to allow anyone to challenge the exit transaction with a [fraud proof](/glossary/#fraud-proof). 

ZK-rollups write transactions to Ethereum as `calldata`. `calldata` is where data that is included in external calls to smart contract functions gets stored. Information in `calldata` is published on the blockchain, allowing anyone to reconstruct the rollup’s state independently. ZK-rollups use compression techniques to reduce transaction data—for example, accounts are represented by an index rather than an address, which saves 28 bytes of data. On-chain data publication is a significant cost for rollups, so data compression can reduce fees for users.  

## How do zk-rollups interact with Ethereum? {#zk-rollups-and-ethereum}

A ZK-rollup chain is an off-chain protocol that operates on top of the Ethereum blockchain and is managed by on-chain Ethereum smart contracts. ZK-rollups execute transactions outside of Mainnet, but periodically commit off-chain transaction batches to an on-chain rollup contract. This transaction record is immutable, much like the Ethereum blockchain, and forms the ZK-rollup chain. 

The ZK-rollup's core architecture is made up of the following components:

1. **On-chain contracts**: As mentioned, the ZK-rollup protocol is controlled by smart contracts running on Ethereum. This includes the main contract which stores rollup blocks, tracks deposits, and monitors state updates. Another on-chain contract (the verifier contract) verifies zero-knowledge proofs submitted by block producers. Thus, Ethereum serves as the base layer or "layer 1" for the ZK-rollup. 

2. **Off-chain virtual machine (VM)**: While the ZK-rollup protocol lives on Ethereum, transaction execution and state storage happen on a separate virtual machine independent of the [EVM](/developers/docs/evm/). This off-chain VM is the execution environment for transactions on the ZK-rollup and serves as the secondary layer or "layer 2" for the ZK-rollup protocol. Validity proofs verified on Ethereum Mainnet guarantee the correctness of state transitions in the off-chain VM.

ZK-rollups are "hybrid scaling solutions"—off-chain protocols that operate independently, but derive security from Ethereum. Specifically, the Ethereum network enforces the validity of state updates on the ZK-rollup and guarantees the availability of data behind every update to the rollup's state. As a result, ZK-rollups are considerably safer than pure off-chain scaling solutions, such as [sidechains](/developers/docs/scaling/sidechains/), which are responsible for their security properties.  

ZK-rollups rely on the main Ethereum protocol for the following:  

### Data availability {data-availability}

ZK-rollups publish state data for every transaction processed off-chain to Ethereum. With this data, it is possible for individuals or businesses to reproduce the rollup’s state and validate the chain themselves. Ethereum makes this data available to all participants of the network as `calldata`. 

ZK-rollups don’t need to publish much transaction data on-chain because validity proofs already verify the authenticity of state transitions. Nevertheless, storing data on-chain is still important because it allows permissionless, independent verification of the L2 chain's state which in turn allows anyone to submit batches of transactions, preventing malicious operators from censoring or freezing the chain. 

On-chain is required for users to interact with the rollup. Without access to state data users cannot query their account balance or initiate transactions (e.g., withdrawals) that rely on state information.  

### Transaction finality {#transaction-finality}

Ethereum acts as a settlement layer for ZK-rollups: L2 transactions are finalized only if the L1 contract accepts the validity proof. This eliminates the risk of malicious operators corrupting the chain (e.g., stealing rollup funds) since every transaction must be approved on Mainnet. Also, Ethereum guarantees that user operations cannot be reversed once finalized on L1.  

### Censorship resistance {#censorship-resistance}

Most ZK-rollups use a "supernode" (the operator) to execute transactions, produce batches, and submit blocks to L1. While this ensures efficiency, it increases the risk of censorship: malicious ZK-rollup operators can censor users by refusing to include their transactions in batches. 

As a security measure, ZK-rollups allow users to submit transactions directly to the rollup contract on Mainnet if they think they are being censored by the operator. This allows users to force an exit from the ZK-rollup to Ethereum without having to rely on the operator’s permission.

## How do zk-rollups work? {#how-do-zk-rollups-work}

### Transactions {#transactions}

Users in the ZK-rollup sign transactions and submit to L2 operators for processing and inclusion in the next batch. In some cases, the operator is a centralized entity, called a sequencer, who executes transactions, aggregates them into batches, and submits to L1. The sequencer in this system is the only entity allowed to produce L2 blocks and add rollup transactions to the ZK-rollup contract.  

Other ZK-rollups may rotate the operator role by using a [proof-of-stake](/developers/docs/consensus-mechanisms/pos/) validator set. Prospective operators deposit funds in the rollup contract, with the size of each stake influencing the staker’s chances of getting selected to produce the next rollup batch. The operator’s stake can be slashed if they act maliciously, which incentivizes them to post valid blocks.  

#### How ZK-rollups publish transaction data on Ethereum {#how-zk-rollups-publish-transaction-data-on-ethereum} 

As explained, transaction data is published on Ethereum as `calldata`. Calldata is a data area in a smart contract used to pass arguments to a function and behaves similarly to [memory](/developers/docs/smart-contracts/anatomy/#memory). While calldata isn’t stored as part of Ethereum’s state; rather, it persists on-chain as part of the Ethereum chain's [history logs](https://docs.soliditylang.org/en/latest/introduction-to-smart-contracts.html?highlight=memory#logs). Calldata does not affect Ethereum's state, making it a cheap way to store data on-chain. 

The`calldata` keyword often identifies the smart contract method being called by a transaction and holds inputs to the method in the form of an arbitrary sequence of bytes. ZK-rollups use `calldata` to publish compressed transaction data on-chain; the rollup operator simply adds a new batch by calling the required function in the rollup contract and passes the compressed data as function arguments. This helps reduce costs for users since a large part of rollup fees go toward storing transaction data on-chain.

### State commitments {#state-commitments}

The ZK-rollup’s state, which includes L2 accounts and balances, is represented as a [Merkle tree](/whitepaper/#merkle-trees). A cryptographic hash of the Merkle tree’s root (Merkle root) is stored in the on-chain contract, allowing the rollup protocol to track changes in the state of the ZK-rollup. 

The rollup transitions to a new state after the execution of a new set of transactions. The operator who initiated the state transition is required to compute a new state root and submit to the on-chain contract. If the validity proof associated with the batch is authenticated by the verifier contract, the new Merkle root becomes the ZK-rollup’s canonical state root. 

Besides computing state roots, the ZK-rollup operator also creates a batch root—the root of a Merkle tree comprising all transactions in a batch. When a new batch is submitted, the rollup contract stores the batch root, allowing users to prove a transaction (e.g., a withdrawal request) was included in the batch. Users will have to provide transaction details, the batch root, and a [Merkle proof](/developers/tutorials/merkle-proofs-for-offline-data-integrity/) showing the inclusion path. 

### Validity proofs {#validity-proofs}

The new state root that the ZK-rollup operator submits to the L1 contract is the result of updates to the rollup’s state. Say Alice sends 10 tokens to Bob, the operator simply decreases Alice’s balance by 10 and increments Bob’s balance by 10. The operator then hashes the updated account data, rebuilds the rollup's Merkle tree, and submits the new Merkle root to the on-chain contract.  

But the rollup contract won’t automatically accept the proposed state commitment until the operator proves the new Merkle root resulted from correct updates to the rollup’s state. The ZK-rollup operator does this by producing a validity proof, a succinct cryptographic commitment verifying the correctness of batched transactions. 

Validity proofs allow parties to prove the correctness of a statement without revealing the statement itself—hence, they are also called zero-knowledge proofs. ZK-rollups use validity proofs to confirm the correctness of off-chain state transitions without having to re-execute transactions on Ethereum. These proofs can come in the form of a [ZK-SNARK](https://arxiv.org/abs/2202.06877) (Zero-Knowledge Succint Non-Interactive Argument of Knowledge) or [ZK-STARK](https://eprint.iacr.org/2018/046) (Zero-Knowledge Scalable Transparent Argument of Knowledge). 

Both SNARKs and STARKs help attest to the integrity of off-chain computation in ZK-rollups, although each proof type has distinctive features. 

**ZK-SNARKs**

For the ZK-SNARK protocol to work, creating a Common Reference String (CRS) is necessary: the CRS provides public parameters for proving and verifying validity proofs. The security of the proving system depends on the CRS setup; if information used to create public parameters fall into the possession of malicious actors they may be able to generate false validity proofs. 

Some ZK-rollups attempt to solve this problem by using a [multi-party computation ceremony (MPC)](https://zkproof.org/2021/06/30/setup-ceremonies/amp/), involving trusted individuals, to generate public parameters for the ZK-SNARK circuit. Each party contributes some randomness (called "toxic waste") to the construct the CRS, which they must destroy immediately. 

Trusted setups are used because they increase the security of the CRS setup. As long as one honest participant destroys their input, the security of the ZK-SNARK system is guaranteed. Still, this approach still requires trusting those involved to delete their sampled randomness and not undermine the system's security guarantees. 

Trust assumptions aside, ZK-SNARKs are popular for their small proof sizes and constant-time verification. As proof verification on L1 constitutes the larger cost of operating a ZK-rollup, L2s use ZK-SNARKs to generate proofs that can be verified quickly and cheaply on Mainnet. 

**ZK-STARKs**

Like ZK-SNARKs, ZK-STARKs prove the validity of off-chain computation without revealing the inputs. However, ZK-STARKs are considered an improvement on ZK-SNARKs because of their scalability and transparency. 

ZK-STARKs are 'transparent', as they can work without the trusted setup of a Common Reference String (CRS). Instead, ZK-STARKs rely on publicly verifiable randomness to set up parameters for generating and verifying proofs. 

ZK-STARKs also provide more scalability because the time needed to prove and verify validity proofs increases *quasilinearly* in relation to the complexity of the underlying computation. With ZK-SNARKs, proving and verification times scale *linearly* in relation to the size of the underlying computation. This means ZK-STARKs require less time than ZK-SNARKs for proving and verifying when large datasets are involved, making them useful for high-volume applications. 

ZK-STARKs are also secure against quantum computers, while the Elliptic Curve Cryptography (ECC) used in ZK-SNARKs is widely believed to be susceptible to quantum computing attacks. The downside to ZK-STARKs is that they produce larger proof sizes, which are more expensive to verify on Ethereum. Also, they don't support recursion, which is key to scaling off-chain compuation with zero-knowledge proofs. 

<<<<<<< HEAD
#### How do validity proofs work in ZK-rollups? {#validity-proofs-in-zk-rollups}
=======
You should also be familiar with zero-knowledge proofs. See our [introduction to zero-knowledge proofs](/zero-knowledge-proofs/).

## Zero-knowledge rollups {#zk-rollups}
>>>>>>> cfffc54c

##### Proof generation {#proof-generation}

Before accepting transactions, the operator will perform the usual checks. This includes confirming that:

- The sender and receiver accounts are part of the state tree. 
- The sender has enough funds to process the transaction. 
- The transaction is correct and matches the sender’s public key on the rollup. 
- The sender’s nonce is correct, etc. 

Once the ZK-rollup node has enough transactions, it aggregates them into a batch and compiles inputs for the proving circuit to compile into a succinct zk-proof. This includes:

- A Merkle tree comprising all the transactions in the batch.
- Merkle proofs for transactions to prove inclusion in the batch. 
- Merkle proofs for each sender-receiver pair in transactions to prove those accounts are part of the rollup's state tree.
- A set of intermediate state roots, derived from updating the state root after applying state updates for each transaction (i.e., decreasing sender accounts and increasing receiver accounts).

The proving circuit computes the validity proof by "looping" over each transaction and performing the same checks the operator completed before processing the transaction. First, it verifies the sender's account is part of the  existing state root using the provided Merkle proof. Then it reduces the sender's balance, increases their nonce, hashes the updated account data and combines it with the Merkle proof to generate a new Merkle root. 

This Merkle root reflects the sole change in the ZK-rollup's state: a change in the sender's balance and nonce. This is possible because the Merkle proof used to prove the account's existence is used to derive the new state root. 

The proving circuit performs the same process on the receiver's account. It checks if the receiver's account exists under the intermediate state root (using the Merkle proof), increases their balance, re-hashes the account data and combines it with the Merkle proof to generate a new state root. 

The process repeats for every transaction; each "loop" creates a new state root from updating the sender's account and a subsequent new root from updating the receiver's account. As explained, every update update to the state root represents one part of the rollup's state tree changing. 

The zk-proving circuit iterates over the entire transaction batch, verifying the sequence of updates that result in a final state root after the last transaction is executed. The last Merkle root computed becomes the newest canonical state root of the ZK-rollup. 

##### Proof verification {#proof-verification} 

After the proving circuit verifies the correctness of state updates, the L2 operator submits the computed validity proof to the verifier contract on L1. The contract's verification circuit verifies the proof's validity and also checks public inputs that form part of the proof: 

- **Pre-state root**: The ZK-rollup’s old state root (i.e., before the batched transactions were executed), reflecting the L2 chain's last known valid state. 

- **Post-state root**: The ZK-rollup’s new state root (i.e., after the execution of batched transactions), reflecting the L2 chain's newest state. The post-state root is the final root derived after applying state updates in the proving circuit. 

- **Batch root**: The Merkle root of the batch, derived by *merklizing* transactions in the batch and hashing the tree's root. 

- **Transaction inputs**: Data associated with the transactions executed as part of the submitted batch. 

If the proof satisfies the circuit (i.e., it is valid), it means that there exists a sequence of valid transactions that transition the rollup from the previous state (cryptographically fingerprinted by the pre-state root) to a new state (cryptographically fingerprinted by the post-state root). If the pre-state root matches the root stored in the rollup contract, and the proof is valid, the rollup contract takes the post-state root from the proof and updates its state tree to reflect the rollup's changed state. 

### Entries and exits {#entries-and-exits}

Users enter the ZK-rollup by depositing tokens in the rollup's contract deployed on the L1 chain. This transaction is queued up since only operators can submit transactions to the rollup contract. 

If the pending deposit queue starts filling up, the ZK-rollup operator will take the deposit transactions and submit them to the rollup contract. Once the user's funds are in the rollup, they can start transacting by sending transactions to the operator for processing. Users can verify balances on the rollup by hashing their account data, sending the hash to the rollup contract, and providing a Merkle proof to verify against the current state root. 

Withdrawing from a ZK-rollup to L1 is straightforward. The user initiates the exit transaction by sending their assets on the rollup to a specified account for burning. If the operator includes the transaction in the next batch, the user can submit a withdrawal request to the on-chain contract. This withdrawal request will include the following:

- Merkle proof proving the inclusion of the user's transaction to the burn account in a transaction batch
 
- Transaction data

- Batch root 

- L1 address to receive deposited funds

The rollup contract hashes the transaction data, check if the batch root exists, and uses the Merkle proof to check if the transaction hash is part of the batch root. Afterward, the contract executes the exit transaction and sends funds to the user's chosen address on L1. 

## ZK-rollups and EVM compatibility {#zk-rollups-and-evm-compatibility}

Unlike optimistic rollups, ZK-rollups are not readily compatible with the [Ethereum Virtual Machine (EVM)](/developers/docs/evm/). Proving general-purpose EVM computation in circuits is more difficult and resource-intensive than proving simple computations (like the token transfer described previously). 

However, [advances in zero-knowledge technology](https://hackmd.io/@yezhang/S1_KMMbGt#Why-possible-now) are igniting renewed interest in wrapping EVM computation in zero-knowledge proofs. These efforts are geared towards creating a zero-knowledge EVM (zkEVM) implementation that can efficiently verify the correctness of program execution. A zkEVM recreates existing EVM opcodes for proving/verification in circuits, allowing to execute smart contracts. 

Like the EVM, a zkEVM transitions between states after computation is performed on some inputs. The difference is that the zkEVM also creates zero-knowledge proofs to verify the correctness of every step in the program’s execution. Validity proofs could verify the correctness of operations that touch the VM’s state (memory, stack, storage) and the computation itself (i.e., did the operation call the right opcodes and execute them correctly?).

The introduction of EVM-compatible ZK-rollups is expected to help developers leverage the scalability and security guarantees of zero-knowledge proofs. More importantly, compatibility with native Ethereum infrastructure means developers can build zk-friendly dApps using familiar (and battle-tested) tooling and langugages. 

## How do ZK-rollup fees work? {#how-do-zk-rollup-fees-work}

How much users pay for transactions on ZK-rollups is dependent on the gas fee, just like on Ethereum Mainnet. However, gas fees work differently on L2 and are influenced by the following costs: 

1. **State write**: There is a fixed cost for writing to Ethereum’s state (i.e., submitting a transaction on the Ethereum blockchain). ZK-rollups reduce this cost by batching transactions and spreading fixed costs across multiple users.  

2. **Data publication**: ZK-rollups publish state data for every transaction to Ethereum as `calldata`. Calldata costs are currently governed by [EIP-1559](https://eips.ethereum.org/EIPS/eip-1559), which stipulates a cost of 16 gas for non-zero bytes and 4 gas for zero bytes of calldata, respectively. The cost paid on each transaction is influenced by how much calldata needs to be posted on-chain for it. 

3. **L2 operator fees**: This is the amount paid to the rollup operator as compensation for computational costs incurred in processing transactions, much like miner fees on Ethereum. 

4. **Proof generation and verification**: ZK-rollup operators must produce validity proofs for transaction batches, which is resource-intensive. Verifying zero-knowledge proofs on Mainnet also costs gas (~ 500,000 gas). 

Apart from batching transactions, ZK-rollups reduce fees for users by compressing transaction data. You can see [here](https://l2fees.info/) for a real-time overview of how it costs to use Ethereum ZK-rollups. 

## How do ZK-rollups scale Ethereum? {#scaling-ethereum-with-zk-rollups}

### Transaction data compression {#transaction-data-compression}

ZK-rollups extend the throughput on Ethereum’s base layer by taking computation off-chain, but the real boost for scaling comes from compressing transaction data. Ethereum’s [block size](/developers/docs/blocks/#block-size) limits the data each block can hold and, by extension, the number of transactions processed per block. By compressing transaction-related data, ZK-rollups significantly increase the number of transactions processed per block. 

ZK-rollups can compress transaction data better than optimistic rollups since they don't have to post all the data required to validate each transaction. They only have to post the minimal data required to rebuild the latest state of accounts and balances on the rollup. 

### Recursive proofs {#recursive-proofs}

An advantage of zero-knowledge proofs is that proofs can verify other proofs. For example, a single ZK-SNARK can verify other ZK-SNARKs. Such "proof-of-proofs" are called recursive proofs and dramatically increase throughput on ZK-rollups. 

Currently, validity proofs are generated on a block-by-block basis and submitted to the L1 contract for verification. However, verifying single block proofs limits the throughput that ZK-rollups can achieve since only one block can be finalized when the operator submits a proof. 

Recursive proofs, however, make it possible to finalize several blocks with one validity proof. This is because the proving circuit recursively aggregates multiple block proofs until one final proof is created. The L2 operator submits this recursive proof, and if the contract accepts it, all the relevant blocks will be finalized instantly. With recursive proofs, the number of ZK-rollup transactions that can be finalized on Ethereum at intervals increases. 

### Pros and cons of zk-rollups {#zk-rollups-pros-and-cons}

| Pros                                                                    | Cons                                                                                                  |
| ------------------------------------------------------------------------| ----------------------------------------------------------------------------------------------------- |
| Validity proofs ensure correctness of off-chain transactions and prevent operators from executing invalid state transitions. | The cost associated with computing and verifying validity proofs is substantial and can increase fees for rollup users.             |                     
| Offers faster transaction finality as state updates are approved once validity proofs are verified on L1. | Building EVM-compatible ZK-rollups is difficult due to complexity of zero-knowledge technology.                                                     |                                                                                                         
| Relies on trustless cryptographic mechanisms for security, not the honesty of incentivized actors as with [optimistic rollups](/developers/docs/scaling/optimistic-rollups/#optimistic-pros-and-cons)                                           | Producing validity proofs requires specialized hardware, which may encourage centralized control of the chain by a few parties.                                                            |
| Stores data needed to recover the state on the L1 chain, which guarantees security, censorship-resistance, and decentralization. | Centralized operators (sequencers) can influence transaction ordering.                                                     |         
| Users benefit from greater capital efficiency and can withdraw funds from L2 without delays.              | Hardware requirements may reduce the number of participants that can force the chain to make progress, increasing the risk of malicious operators freezing the rollup's state and censoring users.   | 
| Doesn't depend on liveness assumptions and users don't have to validate the chain to protect their funds. | Some proving systems (e.g., ZK-SNARK) require a trusted setup which, if mishandled, could potentially compromise a ZK-rollup's security model.    | 
| Better data compression can help reduce user fees.                      |                                                                                                      |
 
### A visual explanation of ZK-rollups {#zk-video}

Watch Finematics explain ZK-rollups:

<YouTube id="7pWxCklcNsU" start="406" />

### Use ZK-rollups {#use-zk-rollups}

Multiple implementations of ZK-rollups exist that you can integrate into your dapps:

<RollupProductDevDoc rollupType="zk" />

## Aztec Network 
- [Website](https://aztec.network/)
- [Documentation](https://developers.aztec.network/)
- [Technology and risk summary](https://l2beat.com/projects/aztec/)

## Polygon Hermez
- [Website](https://hermez.io/)
- [Documentation](https://docs.hermez.io/)
- [Technology and risk summary](https://l2beat.com/projects/hermez/) 

## Who is working on a zkEVM? {#zkevm-projects}

Projects working on zkEVMs include:

- **[ZKSync](https://docs.zksync.io/zkevm/)** - _ZkSync 2.0 is an EVM-compatible ZK Rollup being built by Matter Labs, powered by its own zkEVM._

- **[Applied ZKP](https://github.com/privacy-scaling-explorations/zkevm-specs)** - _Applied ZKP is a project funded by the Ethereum Foundation to develop an EVM-compatible ZK-rollup and a mechanism for generating validity proofs for Ethereum blocks._

- **[Scroll](https://scroll.io/blog/zkEVM)** - _Scroll is a tech-driven company working on building a native zkEVM Layer 2 Solution for Ethereum._

- **[Polygon Hermez](https://docs.hermez.io/zkEVM/architecture/introduction/)** - _Hermez 2.0 is a decentralized ZK Rollup on the Ethereum mainnet working on a zero-knowledge Ethereum Virtual Machine (zkEVM) that executes Ethereum transactions in a transparent way, including smart contracts with zero-knowledge-proof validations._

## Further reading on ZK-rollups reading {#further-reading-on-zk-rollups}

- [What Are Zero-Knowledge Rollups?](https://coinmarketcap.com/alexandria/glossary/zero-knowledge-rollups)
- [EthHub on zk-rollups](https://docs.ethhub.io/ethereum-roadmap/layer-2-scaling/zk-rollups/)
- [STARKs vs SNARKs](https://consensys.net/blog/blockchain-explained/zero-knowledge-proofs-starks-vs-snarks/)
<<<<<<< HEAD
- [What is a zkEVM?](https://www.alchemy.com/overviews/zkevm) 
- [More on layer 2](/layer-2/)
-[ZK-SNARKS under the hood](https://vitalik.ca/general/2017/02/01/zk_snarks.html)
-[How are SNARKs possible?](https://vitalik.ca/general/2021/01/26/snarks.html)
=======
- [zkEVM](https://hackmd.io/@yezhang/S1_KMMbGt)
- [Awesome-zkEVM](https://github.com/LuozhuZhang/awesome-zkevm)
- [More on layer 2](/layer-2/)
>>>>>>> cfffc54c
<|MERGE_RESOLUTION|>--- conflicted
+++ resolved
@@ -1,55 +1,55 @@
 ---
 title: Zero-Knowledge Rollups
-description: An introduction to zero-knowledge rollups—a scaling solution used by the Ethereum community. 
+description: An introduction to zero-knowledge rollups—a scaling solution used by the Ethereum community.
 lang: en
 sidebar: true
---- 
+---
 
 Zero-knowledge rollups (ZK-rollups) are layer 2 [scaling solutions](/developers/docs/scaling/) that increase throughput on Ethereum Mainnet by moving computation and state-storage off-chain. ZK-rollups can process thousands of transactions in a batch and then only post some minimal summary data to Mainnet. This summary data defines the changes that should be made to the Ethereum state and some cryptographic proof that those changes are correct.
 
 ## Prerequisites {#prerequisites}
 
-You should have read and understood our page on [Ethereum scaling](/developers/docs/scaling/) and [layer 2](/layer-2). 
+You should have read and understood our page on [Ethereum scaling](/developers/docs/scaling/) and [layer 2](/layer-2).
 
 ## What are zero-knowledge rollups? {#what-are-zk-rollups}
 
-**Zero-knowledge rollups (ZK-rollups)** bundle (or 'roll up') transactions into batches that are executed off-chain. Off-chain computation reduces the amount of data that has to be posted to the blockchain. ZK-rollup operators submit a summary of the changes required to represent all the transactions in a batch rather than sending each transaction individually. They also produce [validity proofs](/glossary/#validity-proof) to prove the correctness of their changes. The validity proof demonstrates with cryptographic certainty that the proposed changes to Ethereum's state are truly the end-result of executing all the transactions in the batch. 
-
-The ZK-rollup's state is maintained by a smart contract deployed on the Ethereum network. To update this state, ZK-rollup nodes must submit a validity proof for verification. As mentioned, the validity proof is a cryptographic assurance that the state-change proposed by the rollup is really the result of executing the given batch of transactions. This means that ZK-rollups only need to provide validity proofs to finalize transactions on Ethereum instead of posting all transaction data on-chain like [optimistic rollups](/developers/docs/scaling/optimistic-rollups/). 
-
-There are no delays when moving funds from a ZK-rollup to Ethereum because exit transactions are executed once the ZK-rollup contract verifies the validity proof. Conversely, withdrawing funds from optimistic rollups is subject to a delay to allow anyone to challenge the exit transaction with a [fraud proof](/glossary/#fraud-proof). 
-
-ZK-rollups write transactions to Ethereum as `calldata`. `calldata` is where data that is included in external calls to smart contract functions gets stored. Information in `calldata` is published on the blockchain, allowing anyone to reconstruct the rollup’s state independently. ZK-rollups use compression techniques to reduce transaction data—for example, accounts are represented by an index rather than an address, which saves 28 bytes of data. On-chain data publication is a significant cost for rollups, so data compression can reduce fees for users.  
+**Zero-knowledge rollups (ZK-rollups)** bundle (or 'roll up') transactions into batches that are executed off-chain. Off-chain computation reduces the amount of data that has to be posted to the blockchain. ZK-rollup operators submit a summary of the changes required to represent all the transactions in a batch rather than sending each transaction individually. They also produce [validity proofs](/glossary/#validity-proof) to prove the correctness of their changes. The validity proof demonstrates with cryptographic certainty that the proposed changes to Ethereum's state are truly the end-result of executing all the transactions in the batch.
+
+The ZK-rollup's state is maintained by a smart contract deployed on the Ethereum network. To update this state, ZK-rollup nodes must submit a validity proof for verification. As mentioned, the validity proof is a cryptographic assurance that the state-change proposed by the rollup is really the result of executing the given batch of transactions. This means that ZK-rollups only need to provide validity proofs to finalize transactions on Ethereum instead of posting all transaction data on-chain like [optimistic rollups](/developers/docs/scaling/optimistic-rollups/).
+
+There are no delays when moving funds from a ZK-rollup to Ethereum because exit transactions are executed once the ZK-rollup contract verifies the validity proof. Conversely, withdrawing funds from optimistic rollups is subject to a delay to allow anyone to challenge the exit transaction with a [fraud proof](/glossary/#fraud-proof).
+
+ZK-rollups write transactions to Ethereum as `calldata`. `calldata` is where data that is included in external calls to smart contract functions gets stored. Information in `calldata` is published on the blockchain, allowing anyone to reconstruct the rollup’s state independently. ZK-rollups use compression techniques to reduce transaction data—for example, accounts are represented by an index rather than an address, which saves 28 bytes of data. On-chain data publication is a significant cost for rollups, so data compression can reduce fees for users.
 
 ## How do zk-rollups interact with Ethereum? {#zk-rollups-and-ethereum}
 
-A ZK-rollup chain is an off-chain protocol that operates on top of the Ethereum blockchain and is managed by on-chain Ethereum smart contracts. ZK-rollups execute transactions outside of Mainnet, but periodically commit off-chain transaction batches to an on-chain rollup contract. This transaction record is immutable, much like the Ethereum blockchain, and forms the ZK-rollup chain. 
+A ZK-rollup chain is an off-chain protocol that operates on top of the Ethereum blockchain and is managed by on-chain Ethereum smart contracts. ZK-rollups execute transactions outside of Mainnet, but periodically commit off-chain transaction batches to an on-chain rollup contract. This transaction record is immutable, much like the Ethereum blockchain, and forms the ZK-rollup chain.
 
 The ZK-rollup's core architecture is made up of the following components:
 
-1. **On-chain contracts**: As mentioned, the ZK-rollup protocol is controlled by smart contracts running on Ethereum. This includes the main contract which stores rollup blocks, tracks deposits, and monitors state updates. Another on-chain contract (the verifier contract) verifies zero-knowledge proofs submitted by block producers. Thus, Ethereum serves as the base layer or "layer 1" for the ZK-rollup. 
+1. **On-chain contracts**: As mentioned, the ZK-rollup protocol is controlled by smart contracts running on Ethereum. This includes the main contract which stores rollup blocks, tracks deposits, and monitors state updates. Another on-chain contract (the verifier contract) verifies zero-knowledge proofs submitted by block producers. Thus, Ethereum serves as the base layer or "layer 1" for the ZK-rollup.
 
 2. **Off-chain virtual machine (VM)**: While the ZK-rollup protocol lives on Ethereum, transaction execution and state storage happen on a separate virtual machine independent of the [EVM](/developers/docs/evm/). This off-chain VM is the execution environment for transactions on the ZK-rollup and serves as the secondary layer or "layer 2" for the ZK-rollup protocol. Validity proofs verified on Ethereum Mainnet guarantee the correctness of state transitions in the off-chain VM.
 
-ZK-rollups are "hybrid scaling solutions"—off-chain protocols that operate independently, but derive security from Ethereum. Specifically, the Ethereum network enforces the validity of state updates on the ZK-rollup and guarantees the availability of data behind every update to the rollup's state. As a result, ZK-rollups are considerably safer than pure off-chain scaling solutions, such as [sidechains](/developers/docs/scaling/sidechains/), which are responsible for their security properties.  
-
-ZK-rollups rely on the main Ethereum protocol for the following:  
+ZK-rollups are "hybrid scaling solutions"—off-chain protocols that operate independently, but derive security from Ethereum. Specifically, the Ethereum network enforces the validity of state updates on the ZK-rollup and guarantees the availability of data behind every update to the rollup's state. As a result, ZK-rollups are considerably safer than pure off-chain scaling solutions, such as [sidechains](/developers/docs/scaling/sidechains/), which are responsible for their security properties.
+
+ZK-rollups rely on the main Ethereum protocol for the following:
 
 ### Data availability {data-availability}
 
-ZK-rollups publish state data for every transaction processed off-chain to Ethereum. With this data, it is possible for individuals or businesses to reproduce the rollup’s state and validate the chain themselves. Ethereum makes this data available to all participants of the network as `calldata`. 
-
-ZK-rollups don’t need to publish much transaction data on-chain because validity proofs already verify the authenticity of state transitions. Nevertheless, storing data on-chain is still important because it allows permissionless, independent verification of the L2 chain's state which in turn allows anyone to submit batches of transactions, preventing malicious operators from censoring or freezing the chain. 
-
-On-chain is required for users to interact with the rollup. Without access to state data users cannot query their account balance or initiate transactions (e.g., withdrawals) that rely on state information.  
+ZK-rollups publish state data for every transaction processed off-chain to Ethereum. With this data, it is possible for individuals or businesses to reproduce the rollup’s state and validate the chain themselves. Ethereum makes this data available to all participants of the network as `calldata`.
+
+ZK-rollups don’t need to publish much transaction data on-chain because validity proofs already verify the authenticity of state transitions. Nevertheless, storing data on-chain is still important because it allows permissionless, independent verification of the L2 chain's state which in turn allows anyone to submit batches of transactions, preventing malicious operators from censoring or freezing the chain.
+
+On-chain is required for users to interact with the rollup. Without access to state data users cannot query their account balance or initiate transactions (e.g., withdrawals) that rely on state information.
 
 ### Transaction finality {#transaction-finality}
 
-Ethereum acts as a settlement layer for ZK-rollups: L2 transactions are finalized only if the L1 contract accepts the validity proof. This eliminates the risk of malicious operators corrupting the chain (e.g., stealing rollup funds) since every transaction must be approved on Mainnet. Also, Ethereum guarantees that user operations cannot be reversed once finalized on L1.  
+Ethereum acts as a settlement layer for ZK-rollups: L2 transactions are finalized only if the L1 contract accepts the validity proof. This eliminates the risk of malicious operators corrupting the chain (e.g., stealing rollup funds) since every transaction must be approved on Mainnet. Also, Ethereum guarantees that user operations cannot be reversed once finalized on L1.
 
 ### Censorship resistance {#censorship-resistance}
 
-Most ZK-rollups use a "supernode" (the operator) to execute transactions, produce batches, and submit blocks to L1. While this ensures efficiency, it increases the risk of censorship: malicious ZK-rollup operators can censor users by refusing to include their transactions in batches. 
+Most ZK-rollups use a "supernode" (the operator) to execute transactions, produce batches, and submit blocks to L1. While this ensures efficiency, it increases the risk of censorship: malicious ZK-rollup operators can censor users by refusing to include their transactions in batches.
 
 As a security measure, ZK-rollups allow users to submit transactions directly to the rollup contract on Mainnet if they think they are being censored by the operator. This allows users to force an exit from the ZK-rollup to Ethereum without having to rely on the operator’s permission.
 
@@ -57,172 +57,166 @@
 
 ### Transactions {#transactions}
 
-Users in the ZK-rollup sign transactions and submit to L2 operators for processing and inclusion in the next batch. In some cases, the operator is a centralized entity, called a sequencer, who executes transactions, aggregates them into batches, and submits to L1. The sequencer in this system is the only entity allowed to produce L2 blocks and add rollup transactions to the ZK-rollup contract.  
-
-Other ZK-rollups may rotate the operator role by using a [proof-of-stake](/developers/docs/consensus-mechanisms/pos/) validator set. Prospective operators deposit funds in the rollup contract, with the size of each stake influencing the staker’s chances of getting selected to produce the next rollup batch. The operator’s stake can be slashed if they act maliciously, which incentivizes them to post valid blocks.  
-
-#### How ZK-rollups publish transaction data on Ethereum {#how-zk-rollups-publish-transaction-data-on-ethereum} 
-
-As explained, transaction data is published on Ethereum as `calldata`. Calldata is a data area in a smart contract used to pass arguments to a function and behaves similarly to [memory](/developers/docs/smart-contracts/anatomy/#memory). While calldata isn’t stored as part of Ethereum’s state; rather, it persists on-chain as part of the Ethereum chain's [history logs](https://docs.soliditylang.org/en/latest/introduction-to-smart-contracts.html?highlight=memory#logs). Calldata does not affect Ethereum's state, making it a cheap way to store data on-chain. 
+Users in the ZK-rollup sign transactions and submit to L2 operators for processing and inclusion in the next batch. In some cases, the operator is a centralized entity, called a sequencer, who executes transactions, aggregates them into batches, and submits to L1. The sequencer in this system is the only entity allowed to produce L2 blocks and add rollup transactions to the ZK-rollup contract.
+
+Other ZK-rollups may rotate the operator role by using a [proof-of-stake](/developers/docs/consensus-mechanisms/pos/) validator set. Prospective operators deposit funds in the rollup contract, with the size of each stake influencing the staker’s chances of getting selected to produce the next rollup batch. The operator’s stake can be slashed if they act maliciously, which incentivizes them to post valid blocks.
+
+#### How ZK-rollups publish transaction data on Ethereum {#how-zk-rollups-publish-transaction-data-on-ethereum}
+
+As explained, transaction data is published on Ethereum as `calldata`. Calldata is a data area in a smart contract used to pass arguments to a function and behaves similarly to [memory](/developers/docs/smart-contracts/anatomy/#memory). While calldata isn’t stored as part of Ethereum’s state; rather, it persists on-chain as part of the Ethereum chain's [history logs](https://docs.soliditylang.org/en/latest/introduction-to-smart-contracts.html?highlight=memory#logs). Calldata does not affect Ethereum's state, making it a cheap way to store data on-chain.
 
 The`calldata` keyword often identifies the smart contract method being called by a transaction and holds inputs to the method in the form of an arbitrary sequence of bytes. ZK-rollups use `calldata` to publish compressed transaction data on-chain; the rollup operator simply adds a new batch by calling the required function in the rollup contract and passes the compressed data as function arguments. This helps reduce costs for users since a large part of rollup fees go toward storing transaction data on-chain.
 
 ### State commitments {#state-commitments}
 
-The ZK-rollup’s state, which includes L2 accounts and balances, is represented as a [Merkle tree](/whitepaper/#merkle-trees). A cryptographic hash of the Merkle tree’s root (Merkle root) is stored in the on-chain contract, allowing the rollup protocol to track changes in the state of the ZK-rollup. 
-
-The rollup transitions to a new state after the execution of a new set of transactions. The operator who initiated the state transition is required to compute a new state root and submit to the on-chain contract. If the validity proof associated with the batch is authenticated by the verifier contract, the new Merkle root becomes the ZK-rollup’s canonical state root. 
-
-Besides computing state roots, the ZK-rollup operator also creates a batch root—the root of a Merkle tree comprising all transactions in a batch. When a new batch is submitted, the rollup contract stores the batch root, allowing users to prove a transaction (e.g., a withdrawal request) was included in the batch. Users will have to provide transaction details, the batch root, and a [Merkle proof](/developers/tutorials/merkle-proofs-for-offline-data-integrity/) showing the inclusion path. 
+The ZK-rollup’s state, which includes L2 accounts and balances, is represented as a [Merkle tree](/whitepaper/#merkle-trees). A cryptographic hash of the Merkle tree’s root (Merkle root) is stored in the on-chain contract, allowing the rollup protocol to track changes in the state of the ZK-rollup.
+
+The rollup transitions to a new state after the execution of a new set of transactions. The operator who initiated the state transition is required to compute a new state root and submit to the on-chain contract. If the validity proof associated with the batch is authenticated by the verifier contract, the new Merkle root becomes the ZK-rollup’s canonical state root.
+
+Besides computing state roots, the ZK-rollup operator also creates a batch root—the root of a Merkle tree comprising all transactions in a batch. When a new batch is submitted, the rollup contract stores the batch root, allowing users to prove a transaction (e.g., a withdrawal request) was included in the batch. Users will have to provide transaction details, the batch root, and a [Merkle proof](/developers/tutorials/merkle-proofs-for-offline-data-integrity/) showing the inclusion path.
 
 ### Validity proofs {#validity-proofs}
 
-The new state root that the ZK-rollup operator submits to the L1 contract is the result of updates to the rollup’s state. Say Alice sends 10 tokens to Bob, the operator simply decreases Alice’s balance by 10 and increments Bob’s balance by 10. The operator then hashes the updated account data, rebuilds the rollup's Merkle tree, and submits the new Merkle root to the on-chain contract.  
-
-But the rollup contract won’t automatically accept the proposed state commitment until the operator proves the new Merkle root resulted from correct updates to the rollup’s state. The ZK-rollup operator does this by producing a validity proof, a succinct cryptographic commitment verifying the correctness of batched transactions. 
-
-Validity proofs allow parties to prove the correctness of a statement without revealing the statement itself—hence, they are also called zero-knowledge proofs. ZK-rollups use validity proofs to confirm the correctness of off-chain state transitions without having to re-execute transactions on Ethereum. These proofs can come in the form of a [ZK-SNARK](https://arxiv.org/abs/2202.06877) (Zero-Knowledge Succint Non-Interactive Argument of Knowledge) or [ZK-STARK](https://eprint.iacr.org/2018/046) (Zero-Knowledge Scalable Transparent Argument of Knowledge). 
-
-Both SNARKs and STARKs help attest to the integrity of off-chain computation in ZK-rollups, although each proof type has distinctive features. 
+The new state root that the ZK-rollup operator submits to the L1 contract is the result of updates to the rollup’s state. Say Alice sends 10 tokens to Bob, the operator simply decreases Alice’s balance by 10 and increments Bob’s balance by 10. The operator then hashes the updated account data, rebuilds the rollup's Merkle tree, and submits the new Merkle root to the on-chain contract.
+
+But the rollup contract won’t automatically accept the proposed state commitment until the operator proves the new Merkle root resulted from correct updates to the rollup’s state. The ZK-rollup operator does this by producing a validity proof, a succinct cryptographic commitment verifying the correctness of batched transactions.
+
+Validity proofs allow parties to prove the correctness of a statement without revealing the statement itself—hence, they are also called zero-knowledge proofs. ZK-rollups use validity proofs to confirm the correctness of off-chain state transitions without having to re-execute transactions on Ethereum. These proofs can come in the form of a [ZK-SNARK](https://arxiv.org/abs/2202.06877) (Zero-Knowledge Succint Non-Interactive Argument of Knowledge) or [ZK-STARK](https://eprint.iacr.org/2018/046) (Zero-Knowledge Scalable Transparent Argument of Knowledge).
+
+Both SNARKs and STARKs help attest to the integrity of off-chain computation in ZK-rollups, although each proof type has distinctive features.
 
 **ZK-SNARKs**
 
-For the ZK-SNARK protocol to work, creating a Common Reference String (CRS) is necessary: the CRS provides public parameters for proving and verifying validity proofs. The security of the proving system depends on the CRS setup; if information used to create public parameters fall into the possession of malicious actors they may be able to generate false validity proofs. 
-
-Some ZK-rollups attempt to solve this problem by using a [multi-party computation ceremony (MPC)](https://zkproof.org/2021/06/30/setup-ceremonies/amp/), involving trusted individuals, to generate public parameters for the ZK-SNARK circuit. Each party contributes some randomness (called "toxic waste") to the construct the CRS, which they must destroy immediately. 
-
-Trusted setups are used because they increase the security of the CRS setup. As long as one honest participant destroys their input, the security of the ZK-SNARK system is guaranteed. Still, this approach still requires trusting those involved to delete their sampled randomness and not undermine the system's security guarantees. 
-
-Trust assumptions aside, ZK-SNARKs are popular for their small proof sizes and constant-time verification. As proof verification on L1 constitutes the larger cost of operating a ZK-rollup, L2s use ZK-SNARKs to generate proofs that can be verified quickly and cheaply on Mainnet. 
+For the ZK-SNARK protocol to work, creating a Common Reference String (CRS) is necessary: the CRS provides public parameters for proving and verifying validity proofs. The security of the proving system depends on the CRS setup; if information used to create public parameters fall into the possession of malicious actors they may be able to generate false validity proofs.
+
+Some ZK-rollups attempt to solve this problem by using a [multi-party computation ceremony (MPC)](https://zkproof.org/2021/06/30/setup-ceremonies/amp/), involving trusted individuals, to generate public parameters for the ZK-SNARK circuit. Each party contributes some randomness (called "toxic waste") to the construct the CRS, which they must destroy immediately.
+
+Trusted setups are used because they increase the security of the CRS setup. As long as one honest participant destroys their input, the security of the ZK-SNARK system is guaranteed. Still, this approach still requires trusting those involved to delete their sampled randomness and not undermine the system's security guarantees.
+
+Trust assumptions aside, ZK-SNARKs are popular for their small proof sizes and constant-time verification. As proof verification on L1 constitutes the larger cost of operating a ZK-rollup, L2s use ZK-SNARKs to generate proofs that can be verified quickly and cheaply on Mainnet.
 
 **ZK-STARKs**
 
-Like ZK-SNARKs, ZK-STARKs prove the validity of off-chain computation without revealing the inputs. However, ZK-STARKs are considered an improvement on ZK-SNARKs because of their scalability and transparency. 
-
-ZK-STARKs are 'transparent', as they can work without the trusted setup of a Common Reference String (CRS). Instead, ZK-STARKs rely on publicly verifiable randomness to set up parameters for generating and verifying proofs. 
-
-ZK-STARKs also provide more scalability because the time needed to prove and verify validity proofs increases *quasilinearly* in relation to the complexity of the underlying computation. With ZK-SNARKs, proving and verification times scale *linearly* in relation to the size of the underlying computation. This means ZK-STARKs require less time than ZK-SNARKs for proving and verifying when large datasets are involved, making them useful for high-volume applications. 
-
-ZK-STARKs are also secure against quantum computers, while the Elliptic Curve Cryptography (ECC) used in ZK-SNARKs is widely believed to be susceptible to quantum computing attacks. The downside to ZK-STARKs is that they produce larger proof sizes, which are more expensive to verify on Ethereum. Also, they don't support recursion, which is key to scaling off-chain compuation with zero-knowledge proofs. 
-
-<<<<<<< HEAD
+Like ZK-SNARKs, ZK-STARKs prove the validity of off-chain computation without revealing the inputs. However, ZK-STARKs are considered an improvement on ZK-SNARKs because of their scalability and transparency.
+
+ZK-STARKs are 'transparent', as they can work without the trusted setup of a Common Reference String (CRS). Instead, ZK-STARKs rely on publicly verifiable randomness to set up parameters for generating and verifying proofs.
+
+ZK-STARKs also provide more scalability because the time needed to prove and verify validity proofs increases _quasilinearly_ in relation to the complexity of the underlying computation. With ZK-SNARKs, proving and verification times scale _linearly_ in relation to the size of the underlying computation. This means ZK-STARKs require less time than ZK-SNARKs for proving and verifying when large datasets are involved, making them useful for high-volume applications.
+
+ZK-STARKs are also secure against quantum computers, while the Elliptic Curve Cryptography (ECC) used in ZK-SNARKs is widely believed to be susceptible to quantum computing attacks. The downside to ZK-STARKs is that they produce larger proof sizes, which are more expensive to verify on Ethereum. Also, they don't support recursion, which is key to scaling off-chain compuation with zero-knowledge proofs.
+
 #### How do validity proofs work in ZK-rollups? {#validity-proofs-in-zk-rollups}
-=======
-You should also be familiar with zero-knowledge proofs. See our [introduction to zero-knowledge proofs](/zero-knowledge-proofs/).
-
-## Zero-knowledge rollups {#zk-rollups}
->>>>>>> cfffc54c
 
 ##### Proof generation {#proof-generation}
 
 Before accepting transactions, the operator will perform the usual checks. This includes confirming that:
 
-- The sender and receiver accounts are part of the state tree. 
-- The sender has enough funds to process the transaction. 
-- The transaction is correct and matches the sender’s public key on the rollup. 
-- The sender’s nonce is correct, etc. 
+- The sender and receiver accounts are part of the state tree.
+- The sender has enough funds to process the transaction.
+- The transaction is correct and matches the sender’s public key on the rollup.
+- The sender’s nonce is correct, etc.
 
 Once the ZK-rollup node has enough transactions, it aggregates them into a batch and compiles inputs for the proving circuit to compile into a succinct zk-proof. This includes:
 
 - A Merkle tree comprising all the transactions in the batch.
-- Merkle proofs for transactions to prove inclusion in the batch. 
+- Merkle proofs for transactions to prove inclusion in the batch.
 - Merkle proofs for each sender-receiver pair in transactions to prove those accounts are part of the rollup's state tree.
 - A set of intermediate state roots, derived from updating the state root after applying state updates for each transaction (i.e., decreasing sender accounts and increasing receiver accounts).
 
-The proving circuit computes the validity proof by "looping" over each transaction and performing the same checks the operator completed before processing the transaction. First, it verifies the sender's account is part of the  existing state root using the provided Merkle proof. Then it reduces the sender's balance, increases their nonce, hashes the updated account data and combines it with the Merkle proof to generate a new Merkle root. 
-
-This Merkle root reflects the sole change in the ZK-rollup's state: a change in the sender's balance and nonce. This is possible because the Merkle proof used to prove the account's existence is used to derive the new state root. 
-
-The proving circuit performs the same process on the receiver's account. It checks if the receiver's account exists under the intermediate state root (using the Merkle proof), increases their balance, re-hashes the account data and combines it with the Merkle proof to generate a new state root. 
-
-The process repeats for every transaction; each "loop" creates a new state root from updating the sender's account and a subsequent new root from updating the receiver's account. As explained, every update update to the state root represents one part of the rollup's state tree changing. 
-
-The zk-proving circuit iterates over the entire transaction batch, verifying the sequence of updates that result in a final state root after the last transaction is executed. The last Merkle root computed becomes the newest canonical state root of the ZK-rollup. 
-
-##### Proof verification {#proof-verification} 
-
-After the proving circuit verifies the correctness of state updates, the L2 operator submits the computed validity proof to the verifier contract on L1. The contract's verification circuit verifies the proof's validity and also checks public inputs that form part of the proof: 
-
-- **Pre-state root**: The ZK-rollup’s old state root (i.e., before the batched transactions were executed), reflecting the L2 chain's last known valid state. 
-
-- **Post-state root**: The ZK-rollup’s new state root (i.e., after the execution of batched transactions), reflecting the L2 chain's newest state. The post-state root is the final root derived after applying state updates in the proving circuit. 
-
-- **Batch root**: The Merkle root of the batch, derived by *merklizing* transactions in the batch and hashing the tree's root. 
-
-- **Transaction inputs**: Data associated with the transactions executed as part of the submitted batch. 
-
-If the proof satisfies the circuit (i.e., it is valid), it means that there exists a sequence of valid transactions that transition the rollup from the previous state (cryptographically fingerprinted by the pre-state root) to a new state (cryptographically fingerprinted by the post-state root). If the pre-state root matches the root stored in the rollup contract, and the proof is valid, the rollup contract takes the post-state root from the proof and updates its state tree to reflect the rollup's changed state. 
+The proving circuit computes the validity proof by "looping" over each transaction and performing the same checks the operator completed before processing the transaction. First, it verifies the sender's account is part of the existing state root using the provided Merkle proof. Then it reduces the sender's balance, increases their nonce, hashes the updated account data and combines it with the Merkle proof to generate a new Merkle root.
+
+This Merkle root reflects the sole change in the ZK-rollup's state: a change in the sender's balance and nonce. This is possible because the Merkle proof used to prove the account's existence is used to derive the new state root.
+
+The proving circuit performs the same process on the receiver's account. It checks if the receiver's account exists under the intermediate state root (using the Merkle proof), increases their balance, re-hashes the account data and combines it with the Merkle proof to generate a new state root.
+
+The process repeats for every transaction; each "loop" creates a new state root from updating the sender's account and a subsequent new root from updating the receiver's account. As explained, every update update to the state root represents one part of the rollup's state tree changing.
+
+The zk-proving circuit iterates over the entire transaction batch, verifying the sequence of updates that result in a final state root after the last transaction is executed. The last Merkle root computed becomes the newest canonical state root of the ZK-rollup.
+
+##### Proof verification {#proof-verification}
+
+After the proving circuit verifies the correctness of state updates, the L2 operator submits the computed validity proof to the verifier contract on L1. The contract's verification circuit verifies the proof's validity and also checks public inputs that form part of the proof:
+
+- **Pre-state root**: The ZK-rollup’s old state root (i.e., before the batched transactions were executed), reflecting the L2 chain's last known valid state.
+
+- **Post-state root**: The ZK-rollup’s new state root (i.e., after the execution of batched transactions), reflecting the L2 chain's newest state. The post-state root is the final root derived after applying state updates in the proving circuit.
+
+- **Batch root**: The Merkle root of the batch, derived by _merklizing_ transactions in the batch and hashing the tree's root.
+
+- **Transaction inputs**: Data associated with the transactions executed as part of the submitted batch.
+
+If the proof satisfies the circuit (i.e., it is valid), it means that there exists a sequence of valid transactions that transition the rollup from the previous state (cryptographically fingerprinted by the pre-state root) to a new state (cryptographically fingerprinted by the post-state root). If the pre-state root matches the root stored in the rollup contract, and the proof is valid, the rollup contract takes the post-state root from the proof and updates its state tree to reflect the rollup's changed state.
 
 ### Entries and exits {#entries-and-exits}
 
-Users enter the ZK-rollup by depositing tokens in the rollup's contract deployed on the L1 chain. This transaction is queued up since only operators can submit transactions to the rollup contract. 
-
-If the pending deposit queue starts filling up, the ZK-rollup operator will take the deposit transactions and submit them to the rollup contract. Once the user's funds are in the rollup, they can start transacting by sending transactions to the operator for processing. Users can verify balances on the rollup by hashing their account data, sending the hash to the rollup contract, and providing a Merkle proof to verify against the current state root. 
+Users enter the ZK-rollup by depositing tokens in the rollup's contract deployed on the L1 chain. This transaction is queued up since only operators can submit transactions to the rollup contract.
+
+If the pending deposit queue starts filling up, the ZK-rollup operator will take the deposit transactions and submit them to the rollup contract. Once the user's funds are in the rollup, they can start transacting by sending transactions to the operator for processing. Users can verify balances on the rollup by hashing their account data, sending the hash to the rollup contract, and providing a Merkle proof to verify against the current state root.
 
 Withdrawing from a ZK-rollup to L1 is straightforward. The user initiates the exit transaction by sending their assets on the rollup to a specified account for burning. If the operator includes the transaction in the next batch, the user can submit a withdrawal request to the on-chain contract. This withdrawal request will include the following:
 
 - Merkle proof proving the inclusion of the user's transaction to the burn account in a transaction batch
- 
+
 - Transaction data
 
-- Batch root 
+- Batch root
 
 - L1 address to receive deposited funds
 
-The rollup contract hashes the transaction data, check if the batch root exists, and uses the Merkle proof to check if the transaction hash is part of the batch root. Afterward, the contract executes the exit transaction and sends funds to the user's chosen address on L1. 
+The rollup contract hashes the transaction data, check if the batch root exists, and uses the Merkle proof to check if the transaction hash is part of the batch root. Afterward, the contract executes the exit transaction and sends funds to the user's chosen address on L1.
 
 ## ZK-rollups and EVM compatibility {#zk-rollups-and-evm-compatibility}
 
-Unlike optimistic rollups, ZK-rollups are not readily compatible with the [Ethereum Virtual Machine (EVM)](/developers/docs/evm/). Proving general-purpose EVM computation in circuits is more difficult and resource-intensive than proving simple computations (like the token transfer described previously). 
-
-However, [advances in zero-knowledge technology](https://hackmd.io/@yezhang/S1_KMMbGt#Why-possible-now) are igniting renewed interest in wrapping EVM computation in zero-knowledge proofs. These efforts are geared towards creating a zero-knowledge EVM (zkEVM) implementation that can efficiently verify the correctness of program execution. A zkEVM recreates existing EVM opcodes for proving/verification in circuits, allowing to execute smart contracts. 
+Unlike optimistic rollups, ZK-rollups are not readily compatible with the [Ethereum Virtual Machine (EVM)](/developers/docs/evm/). Proving general-purpose EVM computation in circuits is more difficult and resource-intensive than proving simple computations (like the token transfer described previously).
+
+However, [advances in zero-knowledge technology](https://hackmd.io/@yezhang/S1_KMMbGt#Why-possible-now) are igniting renewed interest in wrapping EVM computation in zero-knowledge proofs. These efforts are geared towards creating a zero-knowledge EVM (zkEVM) implementation that can efficiently verify the correctness of program execution. A zkEVM recreates existing EVM opcodes for proving/verification in circuits, allowing to execute smart contracts.
 
 Like the EVM, a zkEVM transitions between states after computation is performed on some inputs. The difference is that the zkEVM also creates zero-knowledge proofs to verify the correctness of every step in the program’s execution. Validity proofs could verify the correctness of operations that touch the VM’s state (memory, stack, storage) and the computation itself (i.e., did the operation call the right opcodes and execute them correctly?).
 
-The introduction of EVM-compatible ZK-rollups is expected to help developers leverage the scalability and security guarantees of zero-knowledge proofs. More importantly, compatibility with native Ethereum infrastructure means developers can build zk-friendly dApps using familiar (and battle-tested) tooling and langugages. 
+The introduction of EVM-compatible ZK-rollups is expected to help developers leverage the scalability and security guarantees of zero-knowledge proofs. More importantly, compatibility with native Ethereum infrastructure means developers can build zk-friendly dApps using familiar (and battle-tested) tooling and langugages.
 
 ## How do ZK-rollup fees work? {#how-do-zk-rollup-fees-work}
 
-How much users pay for transactions on ZK-rollups is dependent on the gas fee, just like on Ethereum Mainnet. However, gas fees work differently on L2 and are influenced by the following costs: 
-
-1. **State write**: There is a fixed cost for writing to Ethereum’s state (i.e., submitting a transaction on the Ethereum blockchain). ZK-rollups reduce this cost by batching transactions and spreading fixed costs across multiple users.  
-
-2. **Data publication**: ZK-rollups publish state data for every transaction to Ethereum as `calldata`. Calldata costs are currently governed by [EIP-1559](https://eips.ethereum.org/EIPS/eip-1559), which stipulates a cost of 16 gas for non-zero bytes and 4 gas for zero bytes of calldata, respectively. The cost paid on each transaction is influenced by how much calldata needs to be posted on-chain for it. 
-
-3. **L2 operator fees**: This is the amount paid to the rollup operator as compensation for computational costs incurred in processing transactions, much like miner fees on Ethereum. 
-
-4. **Proof generation and verification**: ZK-rollup operators must produce validity proofs for transaction batches, which is resource-intensive. Verifying zero-knowledge proofs on Mainnet also costs gas (~ 500,000 gas). 
-
-Apart from batching transactions, ZK-rollups reduce fees for users by compressing transaction data. You can see [here](https://l2fees.info/) for a real-time overview of how it costs to use Ethereum ZK-rollups. 
+How much users pay for transactions on ZK-rollups is dependent on the gas fee, just like on Ethereum Mainnet. However, gas fees work differently on L2 and are influenced by the following costs:
+
+1. **State write**: There is a fixed cost for writing to Ethereum’s state (i.e., submitting a transaction on the Ethereum blockchain). ZK-rollups reduce this cost by batching transactions and spreading fixed costs across multiple users.
+
+2. **Data publication**: ZK-rollups publish state data for every transaction to Ethereum as `calldata`. Calldata costs are currently governed by [EIP-1559](https://eips.ethereum.org/EIPS/eip-1559), which stipulates a cost of 16 gas for non-zero bytes and 4 gas for zero bytes of calldata, respectively. The cost paid on each transaction is influenced by how much calldata needs to be posted on-chain for it.
+
+3. **L2 operator fees**: This is the amount paid to the rollup operator as compensation for computational costs incurred in processing transactions, much like miner fees on Ethereum.
+
+4. **Proof generation and verification**: ZK-rollup operators must produce validity proofs for transaction batches, which is resource-intensive. Verifying zero-knowledge proofs on Mainnet also costs gas (~ 500,000 gas).
+
+Apart from batching transactions, ZK-rollups reduce fees for users by compressing transaction data. You can see [here](https://l2fees.info/) for a real-time overview of how it costs to use Ethereum ZK-rollups.
 
 ## How do ZK-rollups scale Ethereum? {#scaling-ethereum-with-zk-rollups}
 
 ### Transaction data compression {#transaction-data-compression}
 
-ZK-rollups extend the throughput on Ethereum’s base layer by taking computation off-chain, but the real boost for scaling comes from compressing transaction data. Ethereum’s [block size](/developers/docs/blocks/#block-size) limits the data each block can hold and, by extension, the number of transactions processed per block. By compressing transaction-related data, ZK-rollups significantly increase the number of transactions processed per block. 
-
-ZK-rollups can compress transaction data better than optimistic rollups since they don't have to post all the data required to validate each transaction. They only have to post the minimal data required to rebuild the latest state of accounts and balances on the rollup. 
+ZK-rollups extend the throughput on Ethereum’s base layer by taking computation off-chain, but the real boost for scaling comes from compressing transaction data. Ethereum’s [block size](/developers/docs/blocks/#block-size) limits the data each block can hold and, by extension, the number of transactions processed per block. By compressing transaction-related data, ZK-rollups significantly increase the number of transactions processed per block.
+
+ZK-rollups can compress transaction data better than optimistic rollups since they don't have to post all the data required to validate each transaction. They only have to post the minimal data required to rebuild the latest state of accounts and balances on the rollup.
 
 ### Recursive proofs {#recursive-proofs}
 
-An advantage of zero-knowledge proofs is that proofs can verify other proofs. For example, a single ZK-SNARK can verify other ZK-SNARKs. Such "proof-of-proofs" are called recursive proofs and dramatically increase throughput on ZK-rollups. 
-
-Currently, validity proofs are generated on a block-by-block basis and submitted to the L1 contract for verification. However, verifying single block proofs limits the throughput that ZK-rollups can achieve since only one block can be finalized when the operator submits a proof. 
-
-Recursive proofs, however, make it possible to finalize several blocks with one validity proof. This is because the proving circuit recursively aggregates multiple block proofs until one final proof is created. The L2 operator submits this recursive proof, and if the contract accepts it, all the relevant blocks will be finalized instantly. With recursive proofs, the number of ZK-rollup transactions that can be finalized on Ethereum at intervals increases. 
+An advantage of zero-knowledge proofs is that proofs can verify other proofs. For example, a single ZK-SNARK can verify other ZK-SNARKs. Such "proof-of-proofs" are called recursive proofs and dramatically increase throughput on ZK-rollups.
+
+Currently, validity proofs are generated on a block-by-block basis and submitted to the L1 contract for verification. However, verifying single block proofs limits the throughput that ZK-rollups can achieve since only one block can be finalized when the operator submits a proof.
+
+Recursive proofs, however, make it possible to finalize several blocks with one validity proof. This is because the proving circuit recursively aggregates multiple block proofs until one final proof is created. The L2 operator submits this recursive proof, and if the contract accepts it, all the relevant blocks will be finalized instantly. With recursive proofs, the number of ZK-rollup transactions that can be finalized on Ethereum at intervals increases.
 
 ### Pros and cons of zk-rollups {#zk-rollups-pros-and-cons}
 
-| Pros                                                                    | Cons                                                                                                  |
-| ------------------------------------------------------------------------| ----------------------------------------------------------------------------------------------------- |
-| Validity proofs ensure correctness of off-chain transactions and prevent operators from executing invalid state transitions. | The cost associated with computing and verifying validity proofs is substantial and can increase fees for rollup users.             |                     
-| Offers faster transaction finality as state updates are approved once validity proofs are verified on L1. | Building EVM-compatible ZK-rollups is difficult due to complexity of zero-knowledge technology.                                                     |                                                                                                         
-| Relies on trustless cryptographic mechanisms for security, not the honesty of incentivized actors as with [optimistic rollups](/developers/docs/scaling/optimistic-rollups/#optimistic-pros-and-cons)                                           | Producing validity proofs requires specialized hardware, which may encourage centralized control of the chain by a few parties.                                                            |
-| Stores data needed to recover the state on the L1 chain, which guarantees security, censorship-resistance, and decentralization. | Centralized operators (sequencers) can influence transaction ordering.                                                     |         
-| Users benefit from greater capital efficiency and can withdraw funds from L2 without delays.              | Hardware requirements may reduce the number of participants that can force the chain to make progress, increasing the risk of malicious operators freezing the rollup's state and censoring users.   | 
-| Doesn't depend on liveness assumptions and users don't have to validate the chain to protect their funds. | Some proving systems (e.g., ZK-SNARK) require a trusted setup which, if mishandled, could potentially compromise a ZK-rollup's security model.    | 
-| Better data compression can help reduce user fees.                      |                                                                                                      |
- 
+| Pros                                                                                                                                                                                                  | Cons                                                                                                                                                                                               |
+| ----------------------------------------------------------------------------------------------------------------------------------------------------------------------------------------------------- | -------------------------------------------------------------------------------------------------------------------------------------------------------------------------------------------------- |
+| Validity proofs ensure correctness of off-chain transactions and prevent operators from executing invalid state transitions.                                                                          | The cost associated with computing and verifying validity proofs is substantial and can increase fees for rollup users.                                                                            |
+| Offers faster transaction finality as state updates are approved once validity proofs are verified on L1.                                                                                             | Building EVM-compatible ZK-rollups is difficult due to complexity of zero-knowledge technology.                                                                                                    |
+| Relies on trustless cryptographic mechanisms for security, not the honesty of incentivized actors as with [optimistic rollups](/developers/docs/scaling/optimistic-rollups/#optimistic-pros-and-cons) | Producing validity proofs requires specialized hardware, which may encourage centralized control of the chain by a few parties.                                                                    |
+| Stores data needed to recover the state on the L1 chain, which guarantees security, censorship-resistance, and decentralization.                                                                      | Centralized operators (sequencers) can influence transaction ordering.                                                                                                                             |
+| Users benefit from greater capital efficiency and can withdraw funds from L2 without delays.                                                                                                          | Hardware requirements may reduce the number of participants that can force the chain to make progress, increasing the risk of malicious operators freezing the rollup's state and censoring users. |
+| Doesn't depend on liveness assumptions and users don't have to validate the chain to protect their funds.                                                                                             | Some proving systems (e.g., ZK-SNARK) require a trusted setup which, if mishandled, could potentially compromise a ZK-rollup's security model.                                                     |
+| Better data compression can help reduce user fees.                                                                                                                                                    |                                                                                                                                                                                                    |
+
 ### A visual explanation of ZK-rollups {#zk-video}
 
 Watch Finematics explain ZK-rollups:
@@ -235,15 +229,17 @@
 
 <RollupProductDevDoc rollupType="zk" />
 
-## Aztec Network 
+## Aztec Network
+
 - [Website](https://aztec.network/)
 - [Documentation](https://developers.aztec.network/)
 - [Technology and risk summary](https://l2beat.com/projects/aztec/)
 
 ## Polygon Hermez
+
 - [Website](https://hermez.io/)
 - [Documentation](https://docs.hermez.io/)
-- [Technology and risk summary](https://l2beat.com/projects/hermez/) 
+- [Technology and risk summary](https://l2beat.com/projects/hermez/)
 
 ## Who is working on a zkEVM? {#zkevm-projects}
 
@@ -262,13 +258,9 @@
 - [What Are Zero-Knowledge Rollups?](https://coinmarketcap.com/alexandria/glossary/zero-knowledge-rollups)
 - [EthHub on zk-rollups](https://docs.ethhub.io/ethereum-roadmap/layer-2-scaling/zk-rollups/)
 - [STARKs vs SNARKs](https://consensys.net/blog/blockchain-explained/zero-knowledge-proofs-starks-vs-snarks/)
-<<<<<<< HEAD
-- [What is a zkEVM?](https://www.alchemy.com/overviews/zkevm) 
-- [More on layer 2](/layer-2/)
--[ZK-SNARKS under the hood](https://vitalik.ca/general/2017/02/01/zk_snarks.html)
--[How are SNARKs possible?](https://vitalik.ca/general/2021/01/26/snarks.html)
-=======
+- [What is a zkEVM?](https://www.alchemy.com/overviews/zkevm)
 - [zkEVM](https://hackmd.io/@yezhang/S1_KMMbGt)
 - [Awesome-zkEVM](https://github.com/LuozhuZhang/awesome-zkevm)
 - [More on layer 2](/layer-2/)
->>>>>>> cfffc54c
+- [ZK-SNARKS under the hood](https://vitalik.ca/general/2017/02/01/zk_snarks.html)
+- [How are SNARKs possible?](https://vitalik.ca/general/2021/01/26/snarks.html)