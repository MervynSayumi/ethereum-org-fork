--- conflicted
+++ resolved
@@ -15,41 +15,32 @@
 
 ## Pros and cons {#pros-and-cons}
 
-<<<<<<< HEAD
-| Pros                                                                                                                   | Cons                                                                                                                                                                        |
-| ---------------------------------------------------------------------------------------------------------------------- | --------------------------------------------------------------------------------------------------------------------------------------------------------------------------- |
-| High throughput, low cost per transaction.                                                                             | Does not support general computation. Only basic token transfers, swaps, and a few other transaction types are supported via predicate logic.                               |
-| Good for transactions between arbitrary users (no overhead per user pair if both are established on the plasma chain). | Need to periodically watch the network (liveness requirement) or delegate this responsibility to someone else to ensure the security of your funds.                         |
-|                                                                                                                        | Relies on one or more operators to store data and serve it upon request.                                                                                                    |
-|                                                                                                                        | Withdrawals are delayed by several days to allow for challenges. For fungible assets this can be mitigated by liquidity providers, but there is an associated capital cost. |
-=======
-| Pros                                                                                                                  | Cons                                                                                                                                                                        |
-| --------------------------------------------------------------------------------------------------------------------- | --------------------------------------------------------------------------------------------------------------------------------------------------------------------------- |
-| High throughput, low cost per transaction.                                                                            | Does not support general computation. Only basic token transfers, swaps, and a few other transaction types are supported via predicate logic.                               |
-| Good for transactions between arbitrary users (no overhead per user pair if both are established on the plasma chain) | Need to periodically watch the network (liveness requirement) or delegate this responsibility to someone else to ensure the security of your funds.                         |
-|  Plasma chains can be adapted to specific use-cases that are unrelated to the main chain. Anyone, including businesses, can customize Plasma smart contracts to provide scalable infrastructure that works in different contexts.                                                       | Relies on one or more operators to store data and serve it upon request.                                                                                              |
-|                                                                                                                        | Withdrawals are delayed by several days to allow for challenges. For fungible assets this can be mitigated by liquidity providers, but there is an associated capital cost. |
-|                                                                                                                        | If too many users try to exit simultaneously, Ethereum Mainnet could get congested. | 
+| Pros                                                                                                                                                                                                                             | Cons                                                                                                                                                                        |
+| -------------------------------------------------------------------------------------------------------------------------------------------------------------------------------------------------------------------------------- | --------------------------------------------------------------------------------------------------------------------------------------------------------------------------- |
+| High throughput, low cost per transaction.                                                                                                                                                                                       | Does not support general computation. Only basic token transfers, swaps, and a few other transaction types are supported via predicate logic.                               |
+| Good for transactions between arbitrary users (no overhead per user pair if both are established on the plasma chain)                                                                                                            | Need to periodically watch the network (liveness requirement) or delegate this responsibility to someone else to ensure the security of your funds.                         |
+| Plasma chains can be adapted to specific use-cases that are unrelated to the main chain. Anyone, including businesses, can customize Plasma smart contracts to provide scalable infrastructure that works in different contexts. | Relies on one or more operators to store data and serve it upon request.                                                                                                    |
+|                                                                                                                                                                                                                                  | Withdrawals are delayed by several days to allow for challenges. For fungible assets this can be mitigated by liquidity providers, but there is an associated capital cost. |
+|                                                                                                                                                                                                                                  | If too many users try to exit simultaneously, Ethereum Mainnet could get congested.                                                                                         |
 
 ## How does Plasma differ from sidechains and sharding? {#plasma-sidechains-sharding}
 
-Plasma, sidechains, and sharding are fairly similar because they all connect to Ethereum Mainnet in some way. However, the level and strength of these connections vary, which affects the security properties of each scaling solution. 
+Plasma, sidechains, and sharding are fairly similar because they all connect to Ethereum Mainnet in some way. However, the level and strength of these connections vary, which affects the security properties of each scaling solution.
 
 ### Plasma vs sidechains {#plasma-vs-sidechains}
 
 A [sidechain](/developers/docs/scaling/sidechains/) is an independently operated blockchain connected to Ethereum Mainnet via a two-way bridge. [Bridges](/bridges/) allow users to exchange tokens between the two blockchains to transact on the sidechain, reducing congestion on Ethereum Mainnet and improving scalability.
 Sidechains use a separate consensus mechanism and are typically much smaller than Ethereum Mainnet. As a result, bridging assets to these chains involves increased risk; given the lack of security guarantees inherited from Ethereum Mainnet in the sidechain model, users risk the loss of funds in an attack on the sidechain.
 
-Conversely, plasma chains derive their security from Mainnet. This makes them measurably more secure than sidechains.  Both sidechains and plasma chains can have different consensus protocols, but the difference is that plasma chains publish Merkle roots for each block on Ethereum Mainnet. Block roots are small pieces of information we can use to verify information about transactions that happen on a plasma chain. If an attack happens on a plasma chain, users can safely withdraw their funds back to Mainnet using the appropriate proofs. 
+Conversely, plasma chains derive their security from Mainnet. This makes them measurably more secure than sidechains. Both sidechains and plasma chains can have different consensus protocols, but the difference is that plasma chains publish Merkle roots for each block on Ethereum Mainnet. Block roots are small pieces of information we can use to verify information about transactions that happen on a plasma chain. If an attack happens on a plasma chain, users can safely withdraw their funds back to Mainnet using the appropriate proofs.
 
 ### Plasma vs sharding {#plasma-vs-sharding}
 
-Both plasma chains and [shard chains](/upgrades/shard-chains/) periodically publish cryptographic proofs to Ethereum Mainnet. However, both have different security properties. 
+Both plasma chains and [shard chains](/upgrades/shard-chains/) periodically publish cryptographic proofs to Ethereum Mainnet. However, both have different security properties.
 
-Shard chains commit "collation headers" to Mainnet containing detailed information about each data shard. Nodes on Mainnet verify and enforce the validity of data shards, reducing the possibility of invalid shard transitions and protecting the network against malicious activity.  
+Shard chains commit "collation headers" to Mainnet containing detailed information about each data shard. Nodes on Mainnet verify and enforce the validity of data shards, reducing the possibility of invalid shard transitions and protecting the network against malicious activity.
 
-Plasma is different because Mainnet only receives minimal information about the state of child chains. This means Mainnet cannot effectively verify transactions conducted on child chains, making them less secure. 
->>>>>>> f21c90f5
+Plasma is different because Mainnet only receives minimal information about the state of child chains. This means Mainnet cannot effectively verify transactions conducted on child chains, making them less secure.
 
 ### Use Plasma {#use-plasma}
 
