--- conflicted
+++ resolved
@@ -2,11 +2,6 @@
 title: Intro to Ethereum
 description: A dapp developer's introduction to the core concepts of Ethereum.
 lang: en
-<<<<<<< HEAD
-preMergeBanner: true
-=======
-sidebar: true
->>>>>>> 53d5e528
 ---
 
 ## What is a blockchain? {#what-is-a-blockchain}
