---
title: Nodes and clients
description: An overview of Ethereum nodes and client software, plus how to set up a node and why you should do it.
lang: en
sidebar: true
sidebarDepth: 2
---

Ethereum is a distributed network of computers running software (known as nodes) that can verify blocks and transaction data. You need an application, known as a client, on your computer to "run" a node.

## Prerequisites {#prerequisites}

You should understand the concept of a peer-to-peer network and the [basics of the EVM](/developers/docs/evm/) before diving deeper and running your own instance of an Ethereum client. Take a look at our [introduction to Ethereum](/developers/docs/intro-to-ethereum/).

## What are nodes and clients? {#what-are-nodes-and-clients}

"Node" refers to a running piece of client software. A client is an implementation of Ethereum that verifies all transactions in each block, keeping the network secure and the data accurate.

You can see a real-time view of the Ethereum network by looking at this [map of nodes](https://etherscan.io/nodetracker).

Many [Ethereum clients](/developers/docs/nodes-and-clients/#clients) exist, in a variety of programming languages such as Go, Rust, JavaScript, Python, C# .NET and Java. What these implementations have in common is they all follow a formal specification (originally the [Ethereum Yellow Paper](https://ethereum.github.io/yellowpaper/paper.pdf)). This specification dictates how the Ethereum network and blockchain functions.

![Eth1x client](./client-diagram.png)
Simplified diagram of what Ethereum client features.

## Node types {#node-types}

If you want to [run your own node](/developers/docs/nodes-and-clients/run-a-node/), you should understand that there are different types of node that consume data differently. In fact, clients can run 3 different types of node - light, full and archive. There are also options of different sync strategies which enables faster synchronization time. Synchronization refers to how quickly it can get the most up-to-date information on Ethereum's state.

### Full node {#full-node}

- Stores full blockchain data.
- Participates in block validation, verifies all blocks and states.
- All states can be derived from a full node.
- Serves the network and provides data on request.

### Light node {#light-node}

- Stores the header chain and requests everything else.
- Can verify the validity of the data against the state roots in the block headers.
- Useful for low capacity devices, such as embedded devices or mobile phones, which can't afford to store gigabytes of blockchain data.

### Archive node {#archive-node}

- Stores everything kept in the full node and builds an archive of historical states. Needed if you want to query something like an account balance at block #4,000,000, or simply and reliably [test your own transactions set without mining them using OpenEthereum](https://openethereum.github.io/JSONRPC-trace-module#trace_callmany).
- These data represent units of terabytes which makes archive nodes less attractive for average users but can be handy for services like block explorers, wallet vendors, and chain analytics.

Syncing clients in any mode other than archive will result in pruned blockchain data. This means, there is no archive of all historical states but the full node is able to build them on demand.

## Why should I run an Ethereum node? {#why-should-i-run-an-ethereum-node}

Running a node allows you to trustlessly and privately use Ethereum while supporting the ecosystem.

### Benefits to you {#benefits-to-you}

Running your own node enables you to use Ethereum in a truly private, self-sufficient and trustless manner. You don't need to trust the network because you can verify the data yourself with your client. "Don't trust, verify" is a popular blockchain mantra.

- Your node verifies all the transactions and blocks against consensus rules by itself. This means you don’t have to rely on any other nodes in the network or fully trust them.
- You won't have to leak your addresses and balances to random nodes. Everything can be checked with your own client.
- Your dapp can be more secure and private if you use your own node. [Metamask](https://metamask.io), [MyEtherWallet](https://myetherwallet.com) and some other wallets can be easily pointed to your own local node.
- You can program your own custom RPC endpoints.
- You can connect to your node using **Inter-process Communications (IPC)** or rewrite the node to load your program as a plugin. This grants low latency, which is required to replace your transactions as fast as possible (i.e. frontrunning).

![How you access Ethereum via your application and nodes](./nodes.png)

### Network benefits {#network-benefits}

A diverse set of nodes is important for Ethereum’s health, security and operational resiliency.

- They provide access to blockchain data for lightweight clients that depend on it. In high peaks of usage, there need to be enough full nodes to help light nodes sync. Light nodes don't store the whole blockchain, instead they verify data via the [state roots in block headers](/developers/docs/blocks/#block-anatomy). They can request more information from blocks if they need it.
- Full nodes enforce the proof-of-work consensus rules so they can’t be tricked into accepting blocks that don't follow them. This provides extra security in the network because if all the nodes were light nodes, which don't do full verification, miners could attack the network and, for example, create blocks with higher rewards.

If you run a full node, the whole Ethereum network benefits from it.

## Running your own node {#running-your-own-node}

Interested in running your own Ethereum client? Learn how to [spin up your own node](/developers/docs/nodes-and-clients/run-a-node/)!

### Projects {#projects}

[**Select a client and follow their instructions**](#clients)

**ethnode -** **_Run an Ethereum node (Geth or OpenEthereum) for local development._**

- [GitHub](https://github.com/vrde/ethnode)

**DAppNode -** **_An operating system GUI for running Web3 nodes, including Ethereum and the beacon chain, on a dedicated machine._**

- [dappnode.io](https://dappnode.io)

### Resources {#resources}

- [Running Ethereum Full Nodes: A Complete Guide](https://medium.com/coinmonks/running-ethereum-full-nodes-a-guide-for-the-barely-motivated-a8a13e7a0d31) _Nov 7, 2019 - Justin Leroux_
- [Node Configuration Cheat Sheet](https://dev.to/5chdn/ethereum-node-configuration-modes-cheat-sheet-25l8) _Jan 5, 2019 - Afri Schoeden_
- [How To Install & Run a Geth Node](https://www.quiknode.io/guides/infrastructure/how-to-install-and-run-a-geth-node) _Oct 4, 2020 - Sahil Sen_
- [How To Install & Run a OpenEthereum (fka. Parity) Node](https://www.quiknode.io/guides/infrastructure/how-to-run-a-openethereum-ex-parity-client-node) _Sept 22, 2020 - Sahil Sen_

## Alternatives {#alternatives}

Running your own node can be difficult and you don’t always need to run your own instance. In this case, you can use a third party API provider like [Infura](https://infura.io), [Alchemy](https://alchemyapi.io), or [QuikNode](https://www.quiknode.io). Alternatively [ArchiveNode](https://archivenode.io/) is a community-funded Archive node that hopes to bring archive data on the Ethereum blockchain to independent developers who otherwise couldn't afford it. For an overview of using these services, check out [nodes as a services](/developers/docs/nodes-and-clients/nodes-as-a-service/).

If somebody runs an Ethereum node with a public API in your community, you can point your light wallets (like MetaMask) to a community node [via Custom RPC](https://metamask.zendesk.com/hc/en-us/articles/360015290012-Using-a-Local-Node) and gain more privacy than with some random trusted third party.

On the other hand, if you run a client, you can share it with your friends who might need it.

## Clients {#clients}

The Ethereum community maintains multiple open-source clients, developed by different teams using different programming languages. This makes the network stronger and more diverse. The ideal goal is to achieve diversity without any client dominating to reduce any single points of failure.

This table summarizes the different clients. All of them are actively worked on and pass [client tests](https://github.com/ethereum/tests).

<<<<<<< HEAD
| Client                                                       | Language | Operating systems     | Networks                                   | Sync strategies         | State pruning   |
| ------------------------------------------------------------ | -------- | --------------------- | ------------------------------------------ | ----------------------- | --------------- |
| [Geth](https://geth.ethereum.org/)                           | Go       | Linux, Windows, macOS | Mainnet, Görli, Rinkeby, Ropsten           | Fast, Full              | Archive, Pruned |
| [OpenEthereum](https://github.com/openethereum/openethereum) | Rust     | Linux, Windows, macOS | Mainnet, Kovan, Ropsten, and more          | Warp, Full              | Archive, Pruned |
| [Nethermind](http://nethermind.io/)                          | C#, .NET | Linux, Windows, macOS | Mainnet, Görli, Ropsten, Rinkeby, and more | Fast, Full              | Archive, Pruned |
| [Besu](https://pegasys.tech/solutions/hyperledger-besu/)     | Java     | Linux, Windows, macOS | Mainnet, Rinkeby, Ropsten, and Görli       | Fast, Full              | Archive, Pruned |
| [Erigon](https://github.com/ledgerwatch/erigon)                           | Go       | Linux, Windows, macOS | Mainnet, Görli, Rinkeby, Ropsten           | Fast, Full              | Archive, Pruned |
=======
| Client                                                       | Language   | Operating systems     | Networks                                   | Sync strategies  | State pruning   |
| ------------------------------------------------------------ | ---------- | --------------------- | ------------------------------------------ | ---------------- | --------------- |
| [Geth](https://geth.ethereum.org/)                           | Go         | Linux, Windows, macOS | Mainnet, Görli, Rinkeby, Ropsten           | Fast, Full, Snap | Archive, Pruned |
| [OpenEthereum](https://github.com/openethereum/openethereum) | Rust       | Linux, Windows, macOS | Mainnet, Kovan, Ropsten, and more          | Warp, Full       | Archive, Pruned |
| [Nethermind](http://nethermind.io/)                          | C#, .NET   | Linux, Windows, macOS | Mainnet, Görli, Ropsten, Rinkeby, and more | Fast, Full       | Archive, Pruned |
| [Besu](https://pegasys.tech/solutions/hyperledger-besu/)     | Java       | Linux, Windows, macOS | Mainnet, Rinkeby, Ropsten, and Görli       | Fast, Full       | Archive, Pruned |
| [Erigon](https://github.com/ledgerwatch/erigon)              | Go / Multi | Linux, Windows, macOS | Mainnet, Görli, Rinkeby, Ropsten           | Full             | Archive, Pruned |
>>>>>>> d8a247ed

For more on supported networks, read up on [Ethereum networks](/developers/docs/networks/).

### Advantages of different implementations {#advantages-of-different-implementations}

Each client has unique use cases and advantages, so you should choose one based on your own preferences. Diversity allows implementations to be focused on different features and user audiences. You may want to choose a client based on features, support, programming language, or licences.

#### Go Ethereum {#geth}

Go Ethereum (Geth for short) is one of the original implementations of the Ethereum protocol. Currently, it is the most widespread client with the biggest user base and variety of tooling for users and developers. It is written in Go, fully open source and licensed under the GNU LGPL v3.

#### OpenEthereum {#openethereum}

OpenEthereum is a fast, feature-rich and advanced CLI-based Ethereum client. It's built to provide the essential infrastructure for speedy and reliable services which require fast synchronisation and maximum up-time. OpenEthereum’s goal is to be the fastest, lightest, and most secure Ethereum client. It provides a clean, modular codebase for:

- easy customisation.
- light integration into services or products.
- minimal memory and storage footprint.

OpenEthereum is developed using the cutting-edge Rust programming language and licensed under the GPLv3.

#### Nethermind {#nethermind}

Nethermind is an Ethereum implementation created with the C# .NET tech stack, running on all major platforms including ARM. It offers great performance with:

- an optimized virtual machine
- state access
- networking and rich features like Prometheus/Grafana dashboards, seq enterprise logging support, JSON RPC tracing, and analytics plugins.

Nethermind also has [detailed documentation](https://docs.nethermind.io), strong dev support, an online community and 24/7 support available for premium users.

#### Besu {#besu}

Hyperledger Besu is an enterprise-grade Ethereum client for public and permissioned networks. It runs all of the Ethereum Mainnet features, from tracing to GraphQL, has extensive monitoring and is supported by ConsenSys, both in open community channels and through commercial SLAs for enterprises. It is written in Java and is Apache 2.0 licensed.

#### Erigon {#erigon}

Erigon is a completely re-architected implementation of Ethereum, currently written in Go but with implementations in other languages planned. Erigon's goal is to provide a faster, more modular, and more optimized implementation of Ethereum. It can perform a full archive node sync using less than 2TB of disk space, in under 3 days.

#### Erigon {#erigon}

Erigon, formerly known as Turbo‐Geth, is a fork of Go Ethereum oriented toward speed and disk‐space efficiency. Erigon is a completely re-architected implementation of Ethereum, currently written in Go but with implementations in other languages planned. Erigon's goal is to provide a faster, more modular, and more optimized implementation of Ethereum. It can perform a full archive node sync using less than 2TB of disk space, in under 3 days

### Sync modes {#sync-modes}

- Full – downloads all blocks (including headers, transactions and receipts) and generates the state of the blockchain incrementally by executing every block.
- Fast (Default) – downloads all blocks (including headers, transactions and receipts), verifies all headers, and downloads the state and verifies it against the headers.
- Light – downloads all block headers, block data, and verifies some randomly.
- Warp sync – Every 5,000 blocks, nodes will take a consensus-critical snapshot of that block’s state. Any node can fetch these snapshots over the network, enabling a fast sync. [More on Warp](https://openethereum.github.io/Warp-Sync-Snapshot-Format.html)
- Beam sync – A sync mode that allows you to get going faster. It doesn't require long waits to sync, instead it back-fills data over time. [More on Beam](https://medium.com/@jason.carver/intro-to-beam-sync-a0fd168be14a)
- Header sync – you can use a trusted checkpoint to start syncing from a more recent header and then leave it up to a background process to fill the gaps eventually

You define the type of sync when you get set up, like so:

**Setting up light sync in [GETH](https://geth.ethereum.org/) or [ERIGON](https://github.com/ledgerwatch/erigon)**

`geth --syncmode "light"`

For further details check the tutorial on [running Geth light node](/developers/tutorials/run-light-node-geth/).

**Setting up full sync with archive in [Besu](https://besu.hyperledger.org/)**

`besu --sync-mode=FULL`

Like any other configuration, it can be defined with the startup flag or in the config file. Another example is [Nethermind](https://docs.nethermind.io/nethermind/) which prompts you to choose sync mode during first initialization and creates config.

## Hardware {#hardware}

Hardware requirements differ by client but generally are not that high since the node just needs to stay synced. Don't confuse it with mining which requires much more computing power. Sync time and performance do improve with more powerful hardware however. Depending on your needs and wants, Ethereum can be run on your computer, home server, single-board computers or virtual private servers in the cloud.

An easy way to run your own node is using 'plug and play' boxes like [DAppNode](https://dappnode.io/). It provides hardware for running clients and applications that depend on them with a simple user interface.

### Requirements {#requirements}

Before installing any client, please ensure your computer has enough resources to run it. Minimum and recommended requirements can be found below, however the key part is the disk space. Syncing the Ethereum blockchain is very input/output intensive. It is best to have a solid-state drive (SSD). To run an Ethereum client on HDD, you will need at least 8GB of RAM to use as a cache.

#### Minimum requirements {#recommended-specifications}

- CPU with 2+ cores
- 4 GB RAM minimum with an SSD, 8 GB+ if you have an HDD
- 8 MBit/s bandwidth

#### Recommended specifications {#recommended-specifications}

- Fast CPU with 4+ cores
- 16 GB+ RAM
- Fast SSD with at least 500 GB free space
- 25+ MBit/s bandwidth

The sync mode you choose will affect space requirements but we've estimated the disk space you'll need for each client below.

| Client       | Disk size (fast sync) | Disk size (full archive) |
| ------------ | --------------------- | ------------------------ |
| Geth         | 400GB+                | 6TB+                     |
| OpenEthereum | 280GB+                | 6TB+                     |
| Nethermind   | 200GB+                | 5TB+                     |
| Besu         | 750GB+                | 5TB+                     |
| Erigon       | N/A                   | 1TB+                     |

- Note: Erigon does not Fast Sync, but Full Pruning is possible (~500GB)

![A chart showing that GB needed for a full sync is trending up](./full-sync.png)

![A chart showing that GB needed for an archive sync is trending up](./archive-sync.png)

These charts show how storage requirements are always changing. For the most up-to-date data for Geth and OpenEthereum, see the [full sync data](https://etherscan.io/chartsync/chaindefault) and [archive sync data](https://etherscan.io/chartsync/chainarchive).

### Ethereum on a single-board computer {#ethereum-on-a-single-board-computer}

The most convenient and cheap way of running Ethereum node is to use a single board computer with ARM architecture like Raspberry Pi. [Ethereum on ARM](https://twitter.com/EthereumOnARM) provides images of Geth, OpenEthereum, Nethermind, and Besu clients. Here's a simple tutorial on [how to build and setup an ARM client](/developers/tutorials/run-node-raspberry-pi/).

Small, affordable and efficient devices like these are ideal for running a node at home.

## Eth2 clients {#eth2-clients}

There are new clients to support the [Eth2 upgrades](/eth2/beacon-chain/). They will run the Beacon Chain and support the new [proof-of-stake](/developers/docs/consensus-mechanisms/pos/) consensus mechanism.

[View Eth2 clients](/eth2/get-involved/#clients).

## Further reading {#further-reading}

There is a lot of instructions and information about Ethereum clients on the internet, here are few that might be helpful.

- [Ethereum 101 - Part 2 - Understanding Nodes](https://kauri.io/ethereum-101-part-2-understanding-nodes/48d5098292fd4f11b251d1b1814f0bba/a) _– Wil Barnes, 13 February 2019_
- [Running Ethereum Full Nodes: A Guide for the Barely Motivated](https://medium.com/@JustinMLeroux/running-ethereum-full-nodes-a-guide-for-the-barely-motivated-a8a13e7a0d31) _– Justin Leroux, 7 November 2019_
- [Running an Ethereum Node](https://docs.ethhub.io/using-ethereum/running-an-ethereum-node/) _– ETHHub, updated often_
- [Analyzing the hardware requirements to be an Ethereum full validated node](https://medium.com/coinmonks/analyzing-the-hardware-requirements-to-be-an-ethereum-full-validated-node-dc064f167902) _– Albert Palau, 24 September 2018_
- [Running a Hyperledger Besu Node on the Ethereum Mainnet: Benefits, Requirements, and Setup](https://pegasys.tech/running-a-hyperledger-besu-node-on-the-ethereum-mainnet-benefits-requirements-and-setup/) _– Felipe Faraggi, 7 May 2020_

## Related topics {#related-topics}

- [Blocks](/developers/docs/blocks/)
- [Networks](/developers/docs/networks/)

## Related tutorials {#related-tutorials}

- [Running a Node with Geth](/developers/tutorials/run-light-node-geth/) _– How to download, install and run Geth. Covering syncmodes, the Javascript console, and more._
- [Turn your Raspberry Pi 4 into an Eth 1.0 or Eth 2.0 node just by flashing the MicroSD card – Installation guide](/developers/tutorials/run-node-raspberry-pi/) _– Flash your Raspberry Pi 4, plug in an ethernet cable, connect the SSD disk and power up the device to turn the Raspberry Pi 4 into a full Ethereum 1.0 node or an Ethereum 2.0 node (beacon chain / validator)._<|MERGE_RESOLUTION|>--- conflicted
+++ resolved
@@ -109,7 +109,6 @@
 
 This table summarizes the different clients. All of them are actively worked on and pass [client tests](https://github.com/ethereum/tests).
 
-<<<<<<< HEAD
 | Client                                                       | Language | Operating systems     | Networks                                   | Sync strategies         | State pruning   |
 | ------------------------------------------------------------ | -------- | --------------------- | ------------------------------------------ | ----------------------- | --------------- |
 | [Geth](https://geth.ethereum.org/)                           | Go       | Linux, Windows, macOS | Mainnet, Görli, Rinkeby, Ropsten           | Fast, Full              | Archive, Pruned |
@@ -117,15 +116,6 @@
 | [Nethermind](http://nethermind.io/)                          | C#, .NET | Linux, Windows, macOS | Mainnet, Görli, Ropsten, Rinkeby, and more | Fast, Full              | Archive, Pruned |
 | [Besu](https://pegasys.tech/solutions/hyperledger-besu/)     | Java     | Linux, Windows, macOS | Mainnet, Rinkeby, Ropsten, and Görli       | Fast, Full              | Archive, Pruned |
 | [Erigon](https://github.com/ledgerwatch/erigon)                           | Go       | Linux, Windows, macOS | Mainnet, Görli, Rinkeby, Ropsten           | Fast, Full              | Archive, Pruned |
-=======
-| Client                                                       | Language   | Operating systems     | Networks                                   | Sync strategies  | State pruning   |
-| ------------------------------------------------------------ | ---------- | --------------------- | ------------------------------------------ | ---------------- | --------------- |
-| [Geth](https://geth.ethereum.org/)                           | Go         | Linux, Windows, macOS | Mainnet, Görli, Rinkeby, Ropsten           | Fast, Full, Snap | Archive, Pruned |
-| [OpenEthereum](https://github.com/openethereum/openethereum) | Rust       | Linux, Windows, macOS | Mainnet, Kovan, Ropsten, and more          | Warp, Full       | Archive, Pruned |
-| [Nethermind](http://nethermind.io/)                          | C#, .NET   | Linux, Windows, macOS | Mainnet, Görli, Ropsten, Rinkeby, and more | Fast, Full       | Archive, Pruned |
-| [Besu](https://pegasys.tech/solutions/hyperledger-besu/)     | Java       | Linux, Windows, macOS | Mainnet, Rinkeby, Ropsten, and Görli       | Fast, Full       | Archive, Pruned |
-| [Erigon](https://github.com/ledgerwatch/erigon)              | Go / Multi | Linux, Windows, macOS | Mainnet, Görli, Rinkeby, Ropsten           | Full             | Archive, Pruned |
->>>>>>> d8a247ed
 
 For more on supported networks, read up on [Ethereum networks](/developers/docs/networks/).
 
