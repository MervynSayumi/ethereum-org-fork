--- conflicted
+++ resolved
@@ -500,11 +500,9 @@
 
 - **[Hacken](https://hacken.io)** - _Web3 cybersecurity auditor bringing the 360-degree approach to blockchain security._
 
-<<<<<<< HEAD
+- **[Nethermind](https://nethermind.io/smart-contracts-audits)** - _Solidity and Cairo auditing services, ensuring the integrity of smart contracts and the safety of users across Ethereum and Starknet._
+
 - **[HashEx](https://hashex.org/)** - _HashEx focuses on blockchain and smart contract auditing to ensure the security of cryptocurrencies, providing services such as smart contract development, penetration testing, blockchain consulting._
-=======
-- **[Nethermind](https://nethermind.io/smart-contracts-audits)** - _Solidity and Cairo auditing services, ensuring the integrity of smart contracts and the safety of users across Ethereum and Starknet._
->>>>>>> 2134663c
 
 ### Bug bounty platforms {#bug-bounty-platforms}
 
