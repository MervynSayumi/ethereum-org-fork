--- conflicted
+++ resolved
@@ -26,13 +26,8 @@
 Let's say Alice has to pay Bob 1ETH.
 In the transaction the gas limit is 21,000 units and the gas price is 200 gwei. 
 
-<<<<<<< HEAD
-Total fee will be: `Gas units * Gas price per unit`
-i.e `21000 * 200 = 4,200,000` Gwei or 0.0042 ETH
-=======
 Total fee will be: `Gas units (limit) * Gas price per unit` 
-i.e `21,000 * 200 = 4,200,000 gwei or 0.0042 ETH`
->>>>>>> b51135d0
+i.e `21,000 * 200 = 4,200,000 gwei` or 0.0042 ETH
 
 Now, when Alice sends the money, 1.0042 ETH will be deducted from Alice's account.
 Bob will be credited 1.0000 ETH.
