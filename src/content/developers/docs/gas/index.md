---
title: Gas and fees
description:
lang: en
sidebar: true
preMergeBanner: true
---

Gas is essential to the Ethereum network. It is the fuel that allows it to operate, in the same way that a car needs gasoline to run.

## Prerequisites {#prerequisites}

To better understand this page, we recommend you first read up on [transactions](/developers/docs/transactions/) and the [EVM](/developers/docs/evm/).

## What is gas? {#what-is-gas}

Gas refers to the unit that measures the amount of computational effort required to execute specific operations on the Ethereum network.

Since each Ethereum transaction requires computational resources to execute, each transaction requires a fee. Gas refers to the fee required to conduct a transaction on Ethereum successfully.

![A diagram showing where gas is needed in EVM operations](./gas.png)
_Diagram adapted from [Ethereum EVM illustrated](https://takenobu-hs.github.io/downloads/ethereum_evm_illustrated.pdf)_

Gas fees are paid in Ethereum's native currency, ether (ETH). Gas prices are denoted in gwei, which itself is a denomination of ETH - each gwei is equal to 0.000000001 ETH (10<sup>-9</sup> ETH). For example, instead of saying that your gas costs 0.000000001 ether, you can say your gas costs 1 gwei. The word 'gwei' itself means 'giga-wei', and it is equal to 1,000,000,000 wei. Wei itself (named after [Wei Dai](https://wikipedia.org/wiki/Wei_Dai), creator of [b-money](https://www.investopedia.com/terms/b/bmoney.asp)) is the smallest unit of ETH.

## Prior to the London upgrade {#pre-london}

The way transaction fees on the Ethereum network were calculated changed with [the London Upgrade](/history/#london) of August 2021. Here is a recap of how things used to work:

Let's say Alice had to pay Bob 1 ETH.
In the transaction, the gas limit is 21,000 units, and the gas price is 200 gwei.

Total fee would have been: `Gas units (limit) * Gas price per unit`
i.e `21,000 * 200 = 4,200,000 gwei` or 0.0042 ETH

<<<<<<< HEAD
When Alice sent the money, 1.0042 ETH would be deducted from Alice's account.
Bob would be credited 1.0000 ETH.
Miner would receive 0.0042 ETH.

This video offers a concise overview of gas and why it exists:

<YouTube id="AJvzNICwcwc" />
=======
Let's say Jordan has to pay Taylor 1 ETH. In the transaction, the gas limit is 21,000 units and the base fee is 10 gwei. Jordan includes a tip of 2 gwei.
>>>>>>> 20194fa3

## After the London upgrade {#post-london}

<<<<<<< HEAD
[The London Upgrade](/history/#london) was implemented on August 5th, 2021, to make transacting on Ethereum more predictable for users by overhauling Ethereum's transaction-fee-mechanism. The high-level benefits introduced by this change include better transaction fee estimation, generally quicker transaction inclusion, and offsetting the ETH issuance by burning a percentage of transaction fees.

Starting with the London network upgrade, every block has a base fee, the minimum price per unit of gas for inclusion in this block, calculated by the network based on demand for block space. As the base fee of the transaction fee is burnt, users are also expected to set a tip (priority fee) in their transactions. The tip compensates miners for executing and propagating user transactions in blocks and is expected to be set automatically by most wallets.

Calculating the total transaction fee works as follows: `Gas units (limit) * (Base fee + Tip)`

Let's say Jordan has to pay Taylor 1 ETH. In the transaction, the gas limit is 21,000 units and the base fee is 100 gwei. Jordan includes a tip of 10 gwei.

Using the formula above we can calculate this as `21,000 * (100 + 10) = 2,310,000 gwei` or 0.00231 ETH.
=======
`21,000 * (10 + 2) = 252,000 gwei` or 0.000252 ETH.
>>>>>>> 20194fa3

When Jordan sends the money, 1.000252 ETH will be deducted from Jordan's account.
Taylor will be credited 1.0000 ETH.
<<<<<<< HEAD
Miner receives the tip of 0.00021 ETH.
Base fee of 0.0021 ETH is burned.
=======
Validator receives the tip of 0.000042 ETH.
Base fee of 0.00021 ETH is burned.
>>>>>>> 20194fa3

Additionally, Jordan can also set a max fee (`maxFeePerGas`) for the transaction. The difference between the max fee and the actual fee is refunded to Jordan, i.e. `refund = max fee - (base fee + priority fee)`. Jordan can set a maximum amount to pay for the transaction to execute and not worry about overpaying "beyond" the base fee when the transaction is executed.

### Block size {#block-size}

Before the London Upgrade, Ethereum had fixed-sized blocks. In times of high network demand, these blocks operated at total capacity. As a result, users often had to wait for high demand to reduce to get included in a block, which led to a poor user experience.

The London Upgrade introduced variable-size blocks to Ethereum. Each block has a target size of 15 million gas, but the size of blocks will increase or decrease in accordance with network demand, up until the block limit of 30 million gas (2x the target block size). The protocol achieves an equilibrium block size of 15 million on average through the process of _tâtonnement_. This means if the block size is greater than the target block size, the protocol will increase the base fee for the following block. Similarly, the protocol will decrease the base fee if the block size is less than the target block size. The amount by which the base fee is adjusted is proportional to how far the current block size is from the target. [More on blocks](/developers/docs/blocks/).

### Base fee {#base-fee}

Every block has a base fee which acts as a reserve price. To be eligible for inclusion in a block the offered price per gas must at least equal the base fee. The base fee is calculated independently of the current block and is instead determined by the blocks before it - making transaction fees more predictable for users. When the block is mined this base fee is "burned", removing it from circulation.

The base fee is calculated by a formula that compares the size of the previous block (the amount of gas used for all the transactions) with the target size. The base fee will increase by a maximum of 12.5% per block if the target block size is exceeded. This exponential growth makes it economically non-viable for block size to remain high indefinitely.

| Block Number | Included Gas | Fee Increase | Current Base Fee |
| ------------ | -----------: | -----------: | ---------------: |
| 1            |          15M |           0% |         100 gwei |
| 2            |          30M |           0% |         100 gwei |
| 3            |          30M |        12.5% |       112.5 gwei |
| 4            |          30M |        12.5% |       126.6 gwei |
| 5            |          30M |        12.5% |       142.4 gwei |
| 6            |          30M |        12.5% |       160.2 gwei |
| 7            |          30M |        12.5% |       180.2 gwei |
| 8            |          30M |        12.5% |       202.7 gwei |

Relative to the pre-London gas auction market, this transaction-fee-mechanism change causes fee prediction to be more reliable. Following the table above - to create a transaction on block number 9, a wallet will let the user know with certainty that the **maximum base fee** to be added to the next block is `current base fee * 112.5%` or `202.8 gwei * 112.5% = 228.1 gwei`.

It's also important to note it is unlikely we will see extended spikes of full blocks because of the speed at which the base fee increases proceeding a full block.

| Block Number | Included Gas | Fee Increase | Current Base Fee |
| ------------ | -----------: | -----------: | ---------------: |
| 30           |          30M |        12.5% |      2705.6 gwei |
| ...          |          ... |        12.5% |              ... |
| 50           |          30M |        12.5% |     28531.3 gwei |
| ...          |          ... |        12.5% |              ... |
| 100          |          30M |        12.5% |  10302608.6 gwei |

### Priority fee (tips) {#priority-fee}

Before the London Upgrade, miners would receive the total gas fee from any transaction included in a block.

With the new base fee getting burned, the London Upgrade introduced a priority fee (tip) to incentivize miners to include a transaction in the block. Without tips, miners would find it economically viable to mine empty blocks, as they would receive the same block reward. Under normal conditions, a small tip provides miners a minimal incentive to include a transaction. For transactions that need to get preferentially executed ahead of other transactions in the same block, a higher tip will be necessary to attempt to outbid competing transactions.

### Max fee {#maxfee}

To execute a transaction on the network, users can specify a maximum limit they are willing to pay for their transaction to be executed. This optional parameter is known as the `maxFeePerGas`. For a transaction to be executed, the max fee must exceed the sum of the base fee and the tip. The transaction sender is refunded the difference between the max fee and the sum of the base fee and tip.

### Calculating fees {#calculating-fees}

One of the main benefits of the London upgrade is improving the user's experience when setting transaction fees. For wallets that support the upgrade, instead of explicitly stating how much you are willing to pay to get your transaction through, wallet providers will automatically set a recommended transaction fee (base fee + recommended priority fee) to reduce the amount of complexity burdened onto their users.

## EIP-1559 {#eip-1559}

The implementation of [EIP-1559](https://github.com/ethereum/EIPs/blob/master/EIPS/eip-1559.md) in the London Upgrade made the transaction fee mechanism more complex than the previous gas price auction, but it has the advantage of making gas fees more predictable, resulting in a more efficient transaction fee market. Users can submit transactions with a `maxFeePerGas` corresponding to how much they are willing to pay for the transaction to be executing, knowing that they will not pay more than the market price for gas (`baseFeePerGas`), and get any extra, minus their tip, refunded.

This video explains EIP-1559 and the benefits it brings:

<YouTube id="MGemhK9t44Q" />

If you are interested, you can read the exact
[EIP-1559 specifications](https://github.com/ethereum/EIPs/blob/master/EIPS/eip-1559.md).

Continue down the rabbit hole with these [EIP-1559 Resources](https://hackmd.io/@timbeiko/1559-resources).

## Why do gas fees exist? {#why-do-gas-fees-exist}

In short, gas fees help keep the Ethereum network secure. By requiring a fee for every computation executed on the network, we prevent bad actors from spamming the network. In order to avoid accidental or hostile infinite loops or other computational wastage in code, each transaction is required to set a limit to how many computational steps of code execution it can use. The fundamental unit of computation is "gas".

Although a transaction includes a limit, any gas not used in a transaction is returned to the user (i.e. `max fee - (base fee + tip)` is returned).

![Diagram showing how unused gas is refunded](../transactions/gas-tx.png)
_Diagram adapted from [Ethereum EVM illustrated](https://takenobu-hs.github.io/downloads/ethereum_evm_illustrated.pdf)_

## What is gas limit? {#what-is-gas-limit}

Gas limit refers to the maximum amount of gas you are willing to consume on a transaction. More complicated transactions involving [smart contracts](/developers/docs/smart-contracts/) require more computational work, so they require a higher gas limit than a simple payment. A standard ETH transfer requires a gas limit of 21,000 units of gas.

For example, if you put a gas limit of 50,000 for a simple ETH transfer, the EVM would consume 21,000, and you would get back the remaining 29,000. However, if you specify too little gas, for example, a gas limit of 20,000 for a simple ETH transfer, the EVM will consume your 20,000 gas units attempting to fulfill the transaction, but it will not complete. The EVM then reverts any changes, but since the miner has already done 20k gas units worth of work, that gas is consumed.

## Why can gas fees get so high? {#why-can-gas-fees-get-so-high}

High gas fees are due to the popularity of Ethereum. Performing any operation on Ethereum requires consuming gas, and gas space is limited per block. Fees include calculations, storing or manipulating data, or transferring tokens, consuming different amounts of "gas" units. As dapp functionality grows more complex, the number of operations a smart contract performs also grows, meaning each transaction takes up more space of a limited size block. If there's too much demand, users must offer a higher tip amount to try and outbid other users' transactions. A higher tip can make it more likely that your transaction will get into the next block.

Gas price alone does not actually determine how much we have to pay for a particular transaction. To calculate the transaction fee, we have to multiply the gas used by the transaction fee, which is measured in gwei.

## Initiatives to reduce gas costs {#initiatives-to-reduce-gas-costs}

The Ethereum [scalability upgrades](/upgrades/) should ultimately address some of the gas fee issues, which will, in turn, enable the platform to process thousands of transactions per second and scale globally.

Layer 2 scaling is a primary initiative to greatly improve gas costs, user experience and scalability. [More on layer 2 scaling](/developers/docs/scaling/#layer-2-scaling).

## Strategies for you to reduce gas costs {#strategies-for-you-to-reduce-gas-costs}

If you are looking to reduce gas costs for your ETH, you can set a tip to indicate the priority level of your transaction. Miners will 'work on' and execute transactions that offer a higher tip per gas, as they get to keep the tips that you pay and will be less inclined to execute transactions with lower tips set.

If you want to monitor gas prices, so you can send your ETH for less, you can use many different tools such as:

- [Etherscan](https://etherscan.io/gastracker) _Transaction gas price estimator_
- [Blocknative ETH Gas Estimator](https://chrome.google.com/webstore/detail/blocknative-eth-gas-estim/ablbagjepecncofimgjmdpnhnfjiecfm) _Gas estimating Chrome extension supporting both Type 0 legacy transactions and Type 2 EIP-1559 transactions._

- [ETH Gas Station](https://ethgasstation.info/) _Consumer oriented metrics for the Ethereum gas market_
- [Cryptoneur Gas Fees Calculator](https://www.cryptoneur.xyz/gas-fees-calculator) _Calculate gas fees in your local currency for different transaction types on Mainnet, Arbitrum, and Polygon._

## Related tools {#related-tools}

- [Bloxy Gas Analytics](https://stat.bloxy.info/superset/dashboard/gas/?standalone=true) _Ethereum network gas stats_
- [Blocknative's Gas Platform](https://www.blocknative.com/gas) _Gas estimation API powered by Blocknative's global mempool data platform_

## Further reading {#further-reading}

- [Ethereum Gas Explained](https://defiprime.com/gas)
- [Is Ethereum more expensive to use as price rises?](https://docs.ethhub.io/questions-about-ethereum/is-ethereum-more-expensive-to-use-as-price-rises/)
- [Reducing the gas consumption of your Smart Contracts](https://medium.com/coinmonks/8-ways-of-reducing-the-gas-consumption-of-your-smart-contracts-9a506b339c0a)
- [Proof of Stake versus Proof of Work](https://blockgeeks.com/guides/proof-of-work-vs-proof-of-stake/)

## Related topics {#related-topics}

- [Mining](/developers/docs/consensus-mechanisms/pow/mining/)<|MERGE_RESOLUTION|>--- conflicted
+++ resolved
@@ -33,43 +33,16 @@
 Total fee would have been: `Gas units (limit) * Gas price per unit`
 i.e `21,000 * 200 = 4,200,000 gwei` or 0.0042 ETH
 
-<<<<<<< HEAD
-When Alice sent the money, 1.0042 ETH would be deducted from Alice's account.
-Bob would be credited 1.0000 ETH.
-Miner would receive 0.0042 ETH.
-
-This video offers a concise overview of gas and why it exists:
-
-<YouTube id="AJvzNICwcwc" />
-=======
 Let's say Jordan has to pay Taylor 1 ETH. In the transaction, the gas limit is 21,000 units and the base fee is 10 gwei. Jordan includes a tip of 2 gwei.
->>>>>>> 20194fa3
 
 ## After the London upgrade {#post-london}
 
-<<<<<<< HEAD
-[The London Upgrade](/history/#london) was implemented on August 5th, 2021, to make transacting on Ethereum more predictable for users by overhauling Ethereum's transaction-fee-mechanism. The high-level benefits introduced by this change include better transaction fee estimation, generally quicker transaction inclusion, and offsetting the ETH issuance by burning a percentage of transaction fees.
-
-Starting with the London network upgrade, every block has a base fee, the minimum price per unit of gas for inclusion in this block, calculated by the network based on demand for block space. As the base fee of the transaction fee is burnt, users are also expected to set a tip (priority fee) in their transactions. The tip compensates miners for executing and propagating user transactions in blocks and is expected to be set automatically by most wallets.
-
-Calculating the total transaction fee works as follows: `Gas units (limit) * (Base fee + Tip)`
-
-Let's say Jordan has to pay Taylor 1 ETH. In the transaction, the gas limit is 21,000 units and the base fee is 100 gwei. Jordan includes a tip of 10 gwei.
-
-Using the formula above we can calculate this as `21,000 * (100 + 10) = 2,310,000 gwei` or 0.00231 ETH.
-=======
 `21,000 * (10 + 2) = 252,000 gwei` or 0.000252 ETH.
->>>>>>> 20194fa3
 
 When Jordan sends the money, 1.000252 ETH will be deducted from Jordan's account.
 Taylor will be credited 1.0000 ETH.
-<<<<<<< HEAD
-Miner receives the tip of 0.00021 ETH.
-Base fee of 0.0021 ETH is burned.
-=======
 Validator receives the tip of 0.000042 ETH.
 Base fee of 0.00021 ETH is burned.
->>>>>>> 20194fa3
 
 Additionally, Jordan can also set a max fee (`maxFeePerGas`) for the transaction. The difference between the max fee and the actual fee is refunded to Jordan, i.e. `refund = max fee - (base fee + priority fee)`. Jordan can set a maximum amount to pay for the transaction to execute and not worry about overpaying "beyond" the base fee when the transaction is executed.
 
