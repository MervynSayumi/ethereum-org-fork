--- conflicted
+++ resolved
@@ -22,11 +22,7 @@
 
 An object containing an [address](#address), balance, [nonce](#nonce), and optional storage and code. An account can be a [contract account](#contract-account) or an [externally owned account (EOA)](#eoa).
 
-<<<<<<< HEAD
 <DocLink to="/developers/docs/accounts" title="Ethereum Accounts" />
-=======
-[More about accounts<Emoji text=":point_right:" size={1} ml={`0.75rem`} />](/developers/docs/accounts/)
->>>>>>> 2f32bf16
 
 ### address {#address}
 
@@ -36,11 +32,7 @@
 
 In [Solidity](#solidity), `assert(false)` compiles to `0xfe`, an invalid opcode, which uses up all remaining [gas](#gas) and reverts all changes. When an `assert()` statement fails, something very wrong and unexpected is happening, and you will need to fix your code. You should use `assert()` to avoid conditions that should never, ever occur.
 
-<<<<<<< HEAD
 <DocLink to="/developers/docs/security/" title="Security" />
-=======
-[More about security<Emoji text=":point_right:" size={1} ml={`0.75rem`} />](/developers/docs/security/)
->>>>>>> 2f32bf16
 
 <Divider />
 
@@ -54,21 +46,13 @@
 
 A collection of required information (a block header) about the comprised [transactions](#transaction), and a set of other block headers known as [ommers](#ommer). Blocks are added to the Ethereum network by [miners](#miner).
 
-<<<<<<< HEAD
 <DocLink to="/developers/docs/blocks/" title="Blocks" />
-=======
-[More about blocks<Emoji text=":point_right:" size={1} ml={`0.75rem`} />](/developers/docs/blocks/)
->>>>>>> 2f32bf16
 
 ### blockchain {#blockchain}
 
 In Ethereum, a sequence of [blocks](#block) validated by the [proof-of-work](#pow) system, each linking to its predecessor all the way to the [genesis block](#genesis-block). There is no block size limit; it instead uses varying [gas limits](#gas-limit).
 
-<<<<<<< HEAD
 <DocLink to="/developers/docs/intro-to-ethereum#what-is-a-blockchain" title="What is a Blockchain?" />
-=======
-[More about basics<Emoji text=":point_right:" size={1} ml={`0.75rem`} />](/developers/docs/intro-to-ethereum/)
->>>>>>> 2f32bf16
 
 ### bytecode {#bytecode}
 
@@ -86,11 +70,7 @@
 
 Converting code written in a high-level programming language (e.g., [Solidity](#solidity)) into a lower-level language (e.g., EVM [bytecode](#bytecode)).
 
-<<<<<<< HEAD
 <DocLink to="/developers/docs/smart-contracts/compiling/" title="Compiling Smart Contracts" />
-=======
-[More about compiling<Emoji text=":point_right:" size={1} ml={`0.75rem`} />](/developers/docs/smart-contracts/compiling/)
->>>>>>> 2f32bf16
 
 ### consensus {#consensus}
 
@@ -120,267 +100,215 @@
 
 A company or other organization that operates without hierarchical management. DAO may also refer to a contract named "The DAO" launched on April 30, 2016, which was then hacked in June 2016; this ultimately motivated a [hard fork](#hard-fork) (codenamed DAO) at block 1,192,000, which reversed the hacked DAO contract and caused Ethereum and Ethereum Classic to split into two competing systems.
 
-<<<<<<< HEAD
 <DocLink to="/community/#decentralized-autonomous-organizations-daos" title="Decentralized Autonomous Organizations (DAOs)" />
 
+### Dapp {#dapp}
+
+Decentralized application. At a minimum, it is a [smart contract](#smart-contract) and a web user interface. More broadly, a Dapp is a web application that is built on top of open, decentralized, peer-to-peer infrastructure services. In addition, many Dapps include decentralized storage and/or a message protocol and platform.
+
+<DocLink to="/developers/docs/dapps/" title="Introduction to Dapps" />
+
+### deed {#deed}
+
+See [non-fungible token (NFT)](#nft)
+
+### defi {#defi}
+
+Short for "decentralized finance," a broad category of [Dapps](#dapp) aiming to provide financial services backed by the blockchain, without any intermediaries, so anyone with an internet connection can participate.
+
+<DocLink to="/dapps/#how-to-use-an-application-built-on-ethereum" title="How to use an application built on Ethereum" />
+
+### difficulty {#difficulty}
+
+A network-wide setting that controls how much computation is required to produce a [proof-of-work](#pow).
+
+### difficulty bomb {#difficulty-bomb}
+
+Planned exponential increase in [proof-of-work](#pow) [difficulty](#difficulty) setting designed to motivate the transition to [proof-of-stake](#pos), reducing the changes of a [fork](#hard-fork)
+
+### digital signature {#digital-signatures}
+
+A short string of data a user produces for a document using a [private key](#private-key) such that anyone with the corresponding [public key](#public-key), the signature, and the document can verify that (1) the document was "signed" by the owner of that particular private key, and (2) the document was not changed after it was signed.
+
+<Divider />
+
+## E {#section-e}
+
+### elliptic curve digital signature algorithm (ECDSA) {#ecdsa}
+
+A cryptographic algorithm used by Ethereum to ensure that funds can only be spent by their owners.
+
+### Ethereum Improvement Proposal (EIP) {#eip}
+
+A design document providing information to the Ethereum community, describing a proposed new feature or its processes or environment (see [ERC](#erc)).
+
+<DocLink to="/eips/" title="Introduction to EIPs" />
+
+### Ethereum Name Service (ENS) {#ens}
+
+The ENS registry is a single central [contract](#smart-contract) that provides a mapping from domain names to owners and resolvers, as described in [EIP](#eip) 137.
+
+[Read more at github.com](https://github.com/ethereum/ens)
+
+### entropy {#entropy}
+
+In the context of cryptography, lack of predictability or level of randomness. When generating secret information, such as [private keys](#private-key), algorithms usually rely on a source of high entropy to ensure the output is unpredictable.
+
+### externally owned account (EOA) {#eoa}
+
+An [account](#account) created by or for human users of the Ethereum network.
+
+### Ethereum Request for Comments (ERC) {#erc}
+
+A label given to some [EIPs](#eip) that attempt to define a specific standard of Ethereum usage.
+
+<DocLink to="/eips/" title="Introduction to EIPs" />
+
+### Ethash {#ethash}
+
+A [proof-of-work](#pow) algorithm for Ethereum 1.0.
+
+[Read more at eth.wiki](https://eth.wiki/en/concepts/ethash/ethash)
+
+### ether {#ether}
+
+The native cryptocurrency used by the Ethereum ecosystem, which covers [gas](#gas) costs when executing transactions. Also writen as ETH or its symbol Ξ, the Greek uppercase Xi character.
+
+<DocLink to="/eth/" title="Currency for our digital future" />
+
+### events {#events}
+
+Allows the use of [EVM](#evm) logging facilities. [Dapps](#dapp) can listen for events and use them to trigger JavaScript callbacks in the user interface.
+
+<DocLink to="/developers/docs/smart-contracts/anatomy/#events-and-logs" title="Events and Logs" />
+
+### Ethereum Virtual Machine (EVM) {#evm}
+
+A stack-based virtual machine that executes [bytecode](#bytecode). In Ethereum, the execution model specifies how the system state is altered given a series of bytecode instructions and a small tuple of environmental data. This is specified through a formal model of a virtual state machine.
+
+<DocLink to="/developers/docs/evm/" title="Ethereum Virtual Machine" />
+
+### EVM assembly language {#evm-assembly-language}
+
+A human-readable form of EVM [bytecode](#bytecode).
+
+<Divider />
+
+## F {#section-f}
+
+### fallback function {#fallback-function}
+
+A default function called in the absence of data or a declared function name.
+
+### faucet {#faucet}
+
+A service carried out via [smart contract](#smart-contract) that dispenses funds in the form of free test ether that can be used on a testnet.
+
+<DocLink to="developers/docs/networks/#testnet-faucets" title="Testnet Faucets" />
+
+### finney {#finney}
+
+A denomination of [ether](#ether). 1 finney = 10<sup>15</sup> [wei](#wei). 10<sup>3</sup> finney = 1 ether.
+
+### fork {#fork}
+
+A change in protocol causing the creation of an alternative chain, or a temporal divergence in two potential block paths during mining.
+
+### frontier {#frontier}
+
+The initial test development stage of Ethereum, which lasted from July 2015 to March 2016.
+
+<Divider />
+
+## G {#section-g}
+
+### gas {#gas}
+
+A virtual fuel used in Ethereum to execute smart contracts. The [EVM](#evm) uses an accounting mechanism to measure the consumption of gas and limit the consumption of computing resources (see [Turing complete](#turing-complete)).
+
+<DocLink to="/developers/docs/gas/" title="Gas and Fees" />
+
+### gas limit {#gas-limit}
+
+The maximum amount of [gas](#gas) a [transaction](#transaction) or [block](#block) may consume.
+
+### genesis block {#genesis-block}
+
+The first block in a [blockchain](#blockchain), used to initialize a particular network and its cryptocurrency.
+
+### geth {#geth}
+
+Go Ethereum. One of the most prominent implementations of the Ethereum protocol, written in Go.
+
+[Read more at geth.ethereum.org](https://geth.ethereum.org/)
+
+### gwei {#gwei}
+
+Short for gigawei, a denomination of [ether](#ether), commonly utilized to price [gas](#gas). 1 gwei = 10<sup>9</sup> [wei](#wei). 10<sup>9</sup> gwei = 1 ether.
+
+<Divider />
+
+## H {#section-h}
+
+### hard fork {#hard-fork}
+
+A permanent divergence in the [blockchain](#blockchain); also known as a hard-forking change. One commonly occurs when nonupgraded nodes can't validate blocks created by upgraded nodes that follow newer [consensus rules](#consensus-rules). Not to be confused with a fork, soft fork, software fork, or Git fork.
+
+### hash {#hash}
+
+A fixed-length fingerprint of variable-size input, produced by a hash function. (See [keccak-256](#keccak-256))
+
+### HD wallet {#hd-wallet}
+
+A [wallet](#wallet) using the hierarchical deterministic (HD) key creation and transfer protocol.
+
+[Read more at github.com](https://github.com/bitcoin/bips/blob/master/bip-0032.mediawiki)
+
+### HD wallet seed {#hd-wallet-seed}
+
+A value used to generate the master [private key](#private-key) and master chain code for an HD [wallet](#wallet). The wallet seed can be represented by mnemonic words, making it easier for humans to copy, back up, and restore private keys.
+
+### homestead {#homestead}
+
+The second development stage of Ethereum, launched in March 2016 at block 1,150,000.
+
+<Divider />
+
+## I {#section-i}
+
+### Inter-exchange Client Address Protocol (ICAP) {#icap}
+
+An Ethereum address encoding that is partly compatible with the International Bank Account Number (IBAN) encoding, offering a versatile, checksummed, and interoperable encoding for Ethereum addresses. ICAP addresses use a new IBAN pseudo-country code- XE, standing for "eXtended Ethereum," as used in nonjurisdictional currencies (e.g., XBT, XRP, XCP).
+
+### Ice Age {#ice-age}
+
+A [hard fork](#hard-fork) of Ethereum at block 200,000 to introduce an exponential [difficulty](#difficulty) increase (aka [difficulty bomb](#difficulty-bomb)), motivating a transition to [proof-of-stake](#pos).
+
+### integrated development environment (IDE) {#ide}
+
+A user interface that typically combines a code editor, compiler, runtime, and debugger.
+
+<DocLink to="/developers/docs/ides/" title="Integrated Development Environments" />
+
+### immutable deployed code problem {#immutable-deployed-code-problem}
+
+Once a [contract's](#smart-contract) (or [library's](#library)) code is deployed, it becomes immutable. Standard software development practices rely on being able to fix possible bugs and add new features, so this represents a challenge for smart contract development.
+
+<DocLink to="/developers/docs/smart-contracts/deploying/" title="Deploying Smart Contracts" />
+
+### internal transaction {#internal-transaction}
+
+A [transaction](#transaction) sent from a [contract account](#contract-account) to another contract account or an [EOA](#eoa) (see [message](#message)).
+
+<Divider />
+
+## K {#section-k}
+
+### key derivation function (KDF) {#kdf}
+
+Also known as a "password stretching algorithm," it is used by [keystore](#keystore-file) formats to protect against brute-force, dictionary, and rainbow table attacks on passphrase encryption, by repeatedly hashing the passphrase.
+
 <DocLink to="/developers/docs/security/" title="Security" />
-=======
-[More about community DAOs<Emoji text=":point_right:" size={1} ml={`0.75rem`} />](/community/#decentralized-autonomous-organizations-daos)
-
-[More about security<Emoji text=":point_right:" size={1} ml={`0.75rem`} />](/developers/docs/security/)
->>>>>>> 2f32bf16
-
-### Dapp {#dapp}
-
-Decentralized application. At a minimum, it is a [smart contract](#smart-contract) and a web user interface. More broadly, a Dapp is a web application that is built on top of open, decentralized, peer-to-peer infrastructure services. In addition, many Dapps include decentralized storage and/or a message protocol and platform.
-
-<<<<<<< HEAD
-<DocLink to="/developers/docs/dapps/" title="Introduction to Dapps" />
-=======
-[More about Dapps<Emoji text=":point_right:" size={1} ml={`0.75rem`} />](/developers/docs/dapps/)
->>>>>>> 2f32bf16
-
-### deed {#deed}
-
-See [non-fungible token (NFT)](#nft)
-
-### defi {#defi}
-
-Short for "decentralized finance," a broad category of [Dapps](#dapp) aiming to provide financial services backed by the blockchain, without any intermediaries, so anyone with an internet connection can participate.
-
-[More about Dapp uses<Emoji text=":point_right:" size={1} ml={`0.75rem`} />](/dapps/#how-to-use-an-application-built-on-ethereum)
-
-### difficulty {#difficulty}
-
-A network-wide setting that controls how much computation is required to produce a [proof-of-work](#pow).
-
-### difficulty bomb {#difficulty-bomb}
-
-Planned exponential increase in [proof-of-work](#pow) [difficulty](#difficulty) setting designed to motivate the transition to [proof-of-stake](#pos), reducing the changes of a [fork](#hard-fork)
-
-### digital signature {#digital-signatures}
-
-A short string of data a user produces for a document using a [private key](#private-key) such that anyone with the corresponding [public key](#public-key), the signature, and the document can verify that (1) the document was "signed" by the owner of that particular private key, and (2) the document was not changed after it was signed.
-
-<Divider />
-
-## E {#section-e}
-
-### elliptic curve digital signature algorithm (ECDSA) {#ecdsa}
-
-A cryptographic algorithm used by Ethereum to ensure that funds can only be spent by their owners.
-
-### Ethereum Improvement Proposal (EIP) {#eip}
-
-A design document providing information to the Ethereum community, describing a proposed new feature or its processes or environment (see [ERC](#erc)).
-
-<<<<<<< HEAD
-<DocLink to="/eips/" title="Introduction to EIPs" />
-=======
-[More about EIPs<Emoji text=":point_right:" size={1} ml={`0.75rem`} />](/eips)
->>>>>>> 2f32bf16
-
-### Ethereum Name Service (ENS) {#ens}
-
-The ENS registry is a single central [contract](#smart-contract) that provides a mapping from domain names to owners and resolvers, as described in [EIP](#eip) 137.
-
-[Read more at github.com](https://github.com/ethereum/ens)
-
-### entropy {#entropy}
-
-In the context of cryptography, lack of predictability or level of randomness. When generating secret information, such as [private keys](#private-key), algorithms usually rely on a source of high entropy to ensure the output is unpredictable.
-
-### externally owned account (EOA) {#eoa}
-
-An [account](#account) created by or for human users of the Ethereum network.
-
-### Ethereum Request for Comments (ERC) {#erc}
-
-A label given to some [EIPs](#eip) that attempt to define a specific standard of Ethereum usage.
-
-<<<<<<< HEAD
-<DocLink to="/eips/" title="Introduction to EIPs" />
-=======
-[More about EIPs<Emoji text=":point_right:" size={1} ml={`0.75rem`} />](/eips)
->>>>>>> 2f32bf16
-
-### Ethash {#ethash}
-
-A [proof-of-work](#pow) algorithm for Ethereum 1.0.
-
-[Read more at eth.wiki](https://eth.wiki/en/concepts/ethash/ethash)
-
-### ether {#ether}
-
-The native cryptocurrency used by the Ethereum ecosystem, which covers [gas](#gas) costs when executing transactions. Also writen as ETH or its symbol Ξ, the Greek uppercase Xi character.
-
-<<<<<<< HEAD
-<DocLink to="/eth/" title="Currency for our digital future" />
-=======
-[More about ether<Emoji text=":point_right:" size={1} ml={`0.75rem`} />](/eth)
->>>>>>> 2f32bf16
-
-### events {#events}
-
-Allows the use of [EVM](#evm) logging facilities. [Dapps](#dapp) can listen for events and use them to trigger JavaScript callbacks in the user interface.
-
-<<<<<<< HEAD
-<DocLink to="/developers/docs/smart-contracts/anatomy/#events-and-logs" title="Events and Logs" />
-=======
-[More about events<Emoji text=":point_right:" size={1} ml={`0.75rem`} />](/developers/docs/smart-contracts/anatomy/#events-and-logs)
->>>>>>> 2f32bf16
-
-### Ethereum Virtual Machine (EVM) {#evm}
-
-A stack-based virtual machine that executes [bytecode](#bytecode). In Ethereum, the execution model specifies how the system state is altered given a series of bytecode instructions and a small tuple of environmental data. This is specified through a formal model of a virtual state machine.
-
-<<<<<<< HEAD
-<DocLink to="/developers/docs/evm/" title="Ethereum Virtual Machine" />
-=======
-[More about EVM<Emoji text=":point_right:" size={1} ml={`0.75rem`} />](/developers/docs/evm/)
->>>>>>> 2f32bf16
-
-### EVM assembly language {#evm-assembly-language}
-
-A human-readable form of EVM [bytecode](#bytecode).
-
-<Divider />
-
-## F {#section-f}
-
-### fallback function {#fallback-function}
-
-A default function called in the absence of data or a declared function name.
-
-### faucet {#faucet}
-
-A service carried out via [smart contract](#smart-contract) that dispenses funds in the form of free test ether that can be used on a testnet.
-
-<<<<<<< HEAD
-<DocLink to="developers/docs/networks/#testnet-faucets" title="Testnet Faucets" />
-=======
-[More about faucets<Emoji text=":point_right:" size={1} ml={`0.75rem`} />](/developers/docs/networks/#testnet-faucets)
->>>>>>> 2f32bf16
-
-### finney {#finney}
-
-A denomination of [ether](#ether). 1 finney = 10<sup>15</sup> [wei](#wei). 10<sup>3</sup> finney = 1 ether.
-
-### fork {#fork}
-
-A change in protocol causing the creation of an alternative chain, or a temporal divergence in two potential block paths during mining.
-
-### frontier {#frontier}
-
-The initial test development stage of Ethereum, which lasted from July 2015 to March 2016.
-
-<Divider />
-
-## G {#section-g}
-
-### gas {#gas}
-
-A virtual fuel used in Ethereum to execute smart contracts. The [EVM](#evm) uses an accounting mechanism to measure the consumption of gas and limit the consumption of computing resources (see [Turing complete](#turing-complete)).
-
-<<<<<<< HEAD
-<DocLink to="/developers/docs/gas/" title="Gas and Fees" />
-=======
-[More about gas<Emoji text=":point_right:" size={1} ml={`0.75rem`} />](/developers/docs/gas/)
->>>>>>> 2f32bf16
-
-### gas limit {#gas-limit}
-
-The maximum amount of [gas](#gas) a [transaction](#transaction) or [block](#block) may consume.
-
-### genesis block {#genesis-block}
-
-The first block in a [blockchain](#blockchain), used to initialize a particular network and its cryptocurrency.
-
-### geth {#geth}
-
-Go Ethereum. One of the most prominent implementations of the Ethereum protocol, written in Go.
-
-[Read more at geth.ethereum.org](https://geth.ethereum.org/)
-
-### gwei {#gwei}
-
-Short for gigawei, a denomination of [ether](#ether), commonly utilized to price [gas](#gas). 1 gwei = 10<sup>9</sup> [wei](#wei). 10<sup>9</sup> gwei = 1 ether.
-
-<Divider />
-
-## H {#section-h}
-
-### hard fork {#hard-fork}
-
-A permanent divergence in the [blockchain](#blockchain); also known as a hard-forking change. One commonly occurs when nonupgraded nodes can't validate blocks created by upgraded nodes that follow newer [consensus rules](#consensus-rules). Not to be confused with a fork, soft fork, software fork, or Git fork.
-
-### hash {#hash}
-
-A fixed-length fingerprint of variable-size input, produced by a hash function. (See [keccak-256](#keccak-256))
-
-### HD wallet {#hd-wallet}
-
-A [wallet](#wallet) using the hierarchical deterministic (HD) key creation and transfer protocol.
-
-[Read more at github.com](https://github.com/bitcoin/bips/blob/master/bip-0032.mediawiki)
-
-### HD wallet seed {#hd-wallet-seed}
-
-A value used to generate the master [private key](#private-key) and master chain code for an HD [wallet](#wallet). The wallet seed can be represented by mnemonic words, making it easier for humans to copy, back up, and restore private keys.
-
-### homestead {#homestead}
-
-The second development stage of Ethereum, launched in March 2016 at block 1,150,000.
-
-<Divider />
-
-## I {#section-i}
-
-### Inter-exchange Client Address Protocol (ICAP) {#icap}
-
-An Ethereum address encoding that is partly compatible with the International Bank Account Number (IBAN) encoding, offering a versatile, checksummed, and interoperable encoding for Ethereum addresses. ICAP addresses use a new IBAN pseudo-country code- XE, standing for "eXtended Ethereum," as used in nonjurisdictional currencies (e.g., XBT, XRP, XCP).
-
-### Ice Age {#ice-age}
-
-A [hard fork](#hard-fork) of Ethereum at block 200,000 to introduce an exponential [difficulty](#difficulty) increase (aka [difficulty bomb](#difficulty-bomb)), motivating a transition to [proof-of-stake](#pos).
-
-### integrated development environment (IDE) {#ide}
-
-A user interface that typically combines a code editor, compiler, runtime, and debugger.
-
-<<<<<<< HEAD
-<DocLink to="/developers/docs/ides/" title="Integrated Development Environments" />
-=======
-[More about IDEs<Emoji text=":point_right:" size={1} ml={`0.75rem`} />](/developers/docs/ides/)
->>>>>>> 2f32bf16
-
-### immutable deployed code problem {#immutable-deployed-code-problem}
-
-Once a [contract's](#smart-contract) (or [library's](#library)) code is deployed, it becomes immutable. Standard software development practices rely on being able to fix possible bugs and add new features, so this represents a challenge for smart contract development.
-
-<<<<<<< HEAD
-<DocLink to="/developers/docs/smart-contracts/deploying/" title="Deploying Smart Contracts" />
-=======
-[More about contract deployment<Emoji text=":point_right:" size={1} ml={`0.75rem`} />](/developers/docs/smart-contracts/deploying/)
->>>>>>> 2f32bf16
-
-### internal transaction {#internal-transaction}
-
-A [transaction](#transaction) sent from a [contract account](#contract-account) to another contract account or an [EOA](#eoa) (see [message](#message)).
-
-<Divider />
-
-## K {#section-k}
-
-### key derivation function (KDF) {#kdf}
-
-Also known as a "password stretching algorithm," it is used by [keystore](#keystore-file) formats to protect against brute-force, dictionary, and rainbow table attacks on passphrase encryption, by repeatedly hashing the passphrase.
-
-<<<<<<< HEAD
-<DocLink to="/developers/docs/security/" title="Security" />
-=======
-[More about security<Emoji text=":point_right:" size={1} ml={`0.75rem`} />](/developers/docs/security/)
->>>>>>> 2f32bf16
 
 ### keccak-256 {#keccak-256}
 
@@ -402,11 +330,7 @@
 
 A special type of [contract](#smart-contract) that has no payable functions, no fallback function, and no data storage. Therefore, it cannot receive or hold ether, or store data. A library serves as previously deployed code that other contracts can call for read-only computation.
 
-<<<<<<< HEAD
 <DocLink to="/developers/docs/smart-contracts/libraries/" title="Smart Contract Libraries" />
-=======
-[More about libraries<Emoji text=":point_right:" size={1} ml={`0.75rem`} />](/developers/docs/smart-contracts/libraries/)
->>>>>>> 2f32bf16
 
 ### lightweight client {#lightweight-client}
 
@@ -440,9 +364,7 @@
 
 A network [node](#node) that finds valid [proof-of-work](#pow) for new blocks, by repeated pass hashing (see [Ethash](#ethash)).
 
-[More about mining<Emoji text=":point_right:" size={1} ml={`0.75rem`} />](/developers/docs/consensus-mechanisms/pow/mining/)
-
-<DocLink to="/developers/docs/mining/" title="Mining" />
+<DocLink to="/developers/docs/consensus-mechanisms/pow/mining/" title="Mining" />
 
 <Divider />
 
@@ -452,29 +374,19 @@
 
 Referring to the Ethereum network, a peer-to-peer network that propagates transactions and blocks to every Ethereum node (network participant).
 
-<<<<<<< HEAD
 <DocLink to="/developers/docs/networks/" title="Networks" />
-=======
-[More about networks<Emoji text=":point_right:" size={1} ml={`0.75rem`} />](/developers/docs/networks/)
->>>>>>> 2f32bf16
 
 ### non-fungible token (NFT) {#nft}
 
 Also known as a "deed," this is a token standard introduced by the ERC-721 proposal. NFTs can be tracked and traded, but each token is unique and distinct; they are not interchangeable like ERC-20 tokens. NFTs can represent ownership of digital or physical assets.
 
-[More about ERC-721<Emoji text=":point_right:" size={1} ml={`0.75rem`} />](/developers/docs/standards/tokens/erc-721/)
-
 <DocLink to="/developers/docs/standards/tokens/erc-721/" title="ERC-721 Non-Fungible Token Standard" />
 
 ### node {#node}
 
 A software client that participates in the network.
 
-<<<<<<< HEAD
 <DocLink to="/developers/docs/nodes-and-clients/" title="Nodes and Clients" />
-=======
-[More about nodes and clients<Emoji text=":point_right:" size={1} ml={`0.75rem`} />](/developers/docs/nodes-and-clients/)
->>>>>>> 2f32bf16
 
 ### nonce {#nonce}
 
@@ -504,7 +416,6 @@
 
 A method by which a cryptocurrency blockchain protocol aims to achieve distributed [consensus](#consensus). PoS asks users to prove ownership of a certain amount of cryptocurrency (their "stake" in the network) in order to be able to participate in the validation of transactions.
 
-<<<<<<< HEAD
 <DocLink to="/eth2/#proof-of-stake" title="Proof of Stake" />
 
 ### proof of work (PoW) {#pow}
@@ -512,15 +423,6 @@
 A piece of data (the proof) that requires significant computation to find. In Ethereum, [miners](#miner) must find a numeric solution to the [Ethash](#ethash) algorithm that meets a network-wide [difficulty](#difficulty) target.
 
 <DocLink to="/developers/docs/blocks/#proof-of-work-protocol" title="Proof of Work Protocol" />
-=======
-[More about PoS<Emoji text=":point_right:" size={1} ml={`0.75rem`} />](/developers/docs/consensus-mechanisms/pos/)
-
-### proof-of-work (PoW) {#pow}
-
-A piece of data (the proof) that requires significant computation to find. In Ethereum, [miners](#miner) must find a numeric solution to the [Ethash](#ethash) algorithm that meets a network-wide [difficulty](#difficulty) target.
-
-[More about PoW<Emoji text=":point_right:" size={1} ml={`0.75rem`} />](/developers/docs/consensus-mechanisms/pow/)
->>>>>>> 2f32bf16
 
 ### public key {#public-key}
 
@@ -538,11 +440,7 @@
 
 An attack that consists of an attacker contract calling a victim contract function in such a way that during execution the victim calls the attacker contract again, recursively. This can result, for example, in the theft of funds by skipping parts of the victim contract that update balances or count withdrawal amounts.
 
-<<<<<<< HEAD
 <DocLink to="/developers/docs/security/#re-entrancy" title="Re-entrancy" />
-=======
-[More about re-entrancy attacks<Emoji text=":point_right:" size={1} ml={`0.75rem`} />](/developers/docs/security/#re-entrancy)
->>>>>>> 2f32bf16
 
 ### reward {#reward}
 
@@ -560,11 +458,7 @@
 
 The fourth and final development stage of Ethereum.
 
-<<<<<<< HEAD
 <DocLink to="/eth2/" title="Ethereum 2.0 (Eth2)" />
-=======
-[More about Eth2<Emoji text=":point_right:" size={1} ml={`0.75rem`} />](/eth2/)
->>>>>>> 2f32bf16
 
 ### Secure Hash Algorithm (SHA) {#sha}
 
@@ -578,21 +472,13 @@
 
 A program that executes on the Ethereum computing infrastructure.
 
-<<<<<<< HEAD
 <DocLink to="/developers/docs/smart-contracts/" title="Introduction to Smart Contracts" />
-=======
-[More about smart contracts<Emoji text=":point_right:" size={1} ml={`0.75rem`} />](/developers/docs/smart-contracts/)
->>>>>>> 2f32bf16
 
 ### Solidity {#solidity}
 
 A procedural (imperative) programming language with syntax that is similar to JavaScript, C++, or Java. The most popular and most frequently used language for Ethereum [smart contracts](#smart-contract). Created by Dr. Gavin Wood.
 
-<<<<<<< HEAD
 <DocLink to="/developers/docs/smart-contracts/languages/#solidity" title="Solidity" />
-=======
-[More about Solidity<Emoji text=":point_right:" size={1} ml={`0.75rem`} />](/developers/docs/smart-contracts/languages/#solidity)
->>>>>>> 2f32bf16
 
 ### Solidity inline assembly {#solidity-inline-assembly}
 
@@ -606,13 +492,13 @@
 
 An [ERC-20 token](#token-standard) with a value pegged to another asset's value. There are stablecoins backed by fiat currency like dollars, precious metals like gold, and other cryptocurrencies like Bitcoin.
 
-[More about tokens<Emoji text=":point_right:" size={1} ml={`0.75rem`} />](/eth/#tokens)
+<DocLink to="/eth/#tokens" title="ETH isn't the only crypto on Ethereum" />
 
 ### staking {#staking}
 
 Depositing a quantity of [ether](#ether) (your stake) to become a validator and secure the [network](#network). A validator checks [transactions](#transaction) and proposes [blocks](#block) under a [proof-of-stake](#pos) consensus model. Staking gives you an economic incentive to act in the best interests of the network. You'll get rewards for carrying out your validator duties, but lose varying amounts of ETH if you don't.
 
-[More about staking<Emoji text=":point_right:" size={1} ml={`0.75rem`} />](/eth2/staking/)
+<DocLink to="/eth2/staking/" title="Stake your ETH to become an Ethereum validator" />
 
 ### szabo {#szabo}
 
@@ -630,27 +516,19 @@
 
 Short for "test network," a network used to simulate the behavior of the main Ethereum network (see [mainnet](#mainnet)).
 
-<<<<<<< HEAD
 <DocLink to="/developers/docs/networks/#testnets" title="Testnets" />
-=======
-[More about testnets<Emoji text=":point_right:" size={1} ml={`0.75rem`} />](/developers/docs/networks/#testnets)
 
 ### token standard {#token-standard}
 
 Introduced by ERC-20 proposal, this provides a standardized [smart contract](#smart-contract) structure for fungible tokens. Tokens from the same contract can be tracked, traded, and are interchangable, unlike [NFTs](#nft).
 
-[More about ERC-20<Emoji text=":point_right:" size={1} ml={`0.75rem`} />](/developers/docs/standards/tokens/erc-20/)
->>>>>>> 2f32bf16
+<DocLink to="/developers/docs/standards/tokens/erc-20/" title="ERC-20 Token Standard" />
 
 ### transaction {#transaction}
 
 Data committed to the Ethereum Blockchain signed by an originating [account](#account), targeting a specific [address](#address). The transaction contains metadata such as the [gas limit](#gas-limit) for that transaction.
 
-<<<<<<< HEAD
 <DocLink to="/developers/docs/transactions/" title="Transactions" />
-=======
-[More about transactions<Emoji text=":point_right:" size={1} ml={`0.75rem`} />](/developers/docs/transactions/)
->>>>>>> 2f32bf16
 
 ### Turing complete {#turing-complete}
 
@@ -664,11 +542,7 @@
 
 A high-level programming language with Python-like syntax. Intended to get closer to a pure functional language. Created by Vitalik Buterin.
 
-<<<<<<< HEAD
 <DocLink to="/developers/docs/smart-contracts/languages/#vyper" title="Vyper" />
-=======
-[More about Vyper<Emoji text=":point_right:" size={1} ml={`0.75rem`} />](/developers/docs/smart-contracts/languages/#vyper)
->>>>>>> 2f32bf16
 
 <Divider />
 
@@ -678,21 +552,13 @@
 
 Software that holds [private keys](#private-key). Used to access and control Ethereum [accounts](#account) and interact with [smart contracts](#smart-contract). Keys need not be stored in a wallet, and can instead be retrieved from offline storage (i.e. a memory card or paper) for improved security. Despite the name, wallets never store the actual coins or tokens.
 
-<<<<<<< HEAD
 <DocLink to="/wallets/" title="Ethereum Wallets" />
-=======
-[More about wallets<Emoji text=":point_right:" size={1} ml={`0.75rem`} />](/wallets)
->>>>>>> 2f32bf16
 
 ### Web3 {#web3}
 
 The third version of the web. First proposed by Dr. Gavin Wood, Web3 represents a new vision and focus for web applications- from centrally owned and managed applications, to applications built on decentralized protocols (see [Dapp](#dapp)).
 
-<<<<<<< HEAD
 <DocLink to="/developers/docs/web2-vs-web3/" title="Web2 vs Web3" />
-=======
-[More about Web3<Emoji text=":point_right:" size={1} ml={`0.75rem`} />](/developers/docs/web2-vs-web3/)
->>>>>>> 2f32bf16
 
 ### wei {#wei}
 
