--- conflicted
+++ resolved
@@ -176,11 +176,7 @@
 
 But in cases where the coordinator remains honest, MACI represents a powerful tool for guaranteeing the sanctity of on-chain voting. This explains its popularity among quadratic funding applications (e.g., [clr.fund](https://clr.fund/#/about/maci)) that rely heavily on the integrity of each individual's voting choices.
 
-<<<<<<< HEAD
-[Learn more about MACI](https://privacy-scaling-explorations.github.io/maci/index.html).
-=======
 [Learn more about MACI](https://privacy-scaling-explorations.github.io/maci/).
->>>>>>> b410a439
 
 ## Drawbacks of using zero-knowledge proofs {#drawbacks-of-using-zero-knowledge-proofs}
 
