--- conflicted
+++ resolved
@@ -38,15 +38,7 @@
 
 <Divider />
 
-<<<<<<< HEAD
 <Callout emoji=":classical_building:" titleKey="page-community-daos-callout-title" descriptionKey="page-community-daos-callout-description">
-=======
-<Callout
-  emoji=":classical_building:"
-  title="Decentralized Autonomous Organizations (DAOs)"
-  description="These groups leverage Ethereum technology to facilitate organization and collaboration. For instance, for controlling membership, voting on proposals, or managing pooled assets.">
-
->>>>>>> b6aacc07
   <div>
     <ButtonLink to="/community/get-involved/#decentralized-autonomous-organizations-daos">
       Learn more about DAOs
