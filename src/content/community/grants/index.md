--- conflicted
+++ resolved
@@ -20,12 +20,9 @@
 - [Moloch DAO](https://www.molochdao.com/) - _Privacy, layer 2 scaling, client security, and more_
 - [Open Grants](https://opengrants.com/explore)
 - [DAO Grants](https://docs.google.com/spreadsheets/d/1XHc-p_MHNRdjacc8uOEjtPoWL86olP4GyxAJOFO0zxY/edit#gid=0) - _Google spreadsheet of organizations offering grants_
-<<<<<<< HEAD
 - [Crunchbase for Web3 Grants](https://www.cryptoneur.xyz/web3-grants) - _Find complete and up-to-date database of web3 grants. Filter and search for grants by category, use case, amount, and more. Contribute to help other founders find the right grant._
 - [Layer 2 Grants](https://esp.ethereum.foundation/layer-2-grants) - _The Ethereum Foundation sponsors grants to support layer 2 applications, analytics, and education_
-=======
 - [Academic Grants](https://esp.ethereum.foundation/academic-grants-2023) - _Grants to support Ethereum-related academic work_
->>>>>>> f0acff00
 
 ## Project specific {#project-specific}
 
