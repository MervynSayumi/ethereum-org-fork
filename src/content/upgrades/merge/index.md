---
title: The Merge
description: Learn about The Merge - when Mainnet Ethereum joins the Beacon Chain coordinated proof-of-stake system.
lang: en
template: upgrade
sidebar: true
image: ../../../assets/upgrades/merge.png
summaryPoint1: Soon, the current Ethereum Mainnet will merge with the Beacon Chain proof-of-stake system.
summaryPoint2: This will mark the end of proof-of-work for Ethereum, and the full transition to proof-of-stake.
summaryPoint3: This sets the stage for future scaling upgrades including data sharding.
summaryPoint4: The Merge will reduce Ethereum's energy consumption by ~99.95%.
---

<UpgradeStatus dateKey="page-upgrades-merge-date">
The Merge is the most significant upgrade in the history of Ethereum. Extensive testing and bug bounties were undertaken to ensure a safe transition to proof-of-stake.

This process is in its final stages, with plans to undergo The Merge on a few public testnets before finally moving forward with Mainnet. If you're excited about The Merge, follow the [EF Blog](https://blog.ethereum.org) or the client communication channels for the latest official word on _When Merge?_
</UpgradeStatus>

## What is The Merge? {#what-is-the-merge}

The Merge represents the joining of the existing execution layer of Ethereum (the Mainnet we use today) with its new proof-of-stake consensus layer, the Beacon Chain. It eliminates the need for energy-intensive mining and instead secures the network using staked ETH. A truly exciting step in realizing the Ethereum vision – more scalability, security, and sustainability.

It's important to remember that initially, the [Beacon Chain](/upgrades/beacon-chain/) shipped separately from [Mainnet](/glossary/#mainnet). Ethereum Mainnet - with all it's accounts, balances, smart contracts, and blockchain state - continues to be secured by [proof-of-work](/developers/docs/consensus-mechanisms/pow/), even while the Beacon Chain runs in parallel using [proof-of-stake](/developers/docs/consensus-mechanisms/pos/). The approaching Merge is when these two systems finally come together, and proof-of-work is replaced permanently by proof-of-stake.

Let's consider an analogy. Imagine Ethereum is a spaceship that isn't quite ready for an interstellar voyage. With the Beacon Chain, the community has built a new engine and a hardened hull. After significant testing, it's almost time to hot-swap the new engine for the old mid-flight. This will merge the new, more efficient engine into the existing ship, ready to put in some serious lightyears and take on the universe.

## Merging with Mainnet {#merging-with-mainnet}

Since [genesis](/history/#frontier), proof-of-work has secured Mainnet. This is the Ethereum blockchain we're all used to—it contains every transaction, smart contract, and balance since it began in July 2015.

Throughout Ethereum's history, developers have been hard at work preparing for an eventual transition away from proof-of-work to proof-of-stake. On December 1, 2020, the Beacon Chain was created, which has since existed as a separate blockchain to Mainnet, running in parallel.

The Beacon Chain has not been processing Mainnet transactions. Instead, it has been reaching consensus on its own state by agreeing on active validators and their account balances. After extensive testing, the Beacon Chain's time to reach consensus on more is rapidly approaching. After The Merge, the Beacon Chain will be the consensus engine for all network data, including execution layer transactions and account balances.

The Merge represents the official switch to using the Beacon Chain as the engine of block production. Mining will no longer be the means of producing valid blocks. Instead, the proof-of-stake validators assume this role and will be responsible for processing the validity of all transactions and proposing blocks.

No history is lost. As Mainnet gets merged with the Beacon Chain, it will also merge the entire transactional history of Ethereum. You don't need to do anything. Your funds are safe.

<InfoBanner>
This transition to proof-of-stake will come with some changes to the way ether is supplied. Learn more about <a href="/upgrades/merge/issuance/">ether issuance before and after The Merge</a>.
</InfoBanner>

## What do I need to do to get ready? {#preparing-for-the-merge}

The Merge is one of the most significant and anticipated upgrades in the history of Ethereum, and although in the long-term its impact will be felt by everyone, in the near-term some folks will need to take action to be fully prepared.

### Users and holders {#users-holders}

**You do not need to do anything to protect your funds entering The Merge.**

_This bears repeating_: As a user or holder of ETH or any other digital asset on Ethereum, as well as non-node-operating stakers, **you do not need to do anything with your funds or wallet before The Merge.**

Despite swapping out proof-of-work, the entire history of Ethereum since genesis remains intact and unaltered after the transition to proof-of-stake. Any funds held in your wallet before The Merge will still be accessible after The Merge. **No action is required to upgrade on your part.**

As we approach The Merge of Ethereum Mainnet, **you should be on high alert for scams trying to take advantage of users during this transition.** Do not send your ETH anywhere in an attempt to "upgrade to ETH2." There is no "ETH2" token, and there is nothing more you need to do for your funds to remain safe.

[More on Ethereum security](/security/#eth2-token-scam)

### Node operators and dapp developers {#node-operators-dapp-developers}

<ExpandableCard
title="Staking node operators and providers"
contentPreview="If you are a staker running your own node setup or a node infrastructure provider, there are a few things you need to be aware of to be prepared for The Merge."
id="staking-node-operators">

Key action items include:

1. Run _both_ a consensus layer client and an execution layer client; third-party endpoints to obtain execution data will be unavailable after The Merge.
1. Authenticate both execution layer and consensus layer clients with a shared JWT secret so they can securely communicate.
1. Set a `fee recipient` address to receive your earned transaction fee tips/MEV.

Not completing the first two items above items will result in your node being seen as "offline" after The Merge until both layers are synced and authenticated.

Not setting a `fee recipient` will still allow your validator to behave as usual, but you will miss out on unburnt fee tips and any MEV you would have otherwise earned in blocks your validator proposes.

For more detailed information and a summary of links to client resources, stakers are encouraged to check out the [Merge Readiness Checklist](https://launchpad.ethereum.org/en/merge-readiness/) over on the Staking Launchpad to make sure you're fully prepared for The Merge.

Note for stakers using [SaaS](/staking/saas/) or [staking pools](/staking/pools/): There is nothing you need to do to prepare for The Merge. [More below on staying safe.](#users-holders)
</ExpandableCard>

<ExpandableCard
title="Non-validating node operators and infrastructure providers"
contentPreview="If you're operating a non-validating Ethereum node, the most significant change that comes with The Merge is the requirement to run clients for BOTH the execution layer AND the consensus layer."
id="node-operators">

You probably are already running an execution layer client, such as Geth, Erigon, Besu or Nethermind. Up until The Merge, an execution layer client was enough to receive, properly validate, and propagate blocks being gossiped by the network. _After The Merge_, the validity of transactions contained within an execution payload will also depend on the validity of the "consensus block" it is contained within.

As a result, a full Ethereum node after The Merge requires both an execution layer client and a consensus layer client. These two clients work together using a new Engine API. The Engine API requires authentication using a JWT secret, which is provided to both clients allowing secure communication.

Key action items include:

- Install a consensus layer client in addition to an execution layer client
- Authenticate execution and consensus clients with a shared JWT secret so they can securely communicate with one another.

Not completing the above items in time for The Merge will result in your node appearing to be "offline" until both layers are synced and authenticated.

Node operators can also check out the [Merge Readiness Checklist](https://launchpad.ethereum.org/en/merge-readiness/) on the Staking Launchpad for more information, as many of the details apply to all node operators.
</ExpandableCard>

<ExpandableCard
title="Dapp and smart contract developers"
contentPreview="The Merge has been designed to have minimal impact on smart contract and dapp developers, but there are a few small things devs may want to be aware of heading into The Merge."
id="developers">

The Merge comes with changes to consensus, which also includes changes related to:

- block structure
- slot/block timing
- opcode changes
- sources of on-chain randomness
- concept of _safe head_ and _finalized blocks_

For more information, check out this blog post by Tim Beiko on [How The Merge Impacts Ethereum’s Application Layer](https://blog.ethereum.org/2021/11/29/how-the-merge-impacts-app-layer/).
</ExpandableCard>

## After The Merge {#after-the-merge}

This will signal the end of proof-of-work for Ethereum and start the era of a more sustainable, eco-friendly Ethereum. Learn more about [Ethereum energy consumption](/energy-consumption/).

This will also set the stage for further scalability upgrades not possible under proof-of-work, bringing Ethereum one step closer to achieving the full scale, security and sustainability outlined in its [Ethereum vision](/upgrades/vision/).

## Misconceptions about The Merge {#misconceptions}

<ExpandableCard
title="Misconception: &quot;Running a node requires staking 32 ETH.&quot;"
contentPreview="False. Anyone is free to sync their own self-verified copy of Ethereum (i.e. run a node). No ETH is required. Not before The Merge, not after The Merge, not ever.">
There are two types of Ethereum nodes: nodes that can propose blocks and nodes that don't.

Nodes that propose blocks are only a small number of the total nodes on Ethereum. This category includes mining nodes under proof-of-work (PoW) and validator nodes under proof-of-stake (PoS). This category requires committing economic resources (such as GPU hash power in proof-of-work or staked ETH in proof-of-stake) in exchange for the ability to occasionally propose the next block and earn protocol rewards.

The other nodes on the network (i.e. the majority) are not required to commit any economic resources beyond a consumer-grade computer with 1-2 TB of available storage and an internet connection. These nodes do not propose blocks, but they still serve a critical role in securing the network by holding all block proposers accountable by listening for new blocks and verifying their validity on arrival according to the network consensus rules. If the block is valid, the node continues propagating it through the network. If the block is invalid for whatever reason, the node software will disregard it as invalid and stop its propagation.

Running a non-block-producing node is possible for anyone under either consensus mechanism (proof-of-work or proof-of-stake); it is _strongly encouraged_ for all users if they have the means. Running a node is immensely valuable for Ethereum and gives added benefits to any individual running one, such as improved security, privacy and censorship resistance.

The ability for anyone to run their own node is _absolutely essential_ to maintaining the decentralization of the Ethereum network.

[More on running your own node](/run-a-node/)

</ExpandableCard>

<ExpandableCard
title="Misconception: &quot;The Merge will reduce gas fees.&quot;"
contentPreview="False. The Merge is a change of consensus mechanism, not an expansion of network capacity, and will not result in lower gas fees.">
Gas fees are a product of network demand relative to the capacity of the network. The Merge deprecates the use of proof-of-work, transitioning to proof-of-stake for consensus, but does not significantly change any parameters that directly influence network capacity or throughput.

With a [rollup-centric roadmap](https://ethereum-magicians.org/t/a-rollup-centric-ethereum-roadmap/4698), efforts are being focused on scaling user activity at [layer 2](/layer-2/), while enabling layer 1 Mainnet as a secure decentralized settlement layer optimized for rollup data storage to help make rollup transactions exponentially cheaper. The transition to proof-of-stake is a critical precursor to realizing this. [More on gas and fees.](/developers/docs/gas/)
</ExpandableCard>

<ExpandableCard
title="Misconception: &quot;Transactions will be noticeably faster after The Merge.&quot;"
contentPreview="False. Though some slight changes exist, transaction speed will mostly remain the same on layer 1.">
A transaction's "speed" can be measured in a few ways, including time to be included in a block and time to finalization. Both of these changes slightly, but not in a way that users will notice.

Historically, on proof-of-work, the target was to have a new block every ~13.3 seconds. On the Beacon Chain, slots occur precisely every 12 seconds, each of which is an opportunity for a validator to publish a block. Most slots have blocks, but not necessarily all (i.e. a validator is offline). On proof-of-stake blocks will be produced ~10% more frequently than on proof-of-work. This is a fairly insignificant change and is unlikely to be noticed by users.

Proof-of-stake introduces the transaction finality concept that did not previously exist. On proof-of-work, the ability to reverse a block gets exponentially more difficult with every passing block mined on top of a transaction, but it never quite reaches zero. Under proof-of-stake, blocks are bundled into epochs (6.4 minute spans of time containing 32 chances for blocks) which validators vote on. When an epoch ends, validators vote on whether to consider the epoch 'justified'. If validators agree to justify the epoch, it gets finalized in the next epoch. Undoing finalized transactions is economically unviable as it would require obtaining and burning over one-third of the total staked ETH.

Many dapps require a number of proof-of-work block confirmations that take a period of time on par with how long proof-of-stake finality takes. Finality can offer additional security guarantees, but will not significantly speed up transactions.
</ExpandableCard>

<ExpandableCard
title="Misconception: &quot;You can withdraw staked ETH once The Merge occurs.&quot;"
contentPreview="False. Staking withdrawals are not yet enabled with The Merge. The following Shanghai upgrade will enable staking withdrawals.">
Staked ETH, staking rewards to date, and newly issued ETH immediately after The Merge will still be locked on the Beacon Chain without the ability to withdraw.

Withdrawals are planned for the Shanghai upgrade, the next major upgrade following The Merge. This means that newly issued ETH, though accumulating on the Beacon Chain, will remain locked and illiquid for at least 6-12 months following The Merge.
</ExpandableCard>

<ExpandableCard
title="Misconception: &quot;Validators will not receive any liquid ETH rewards til the Shanghai upgrade when withdrawals are enabled.&quot;"
contentPreview="False. Fee tips/MEV will be credited to a Mainnet account controlled by the validator, available immediately.">
This may seem counterintuitive to the above note that withdrawals are not enabled til the Shanghai upgrade, but validators WILL have immediate access to the fee rewards/MEV earned during block proposals.

The protocol issues ETH as a reward to validators for contributing to consensus. This Beacon Chain accounts for the newly issued ETH, where a validator has a unique address that holds its staked ETH and protocol rewards. This ETH is locked until Shanghai.

ETH on the execution layer (Ethereum Mainnet as we know it today) is accounted for separately from the consensus layer. When users execute transactions on Ethereum Mainnet, ETH must be paid to cover the gas, including a tip to the validator. This ETH is already on the execution layer, is NOT being newly issued by the protocol, and is available to the validator immediately (given a proper `fee recipient` address is provided to the client software).
</ExpandableCard>

<ExpandableCard
title="Misconception: &quot;When withdrawals are enabled, stakers will all exit at once.&quot;"
contentPreview="False. Validator exits are rate limited for security reasons.">
After the Shanghai upgrade enabled withdrawals, all validators will be incentivized to withdraw their staking balance above 32 ETH, as these funds do not add to yield and are otherwise locked. Depending on the APR (determined by total ETH staked), they may be incentivized to exit their validator(s) to reclaim their entire balance or potentially stake even more using their rewards to earn more yield.

An important caveat here, full validator exits are rate limited by the protocol, so only six validators may exit per epoch (every 6.4 minutes, so 1350 per day, or only ~43,200 ETH per day out of over 10 million ETH staked). This rate limit adjusts depending on the total ETH staked and prevents a mass exodus of funds. Furthermore, it prevents a potential attacker from using their stake to commit a slashable offense and exiting their entire staking balance in the same epoch before the protocol can enforce the slashing penalty.

The APR is intentionally dynamic, allowing a market of stakers to balance how much they're willing to be paid to help secure the network. When withdrawals are enabled, if the rate is too low, then validators will exit at a rate limited by the protocol. Gradually this will raise the APR for everyone who remains, attracting new or returning stakers yet again.
</ExpandableCard>

<ExpandableCard
title="Misconception: &quot;Staking APR is expected to triple after The Merge.&quot;"
contentPreview="False. More up-to-date estimations predict closer to a 50% increase in APR post-merge, not a 200% increase.">
The APR for stakers is expected to increase post-merge. To understand by how much, it is important to recognize where this increase in APR is coming from. This does not come from an increase in protocol ETH issuance (<a href="/upgrades/merge/issuance/">ETH issuance after The Merge</a> is decreasing by ~90%), but is instead a reallocation of transaction fees that will start going to validators instead of miners.

This will be a new separate source of revenue for validators when they propose blocks. As you can imagine, the amount of fees a validator receives is proportional to network activity at the time of their proposed block. The more fees being paid by users, the more fees validators will receive.

Looking at recent blockchain activity, approximately 10% of all gas fees being paid are currently going to miners in the form of a tip, while the rest is burnt. Outdated predictions estimated this percentage to be much higher, and was calculated when network usage was at all time highs. Extrapolating the 10% number to average recent network activity, it is estimated that the APR for staking will increase to ~7%, approximately 50% higher than the base issuance APR (as of June 2022).
</ExpandableCard>

<ExpandableCard
title="Misconception: &quot;The Merge will result in downtime of the chain.&quot;"
contentPreview="False. The Merge upgrade is designed to transition to proof-of-stake with zero downtime.">
An immense amount of work has been put into making sure the transition to proof-of-stake does not disrupt the network or its users.

The Merge is like changing an engine on a rocketship mid-flight and is designed to be performed without needing to pause anything during the switch. The Merge will be triggered by **[terminal total difficulty (TTD)](/glossary/#terminal-total-difficult)**, which is a cumulative measure of the total mining power that has gone into building the chain. When the time comes, and this criterion is met, blocks will go from being built using proof-of-work in one block to being built by proof-of-stake in the next.

Ethereum does not have downtime.
</ExpandableCard>

## Relationship between upgrades {#relationship-between-upgrades}

The Ethereum upgrades are all somewhat interrelated. So let’s recap how The Merge relates to the other upgrades.

### The Merge and the Beacon Chain {#merge-and-beacon-chain}

The Merge represents the formal adoption of the Beacon Chain as the new consensus layer to the current Mainnet execution layer. Once The Merge happens, validators will be assigned to secure Ethereum Mainnet, and mining on [proof-of-work](/developers/docs/consensus-mechanisms/pow/) will no longer be a valid means of block production.

Blocks will instead be proposed by validating nodes that have ether staked for the right to participate in consensus. These upgrades set the stage for future scalability upgrades, including data sharding.

<ButtonLink to="/upgrades/beacon-chain/">
  The Beacon Chain
</ButtonLink>

### The Merge and the Shanghai upgrade {#merge-and-shanghai}

In order to simplify and maximize focus on a successful transition to proof-of-stake, The Merge upgrade will not include certain anticipated features such as the ability to withdraw staked ETH. The Shanghai upgrade is planned to follow The Merge, which will enable the ability for stakers to withdraw.

Stay up-to-date with the [Shanghai upgrade planning issue on GitHub](https://github.com/ethereum/pm/issues/450), or the [EF Research and Development Blog](https://blog.ethereum.org/category/research-and-development/). For those curious, learn more about [What Happens After The Merge](https://youtu.be/7ggwLccuN5s?t=101), presented by Vitalik at the April 2021 ETHGlobal event.

### The Merge and sharding {#merge-and-data-sharding}

Originally, the plan was to work on sharding before The Merge to address scalability. However, with the boom of [layer 2 scaling solutions](/layer-2/), the priority has shifted to swapping proof-of-work to proof-of-stake via The Merge.

Plans for sharding are rapidly evolving, but given the rise and success of layer 2 technologies to scale transaction execution, sharding plans have shifted to finding the most optimal way to distribute the burden of storing compressed calldata from rollup contracts, allowing for exponential growth in network capacity. This would not be possible without first transitioning to proof-of-stake.

<<<<<<< HEAD
<ButtonLink to="/upgrades/sharding/">
  Shard chains
=======
<ButtonLink to="/upgrades/shard-chains/">
  Data sharding
>>>>>>> 95dbd390
</ButtonLink>

## Further reading {#further-reading}

<MergeArticleList /><|MERGE_RESOLUTION|>--- conflicted
+++ resolved
@@ -233,13 +233,8 @@
 
 Plans for sharding are rapidly evolving, but given the rise and success of layer 2 technologies to scale transaction execution, sharding plans have shifted to finding the most optimal way to distribute the burden of storing compressed calldata from rollup contracts, allowing for exponential growth in network capacity. This would not be possible without first transitioning to proof-of-stake.
 
-<<<<<<< HEAD
-<ButtonLink to="/upgrades/sharding/">
-  Shard chains
-=======
 <ButtonLink to="/upgrades/shard-chains/">
-  Data sharding
->>>>>>> 95dbd390
+  Sharding
 </ButtonLink>
 
 ## Further reading {#further-reading}
