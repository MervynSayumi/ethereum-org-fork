--- conflicted
+++ resolved
@@ -19,6 +19,9 @@
 
 ## What is The Merge? {#what-is-the-merge}
 
+<MergeInfographic />
+
+It's important to remember that initially, the [Beacon Chain](/upgrades/beacon-chain/) shipped separately from [Mainnet](/glossary/#mainnet) - the chain we use today. Ethereum Mainnet continues to be secured by [proof-of-work](/developers/docs/consensus-mechanisms/pow/), even while the Beacon Chain runs in parallel using [proof-of-stake](/developers/docs/consensus-mechanisms/pos/). The Merge is when these two systems finally come together.
 The Merge represents the joining of the existing execution layer of Ethereum (the Mainnet we use today) with its new proof-of-stake consensus layer, the Beacon Chain. It eliminates the need for energy-intensive mining and instead secures the network using staked ETH. A truly exciting step in realizing the Ethereum vision – more scalability, security, and sustainability.
 
 It's important to remember that initially, the [Beacon Chain](/upgrades/beacon-chain/) shipped separately from [Mainnet](/glossary/#mainnet). Ethereum Mainnet - with all it's accounts, balances, smart contracts, and blockchain state - continues to be secured by [proof-of-work](/developers/docs/consensus-mechanisms/pow/), even while the Beacon Chain runs in parallel using [proof-of-stake](/developers/docs/consensus-mechanisms/pos/). The approaching Merge is when these two systems finally come together, and proof-of-work is replaced permanently by proof-of-stake.
@@ -90,14 +93,8 @@
 
 Key action items include:
 
-<<<<<<< HEAD
-<MergeInfographic />
-
-It's important to remember that initially, the [Beacon Chain](/upgrades/beacon-chain/) shipped separately from [Mainnet](/glossary/#mainnet) - the chain we use today. Ethereum Mainnet continues to be secured by [proof-of-work](/developers/docs/consensus-mechanisms/pow/), even while the Beacon Chain runs in parallel using [proof-of-stake](/developers/docs/consensus-mechanisms/pos/). The Merge is when these two systems finally come together.
-=======
 - Install a consensus layer client in addition to an execution layer client
 - Authenticate execution and consensus clients with a shared JWT secret so they can securely communicate with one another.
->>>>>>> 7b471cc7
 
 Not completing the above items in time for The Merge will result in your node appearing to be "offline" until both layers are synced and authenticated.
 
