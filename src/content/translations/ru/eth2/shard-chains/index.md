---
title: Цепочки-осколки
description: Узнайте о цепочках-осколках - разделах сети, которые дают Ethereum большую пропускную способность транзакций и облегчают его запуск.
lang: ru
template: eth2
sidebar: true
image: ../../../../../assets/eth2/newrings.png
summaryPoint1: Шардинг — это многофазное обновление, нацеленное на улучшение масштабируемости и емкости Ethereum.
summaryPoint2: Цепочки-осколки распределяют нагрузку сети по 64 новым цепочками.
summaryPoint3: Это упрощает запуск узла, поддерживая требования к системе на низком уровне.
summaryPoint4: Это обновление запланировано на время после слияния основной сети с Beacon Chain.
---

<<<<<<< HEAD
<UpgradeStatus date="~2023">
    Цепочки-осколки должны быть запущены где-то в 2023 году в зависимости от того, как быстро будет продвигаться работа после <a href="/eth2/merge/">слияния</a>. Эти осколки дадут Ethereum больше возможностей для хранения и доступа к данным, но они не будут использоваться для выполнения кода. Подробности пока прорабатываются.
=======
<UpgradeStatus dateKey="page-eth2-upgrades-shards-date">
    Цепочки-осколки должны быть запущены где-то в 2023 году в зависимости от того, как быстро продвигается работа после запуска <a href="/eth2/beacon-chain/">Beacon Chain</a>. Эти осколки дадут Ethereum больше возможностей для хранения и доступа к данным, но они не будут использоваться для выполнения кода. Подробности пока прорабатываются.
>>>>>>> 8fbe2410
</UpgradeStatus>

## Что такое шардинг? {#what-is-sharding}

Шардинг – это процесс разделения базы данных по горизонтали для распределения нагрузки, распространенная концепция в информатике. В контексте Ethereum шардинг уменьшит перегрузку сети и увеличит количество транзакций в секунду за счет создания новых цепочек, известных как "осколки".

Это важно по причинам, отличным от масштабируемости.

## Особенности шардинга {#features-of-sharding}

### Каждый может запустить узел {#everyone-can-run-a-node}

Шардинг - это хороший способ масштабирования, если вы хотите сохранить децентрализацию, поскольку альтернативой является масштабирование путем увеличения размера существующей базы данных. Это сделало бы Ethereum менее доступным для валидаторов сети, потому что им понадобились бы более мощные и дорогие компьютеры. В цепочках-осколках валидаторам нужно хранить/запускать данные только для того сегмента, который они проверяют, а не для всей сети (как это происходит сегодня). Это ускоряет процесс и резко снижает требования к оборудованию.

### Более активное участие в сети {#more-network-participation}

Шардинг в конечном итоге позволит вам запускать Ethereum на личном ноутбуке или телефоне. Таким образом, больше людей должны иметь возможность участвовать или запускать [клиенты](/developers/docs/nodes-and-clients/) в сегментированном Ethereum. Это повысит безопасность, потому что чем более децентрализована сеть, тем меньше площадь поверхности атаки.

При более низких требованиях к оборудованию шардинг упростит запуск [клиентов](/developers/docs/nodes-and-clients/) самостоятельно, не полагаясь вообще ни на какие посреднические услуги. И если вы можете, подумайте о запуске нескольких клиентов. Это может улучшить работоспособность сети за счет дальнейшего сокращения точек сбоя. [Запустите клиент Eth2](/eth2/get-involved/)

<br />

<InfoBanner isWarning={true}>
  Во-первых, вам нужно запустить клиент основной сети в то же время, как и ваш клиент для eth2. <a href="https://launchpad.ethereum.org" target="_blank">Панель запуска</a> проведет вас через требования к оборудованию и процесс. В качестве альтернативы вы можете использовать <a href="/developers/docs/apis/backend/#available-libraries">внутренний интерфейс API</a>.
</InfoBanner>

## Цепочки-осколки версии 1: доступность данных {#data-availability}

Когда первые цепочки-осколки будут запущены, они просто предоставят дополнительные данные в сеть. Они не будут обрабатывать транзакции или смарт-контракты. Но они все равно значительно повысят количество обрабатываемых транзакций в секунду в сочетании со свертками.

Сверток - это технология второго слоя, которая существует сегодня. Они позволяют децентрализованным приложениям комбинировать или «сворачивать» транзакции в одну транзакцию вне цепи, генерировать криптографическое доказательство и затем передать их в цепочку. Это уменьшает объем данных, необходимых для транзакции. Объедините это со всей дополнительной доступностью данных, обеспечиваемой осколками, и вы получите 100 000 транзакций в секунду.

<InfoBanner isWarning={false}>
  Недавний прогресс в исследованиях и разработке решений для масштабирования второго уровня побудил отдать приоритет обновлению со слиянием перед цепочками-осколками. Они будут в центре внимания после перехода основной сети на доказательство владения.

[Подробнее о сворачивании](/developers/docs/scaling/layer-2-rollups/)
</InfoBanner>

## Цепочки-осколки версии 2: выполнение кода {#code-execution}

План всегда состоял в том, чтобы добавить дополнительную функциональность осколкам и сделать их более похожими на [основную сеть Ethereum](/glossary/#mainnet) сегодня. Это позволит им хранить и исполнять умные контракты и обрабатывать учетные записи. Но учитывая увеличение количества транзакций в секунду, которое обеспечивают цепочки-осколки версии 1, нужно ли это до сих пор? Это все еще обсуждается в сообществе, и, похоже, есть несколько вариантов.

### Нужны ли осколки для выполнения кода? {#do-shards-need-code-execution}

Виталик Бутерин в подкасте Bankless представил три потенциальных варианта, которые стоит обсудить.

<YouTube id="-R0j5AMUSzA" start="5841" />

#### 1. Исполнение состояния не требуется {#state-execution-not-needed}

Это означало бы, что мы не даем осколкам возможности обрабатывать умные контракты и оставляем их в качестве хранилищ данных.

#### 2. Иметь несколько исполнительных осколков {#some-execution-shards}

Возможно, есть компромисс, когда нам не нужно, чтобы все осколки были умными (64 запланированы прямо сейчас). Мы могли бы просто добавить эту функциональность нескольким, а остальные оставить как есть. Это может ускорить запуск.

#### 3. Подождать, пока мы не сможем сделать СНАРКи с нулевым разглашением {#wait-for-zk-snarks}

Наконец, возможно, нам следует вернуться к этой дискуссии после более полной реализации технологии ZK-SNARK. Это технология, которая может помочь принести действительно конфиденциальные транзакции в сеть. Вполне вероятно, что им потребуются более умные осколки, но они все еще находятся на стадии исследований и разработок.

#### Другие источники {#other-sources}

Вот еще несколько мыслей в том же направлении.

- [Фаза первая и готово: Eth2 как механизм доступности данных](https://ethresear.ch/t/phase-one-and-done-eth2-as-a-data-availability-engine/5269/8) – _cdetrio, ethresear.ch_

Этот вопрос до сих пор активно обсуждается. Мы обновим эти страницы, как только узнаем больше.

## Взаимосвязь между обновлениями {#relationship-between-upgrades}

Все обновления Eth2 в некотором роде взаимосвязаны. Итак, давайте вспомним, как цепочки-осколки связаны с другими обновлениями.

### Осколки и Beacon Chain {#shards-and-beacon-chain}

Beacon Chain содержит всю логику для обеспечения безопасности и синхронизации осколков. Beacon Chain будет координировать дольщиков в сети, распределяя их по осколкам, над которыми они должны работать. И она также облегчит связь между осколками, получая и храня данные транзакций в цепочках-осколках, доступные другим осколкам. Это даст осколкам моментальный снимок состояния в сети Ethereum, чтобы держать все в актуальном состоянии.

<ButtonLink to="/eth2/beacon-chain/">
  Beacon Chain
</ButtonLink>

### Осколки и слияние {#shards-and-docking}

К тому времени, когда будут добавлены дополнительные осколки, основная сеть Ethereum уже будет защищена с помощью Beacon Chain и с использованием доказательства владения. Это позволит использовать основную сеть для построения цепочек-осколков на основе решений второго уровня, которые повышают масштабируемость.

Пока неясно, будет ли основная сеть существовать как единственный «умный» осколок, способный выполнять код, но в любом случае решение о расширении осколков может быть пересмотрено по мере необходимости.

<div>
  <ButtonLink to="/eth2/merge/">Слияние</ButtonLink>
</div>

<Divider />

### Подробнее {#read-more}

<Eth2ShardChainsList /><|MERGE_RESOLUTION|>--- conflicted
+++ resolved
@@ -11,13 +11,8 @@
 summaryPoint4: Это обновление запланировано на время после слияния основной сети с Beacon Chain.
 ---
 
-<<<<<<< HEAD
-<UpgradeStatus date="~2023">
-    Цепочки-осколки должны быть запущены где-то в 2023 году в зависимости от того, как быстро будет продвигаться работа после <a href="/eth2/merge/">слияния</a>. Эти осколки дадут Ethereum больше возможностей для хранения и доступа к данным, но они не будут использоваться для выполнения кода. Подробности пока прорабатываются.
-=======
 <UpgradeStatus dateKey="page-eth2-upgrades-shards-date">
     Цепочки-осколки должны быть запущены где-то в 2023 году в зависимости от того, как быстро продвигается работа после запуска <a href="/eth2/beacon-chain/">Beacon Chain</a>. Эти осколки дадут Ethereum больше возможностей для хранения и доступа к данным, но они не будут использоваться для выполнения кода. Подробности пока прорабатываются.
->>>>>>> 8fbe2410
 </UpgradeStatus>
 
 ## Что такое шардинг? {#what-is-sharding}
