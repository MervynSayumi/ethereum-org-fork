---
title: Introduction à Ethereum pour développeurs Python, partie 1
description: Une introduction au développement Ethereum, particulièrement utile aux personnes disposant de connaissances en langage de programmation Python
author: Marc Garreau
lang: fr
tags:
  - "python"
  - "web3.py"
skill: beginner
published: 2020-09-08
source: Snake charmers
sourceUrl: https://snakecharmers.ethereum.org/a-developers-guide-to-ethereum-pt-1/
---

Vous avez donc entendu parler d'Ethereum et êtes prêts à passer de l'autre côté du miroir ? Cet article couvrira rapidement certaines fonctionnalités de base propres aux blockchains, puis vous permettra d'interagir avec une simulation de nœud Ethereum - lecture des données de blocs, vérification des soldes de comptes et envoi de transactions. En cours de route, nous soulignerons les différences entre les méthodes classiques de création d'application et ce nouveau paradigme décentralisé.

## Prérequis (simple) {#soft-prerequisites}

Ce post se veut accessible à une large catégorie de développeurs. L'emploi d'[outils Python](/developers/docs/programming-languages/python/) sera réalisé, mais ils ne serviront qu'à véhiculer les idées – Ne vous inquiétez pas si vous n'êtes pas développeur Python. Toutefois, je vais faire quelques hypothèses sur ce que vous savez déjà, afin que nous puissions rapidement passer aux sujets spécifiques à Ethereum.

Hypothèses:

- vous savez utiliser un terminal,
- vous avez déjà écrit quelques lignes de code Python,
- La version 3.6 ou supérieure de Python est installée sur votre machine (l'utilisation d'un environnement virtuel [](https://realpython.com/effective-python-environment/#virtual-environments) est fortement recommandée), et
- vous avez déjà utilisé `pip`, l'installateur de paquets de Python. Encore une fois, si l'un de ces éléments n'est pas vrai, ou si vous ne prévoyez pas de reproduire le code de cet article, vous resterez capable de comprendre son contenu sans grande difficulté.

## Blockchains, en bref {#blockchains-briefly}

Il y a de nombreuses façons de décrire Ethereum, mais son cœur repose sur la Blockchain. Les Blockchains sont constituées d'une série de blocs, alors commençons par là. En termes simples, chaque bloc de la blockchain Ethereum n'est qu'un ensemble de métadonnées et de transactions. Dans le format JSON, cela ressemble à ceci :

```json
{
   "number": 1234567,
   "hash": "0xabc123...",
   "parentHash": "0xdef456...",
   ...,
   "transactions": [...]
}
```

Chaque bloc [](/developers/docs/blocks/) possède une référence du bloc l'ayant précédé ; le `parentHash` est simplement le hash du bloc précédent.

<div class="featured">Note : le réseau Ethereum utilise régulièrement <a href="https://wikipedia.org/wiki/Hash_function">des fonctions de hachage</a> pour produire des valeurs de taille fixe (« hashes »). Les hachages (« hashes ») jouent un rôle important dans le réseau Ethereum, vous pouvez les considérer comme des identifiants uniques pour le moment.</div>

![Un diagramme décrivant la blockchain ainsi que les données internes de chaque bloc](./blockchain-diagram.png)

_Une blockchain est essentiellement une liste liée ; chaque bloc a une référence au bloc précédent._

Cette structure de données n'est pas nouvelle, mais les règles (c'est-à-dire les protocoles « peer-to-peer ») qui régissent le réseau le sont. Il n’y a pas d’autorité centrale; le réseau d'utilisateurs (pairs) doit collaborer pour pérenniser le réseau et s'affronter pour décider quelles transactions inclure dans le bloc suivant. Donc, quand vous voulez envoyer de l'argent à un ami, vous devrez diffuser cette transaction sur le réseau, puis attendre qu'elle soit incluse dans un bloc à venir.

La seule façon pour la chaîne de blocs de vérifier que l'argent a vraiment été envoyé d'un utilisateur à un autre est d'utiliser une devise native à (à savoir créée et régie par) la blockchain. Sur le réseau Ethereum, cette devise est appelée « ether », et la blockchain Ethereum contient le seul enregistrement officiel des soldes de compte.

## Un nouveau paradigme {#a-new-paradigm}

Cette nouvelle pile de technologies décentralisées a créé de nouveaux outils de développement. De tels outils existent dans de nombreux langages de programmation, mais nous allons les explorer via le language Python. Encore une fois : même si Python n’est pas votre langage de choix, il ne devrait pas être difficile de le comprendre.

Les développeurs Python qui veulent interagir avec le réseau Ethereum sont encouragés à utiliser [Web3.py](https://web3py.readthedocs.io/). Web3.py est une bibliothèque qui simplifie grandement la façon dont vous vous connectez à un nœud Ethereum, et par la suite envoyer et recevoir des données.

<div class="featured">Note : Les notions de « noeud Ethereum » et de « client Ethereum » sont utilisées de façon interchangeable. Dans les deux cas, il se réfère au logiciel qu'un participant au réseau Ethereum exécute. Ce logiciel peut lire les données de bloc, recevoir des mises à jour lorsque de nouveaux blocs sont ajoutés à la chaîne, diffuser de nouvelles transactions, et encore bien davantage. Techniquement, le client est le logiciel , le nœud est l'ordinateur qui exécute le logiciel.</div>

[Les clients Ethereum](/developers/docs/nodes-and-clients/) peuvent être configurés pour être accessibles par [IPC](https://wikipedia.org/wiki/Inter-process_communication), HTTP ou Websockets, donc Web3. devra respecter cette configuration. Web3.py fait référence à ces options de connexion en tant que **fournisseurs**. Il vous faudra choisir l'un des trois fournisseurs pour lier l'instance Web3.py à votre nœud.

![Un diagramme montrant comment web3.py utilise IPC pour connecter votre application à un nœud Ethereum](./web3py-and-nodes.png)

_Configurez le noeud Ethereum et Web3.py afin qu'ils communiquent via le même protocole, par exemple via IPC dans ce diagramme._

Une fois que Web3.py est correctement configuré, vous pouvez commencer à interagir avec la blockchain. Voici quelques exemples d'utilisation de Web3.py pour avoir un aperçu de ce qui va se passer :

```python
# read block data:
w3.eth.get_block('latest')

# send a transaction:
w3.eth.send_transaction({'from': ..., 'to': ..., 'value': ...})
```

## Installation {#installation}

Dans ce qui suit, nous allons juste travailler au sein de l'interpréteur Python. Nous n'allons pas créer de répertoires, fichiers, classes ou fonctions.

<div class="featured">Note : dans les exemples ci-dessous, les commandes qui commencent par `$` sont censées être exécutées dans le terminal. (Ne tapez pas le `$`, cela signifie simplement que c'est le début de la ligne.)</div>

Tout d'abord, installez [IPython](https://ipython.org/) pour avoir un environnement convivial à explorer. IPython propose entre autres une fonctionnalité d'auto-completion en appuyant sur la touche TAB, ce qui facilite la navigation dans Web3.py.

```bash
pip install ipython
```

Web3.py est publié sous le nom `web3`. Installez-le comme suit :

```bash
pip install web3
```

Encore une chose : nous allons simuler une blockchain plus tard, ce qui requiert quelques dépendances supplémentaires. Vous pouvez les installer via :

```bash
pip install 'web3[tester]'
```

C'est tout !

## Lancer un sandbox {#spin-up-a-sandbox}

Ouvrez un nouvel environnement Python en exécutant `ipython` dans votre terminal. Ceci est comparable à l'exécution de `python`dans votre terminal, mais apporte plus d'avantages.

```bash
ipython
```

Cela affichera quelques informations sur les versions de Python et de IPython que vous utilisez, puis vous devriez voir une invite de saisie :

```python
In [1]:
```

Vous regardez un shell Python interactif. Essentiellement, il s'agit d'un bac à sable pour jouer. Si vous êtes arrivés jusqu’ici, il est temps d’importer Web3.py :

```python
In [1]: from web3 import Web3
```

## Introduction du module Web3 {#introducing-the-web3-module}

En plus d'être une passerelle vers Ethereum, le module [Web3](https://web3py.readthedocs.io/en/stable/overview.html#base-api) offre quelques fonctions pratiques. Examinons-en quelques unes.

Dans une application Ethereum, vous devrez généralement convertir des valeurs de devises. Le module Web3 fournit quelques méthodes juste pour cela : [fromWei](https://web3py.readthedocs.io/en/stable/web3.main.html#web3.Web3.from_wei) et [toWei](https://web3py.readthedocs.io/en/stable/web3.main.html#web3.Web3.to_wei).

<div class="featured">
Remarque : les ordinateurs sont notoirement peu efficaces pour la gestion des nombres décimaux. Pour contourner cela, les développeurs stockent souvent les montants en dollar en centimes. Par exemple, un article avec un prix de 5,99 $ peut être stocké dans la base de données comme 599.

Un schéma similaire est utilisé lors de la gestion des transactions en <b>ether</b>. Cependant, au lieu de deux décimaux, l'ether en a 18 ! La plus petite dénomination d'ether s'appelle <b>wei</b>, c'est la valeur spécifiée lors de l'envoi des transactions.

1 ether = 1000000000000000000 wei

1 wei = 0,00000000000001 ether

</div>

Essayez de convertir certaines valeurs depuis et vers le wei. Notez qu'il y a [des noms pour beaucoup de dénominations](https://web3py.readthedocs.io/en/stable/examples.html#converting-currency-denominations) entre ether et wei. L'une des plus connues est le **gwei**, car c'est souvent la façon dont les frais de transaction sont représentés.

```python
In [2]: Web3.to_wei(1, 'ether')
Out[2]: 1000000000000000000

In [3]: Web3.from_wei(500000000, 'gwei')
Out[3]: Decimal('0.5')
```

Les autres méthodes utilitaires du module Web3 incluent les convertisseurs de format de données (par exemple, [`toHex`](https://web3py.readthedocs.io/en/stable/web3.main.html#web3.Web3.toHex)), les méthodes pour gérer les adresses (e. ., [`isAddress`](https://web3py.readthedocs.io/en/stable/web3.main.html#web3.Web3.isAddress)), et les fonctions de hachage (par exemple, [`keccak`](https://web3py.readthedocs.io/en/stable/web3.main.html#web3.Web3.keccak)). Beaucoup d'entre elles seront étudiées plus tard dans la série. Pour afficher toutes les méthodes et propriétés disponibles, utilisez l'auto-complétion de IPython en tapant `Web3`. et en appuyant sur la touche tabulation deux fois après le point.

## Parler à la chaîne {#talk-to-the-chain}

Ces méthodes sont très intéressantes, mais passons à la blockchain. L'étape suivante est de configurer Web3.py à des fins de communication avec un noeud Ethereum. Ici, nous avons la possibilité d'utiliser les fournisseurs IPC, HTTP, ou Websocket.

Nous n'allons pas explorer cette voie, mais un exemple de flux complet en utilisant le fournisseur HTTP pourrait ressembler à ceci :

- Télécharger un nœud Ethereum, par exemple [Geth](https://geth.ethereum.org/).
- Démarrez Geth dans une seule fenêtre de terminal et attendez qu'il synchronise le réseau. Le port HTTP par défaut est `8545`, mais il est configurable.
- Dites à Web3.py de se connecter au nœud via HTTP, sur `localhost:8545`. `w3 = Web3(Web3.HTTPProvider('http://127.0.0.1:8545'))`
- Utilisez l'instance `w3` pour interagir avec le nœud.

Bien qu’il s’agisse d’une « vraie » façon de le faire, le processus de synchronisation prend des heures et est inutile si vous voulez juste un environnement de développement. Web3.py expose un quatrième fournisseur à cet effet, l'**EthereumTesterProvider**. Ce fournisseur de testeur est relié à un nœud Ethereum simulé avec des autorisations réduites et des fausses devises pour jouer.

![Un diagramme montrant l'EthereumTesterProvider reliant votre application web3.py à un nœud Ethereum simulé](./ethereumtesterprovider.png)

_L'EthereumTesterProvider se connecte à un noeud simulé et est pratique pour des environnements de développement rapides._

Ce nœud simulé s'appelle [eth-testeur](https://github.com/ethereum/eth-tester) et nous l'avons installé dans le cadre de la commande `pip install web3[tester]`. Configurer Web3.py pour qu'il utilise ce fournisseur de testeur est aussi simple que :

```python
In [4]: w3 = Web3(Web3.EthereumTesterProvider())
```

Maintenant vous êtes prêt à surfer sur la chaîne ! Ce n'est pas une chose que les gens disent. Je viens juste de l'inventer. Faisons un tour rapide.

## Le tour rapide {#the-quick-tour}

Tout d'abord, une vérification :

```python
In [5]: w3.isConnected()
Out[5]: True
```

Étant donné que nous utilisons le fournisseur de testeur, ce test n'est pas très important. Toutefois, s'il échoue, il y a des chances que vous ayez mal tapé quelque chose lors de l'instanciation de la variable `w3`. Vérifiez bien que vous avez inclus les parenthèses intérieures, à savoir `Web3.EthereumTesterProvider()`.

## Arrêt #1 : Les [comptes](/developers/docs/accounts/) {#tour-stop-1-accounts}

Afin de faciliter les tests, le fournisseur de testeur a créé des comptes et les a préchargés avec un esther de test.

D’abord, observons une liste de ces comptes :

```python
In [6]: w3.eth.accounts
Out[6]: ['0x7E5F4552091A69125d5DfCb7b8C2659029395Bdf',
 '0x2B5AD5c4795c026514f8317c7a215E218DcCD6cF',
 '0x6813Eb9362372EEF6200f3b1dbC3f819671cBA69', ...]
```

Si vous exécutez cette commande, vous devriez voir une liste de dix chaînes de caractères qui commencent par `0x`. Chacune d'entre elles est une **adresse publique** qui est, à certains égards, similaire au numéro de compte sur un compte bancaire. Vous pourriez fournir cette adresse à quelqu'un qui voudrait vous envoyer des ethers.

Comme mentionné, le fournisseur de testeur a préchargé chacun des comptes avec des ethers de test. Cherchons maintenant combien d'ethers contient le premier compte :

```python
In [7]: w3.eth.get_balance(w3.eth.accounts[0])
Out[7]: 1000000000000000000000000
```

Beaucoup de zéros ! Avant d'aller à la fausse banque et de vous remplir les poches tout le long du trajet, rappellez-vous la leçon de tout à l'heure sur les dénominations monétaires. La valeur en ether est présentée dans sa plus petite denomination , le wei. Convertissons-la en ether :

```python
In [8]: w3.from_wei(1000000000000000000000000, 'ether')
Out[8]: Decimal('1000000')
```

Un million d'ethers de test — ça reste toujours intéressant.

## Arrêt #2 : Les données de bloc {#tour-stop-2-block-data}

Jetons un coup d’œil à l’état de cette blockchain simulée :

```python
In [9]: w3.eth.get_block('latest')
Out[9]: AttributeDict({
   'number': 0,
   'hash': HexBytes('0x9469878...'),
   'parentHash': HexBytes('0x0000000...'),
   ...
   'transactions': []
})
```

Beaucoup d'informations sont retournées à propos d'un bloc, mais juste quelques choses à signaler ici:

- Le numéro de bloc est zéro — peu importe depuis combien de temps vous avez configuré le fournisseur de testeur. Contrairement au véritable réseau Ethereum qui mine un nouveau bloc toutes les 12 secondes, cette simulation restera en attente jusqu'à ce que vous lui donniez une tâche à accomplir.
- `transactions` est une liste vide pour la même raison : nous n’avons rien fait pour le moment. Ce premier bloc est un bloc **vide**, juste conçu pour démarrer la chaîne.
- Notez que le `parentHash` n'est qu'un amas d'octets vides. Cela signifie qu'il s'agit du premier bloc de la chaîne, également connu sous le nom de **bloc de genèse**.

## Arrêt #3 : Les [transactions](/developers/docs/transactions/) {#tour-stop-3-transactions}

Nous sommes coincés au bloc zéro jusqu'à ce qu'il y ait une transaction en attente, alors en voilà une. Envoyez quelques ethers de test d'un compte à un autre :

```python
In [10]: tx_hash = w3.eth.send_transaction({
   'from': w3.eth.accounts[0],
   'to': w3.eth.accounts[1],
   'value': w3.to_wei(3, 'ether'),
   'gas': 21000
})
```

C'est généralement le moment où vous devriez attendre pendant plusieurs secondes pour que votre transaction soit réalisée et intégrée dans un nouveau bloc. Le processus complet se déroule comme ceci :

1. Soumettez une transaction et attendez le hachage de la transaction. Jusqu'à ce que le bloc contenant la transaction soit créé et diffusé, la transaction sera « en attente. » `tx_hash = w3.eth.send_transaction({ … })`
2. Attendez que la transaction soit intégrée dans un bloc : `w3.eth.wait_for_transaction_receipt(tx_hash)`
3. Continuer la logique de l'application. Pour voir la transaction réussie : `w3.eth.get_transaction(tx_hash)`

Notre environnement simulé ajoutera la transaction dans un nouveau bloc instantanément, de sorte que nous pouvons immédiatement voir la transaction :

```python
In [11]: w3.eth.get_transaction(tx_hash)
Out[11]: AttributeDict({
   'hash': HexBytes('0x15e9fb95dc39...'),
   'blockNumber': 1,
   'transactionIndex': 0,
   'from': '0x7E5F4552091A69125d5DfCb7b8C2659029395Bdf',
   'to': '0x2B5AD5c4795c026514f8317c7a215E218DcCD6cF',
   'value': 3000000000000000000,
   ...
})
```

Vous verrez ici quelques détails familiers : les champs `from`, `to`, et `value` doivent correspondre aux entrées de notre appel `send_transaction`. L'autre bit rassurant est que cette transaction a été incluse comme la première transaction (`'transactionIndex': 0`) dans le bloc numéro 1.

Nous pouvons également facilement vérifier la réussite de cette transaction en examinant les soldes des deux comptes concernés. Trois ethers sont supposés être passés de l'un à l'autre.

```python
Entrée [12] : w3.eth.get_balance(w3.eth.accounts[0])
Sortie [12]: 999996999979000000000000

Entrée [13] : w3.eth.get_balance(w3.eth.accounts[1])
Sortie [13] : 1000003000000000000000000
```

Ce dernier semble bon ! Le solde est passé de 1 000 000 à 1 000 003 ethers. Mais qu'est-il arrivé au premier compte ? Il semble avoir perdu un peu plus que trois ethers. Hélas, rien dans la vie n'est gratuit et l'utilisation du réseau public Ethereum exige que vous compensiez vos pairs pour leur rôle de soutien. Une petite commission de transaction a été déduite du compte qui a soumis la transaction - cette commission correspond à la quantité de gaz brûlé (21 000 unités de gaz pour un transfert ETH) multipliée par une commission de base qui varie en fonction de l'activité du réseau plus un pourboire qui va au validateur qui inclut la transaction dans un bloc.

<<<<<<< HEAD
En savoir plus sur les[gaz](https://ethereum.org/en/developers/docs/gas/#post-london)
=======
En savoir plus sur les[gaz](/developers/docs/gas/#post-london)
>>>>>>> da32c6db

<div class="featured">Remarque : sur le réseau public, les commissions de transaction sont variables en fonction de la demande du réseau et de la rapidité avec laquelle vous souhaitez que soit traitée une transaction. Si vous êtes intéressé par la façon dont les frais sont calculés, vous pouvez consulter mon précédent article sur <a href="https://medium.com/ethereum-grid/ethereum-101-how-are-transactions-included-in-a-block-9ae5f491853f">la manière dont les transactions sont incluses dans un bloc</a>.</div>

## Et respirez... {#and-breathe}

Nous y sommes depuis un bon moment et il semble donc intéressant de faire une pause. Le terrier du lapin est toujours ouvert et nous continuerons à l'explorer dans la deuxième partie de cette série. Quelques concepts à venir : la connexion à un vrai nœud, les contrats intelligents et les jetons. Vous avez des questions complémentaires ? Faites-le moi savoir ! Vos commentaires influenceront notre chemin à partir d’ici. Vos demandes sont les bienvenues sur [Twitter](https://twitter.com/wolovim).<|MERGE_RESOLUTION|>--- conflicted
+++ resolved
@@ -286,11 +286,7 @@
 
 Ce dernier semble bon ! Le solde est passé de 1 000 000 à 1 000 003 ethers. Mais qu'est-il arrivé au premier compte ? Il semble avoir perdu un peu plus que trois ethers. Hélas, rien dans la vie n'est gratuit et l'utilisation du réseau public Ethereum exige que vous compensiez vos pairs pour leur rôle de soutien. Une petite commission de transaction a été déduite du compte qui a soumis la transaction - cette commission correspond à la quantité de gaz brûlé (21 000 unités de gaz pour un transfert ETH) multipliée par une commission de base qui varie en fonction de l'activité du réseau plus un pourboire qui va au validateur qui inclut la transaction dans un bloc.
 
-<<<<<<< HEAD
-En savoir plus sur les[gaz](https://ethereum.org/en/developers/docs/gas/#post-london)
-=======
 En savoir plus sur les[gaz](/developers/docs/gas/#post-london)
->>>>>>> da32c6db
 
 <div class="featured">Remarque : sur le réseau public, les commissions de transaction sont variables en fonction de la demande du réseau et de la rapidité avec laquelle vous souhaitez que soit traitée une transaction. Si vous êtes intéressé par la façon dont les frais sont calculés, vous pouvez consulter mon précédent article sur <a href="https://medium.com/ethereum-grid/ethereum-101-how-are-transactions-included-in-a-block-9ae5f491853f">la manière dont les transactions sont incluses dans un bloc</a>.</div>
 
