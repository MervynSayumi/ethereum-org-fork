---
title: Die Zusammenführung
description: Lerne mehr über die Fusion - wenn das Ethereum-Mainnet mit dem durch die Beacon Chain koordinierten proof-of-stake-System verbunden wird.
lang: de
template: eth2
sidebar: true
image: ../../../../../assets/eth2/merge.png
<<<<<<< HEAD
summaryPoint1: Letztendlich wird das aktuelle Ethereum-Mainnet mit den restlichen Eth2-Upgrades "andocken".
summaryPoint2: Das Andocken stellt den Zusammenschluss des "Eth1"-Mainnet mit der Eth2-Beacon Chain und dem Sharding-System dar.
summaryPoint3: Dies markiert das Ende von proof-of-work für Ethereum und den vollständigen Übergang zu proof-of-stake.
summaryPoint4: Im technischen Entwicklungsplan ist damit die "Phase 1,5" gemeint.
=======
summaryPoints:
  [
    'Letztlich wird das aktuelle Ethereum Mainnet mit dem beacon chain koordiniertem proof-of-stake system "fusioniert".',
    "Dies vermerkt das Ende von proof-of-work in Ethereum und zugleich den Start, zu einem vollen Übergang in proof-of-stake.",
    "Dies ist geplant, um der Veröffentlichung von shard chains zuvorzukommen.",
    'Welches wir zuvor als "die Kupplung" bezeichneten.',
  ]
>>>>>>> c9980b14
---

<UpgradeStatus date="~Q1/Q2 2022">
  Dieses Upgrade stellt den offiziellen Wechsel zum proof-of-stake-Konsens dar. Dadurch entfällt das energieintensive Mining, stattdessen wird das Netzwerk durch den Einsatz von Staked Ether gesichert. Ein wirklich spannender Schritt zur Verwirklichung der <a href="/eth2/vision/">Eth2-Vision</a> - mehr Skalierbarkeit, Sicherheit und Nachhaltigkeit.
</UpgradeStatus>

## Was ist die Verkuppelung? {#what-is-the-docking}

Es ist wichtig, sich daran zu erinnern, dass die [Beacon Chain](/eth2/beacon-chain/) ursprünglich getrennt vom [Mainnet](/glossary/#mainnet) - der Chain, die wir heute verwenden - eingeführt wurde. Das Ethereum Mainnet wird weiterhin durch [Proof-of-Work](/developers/docs/consensus-mechanisms/pow/) gesichert, auch wenn die Beacon Chain parallel dazu mit [proof-of-stake](/developers/docs/consensus-mechanisms/pos/) läuft. Die Verkupplung ist der Moment, in dem diese beiden Systeme endlich zusammenkommen.

Stelle dir Ethereum als Raumschiff vor, das noch nicht ganz für seine interstellare Reise bereit ist. Mit der Beacon Chain hat die Community einen neuen Motor und einen gehärteten Rumpf gebaut. Wenn die Zeit reif ist, wird das aktuelle Schiff an das neue System andocken und zu einem Schiff verschmelzen, das bereit ist, einige Lichtjahre zurückzulegen und das Universum zu erobern.

## Die Fusion mit dem Mainnet {#docking-mainnet}

Wenn es soweit ist, wird das Ethereum Mainnet mit der Beacon Chain "verschmelzen" und ein eigener Shard werden, der proof-of-stake statt [Proof-of-Work](/developers/docs/consensus-mechanisms/pow/) verwendet.

Mainnet wird es sowohl ermöglichen, Smart Contracts ins proof-of-stake-System einzubringen, als auch die gesamte Geschichte und den aktuellen Zustand von Ethereum, um einen flüssigen Übergang für alle Besitzer und Nutzer von ETH zu garantieren.

<!-- ### Improving Mainnet -->

## Nach der Verkupplung {#after-the-merge}

Dies bedeutet das Ende von Proof-of-Work für Ethereum und beginnt die neue Ära eines nachhaltigeren, umweltfreundlicheren Ethereum. An diesem Punkt wird Ethereum der in [Eth2 vision](/eth2/vision/) beschriebenen vollen Skalierung, Sicherheit und Nachhaltigkeit einen Schritt näher sein.

Es ist wichtig zu erwähnen, dass ein Ziel der Verkupplung die Unkompliziertheit ist, um den Übergang von Proof-of-Work zu proof-of-stake zu beschleunigen. Die Entwickler konzentrieren ihre Bemühungen auf diesen Übergang und verzichten zunächst auf zusätzliche Funktionen, die dieses Ziel verzögern könnten.

**Das bedeutet, dass einige Funktionen, wie z.B. die Möglichkeit, ETH-Einsätze zurückzuziehen, noch etwas länger warten müssen, bis die Verkupplung abgeschlossen ist.** Geplant ist ein "Cleanup"-Upgrade nach dem Merge, um diese Funktionen zu verbessern, was voraussichtlich sehr bald nach Abschluss des Merges geschehen wird.

## Beziehung zwischen den Upgrades {#relationship-between-upgrades}

Die Eth2-Upgrades sind alle miteinander verknüpft. Fassen wir also noch einmal zusammen, wie die Verkupplung mit den anderen Upgrades zusammenhängt.

### Der Verkupplung und die Beacon Chain {#docking-and-beacon-chain}

Sobald die Verkupplung erfolgt ist, werden Staker eingesetzt, um das Ethereum Mainnet zu validieren. [Mining](/developers/docs/consensus-mechanisms/pow/mining/) wird nicht mehr erforderlich sein, sodass die Miner aller Voraussicht nach ihre verdienten Ether ins Staking im Rahmen des proof-of-stake-Systems einbringen werden.

<ButtonLink to="/eth2/beacon-chain/">Die Beacon Chain</ButtonLink>

### Die Verkupplung und die Bereinigung nach der Verkupplung {#merge-and-post-merge-cleanup}

Unmittelbar nach der Zusammenführung werden einige Funktionen wie z. B. die Auszahlung von staked ETH noch nicht direkt unterstützt. Dies soll kurz nach der Fusion mit einem separaten Upgrade folgen.

Bleiben Sie auf dem Laufenden mit dem [EF Research and Development Blog](https://blog.ethereum.org/category/research-and-development/). Für Neugierige: Erfahren Sie mehr darüber, [ was nach der Verkupplung passiert](https://youtu.be/7ggwLccuN5s?t=101), präsentiert von Vitalik an der ETHGlobal Veranstaltung im April 2021.

### Die Verkupplung und die Shard Chains {#docking-and-shard-chains}

Ursprünglich war geplant, vor der Verkupplung an Shard Chains zu arbeiten, um die Skalierbarkeit zu verbessern. Mit dem Boom der [Layer-2-Skalierungslösungen](/developers/docs/scaling/#layer-2-scaling) hat sich die Priorität jedoch auf die Umwandlung von Proof-of-Work in proof-of-stake über die Verkupplung verlagert.

Dies wird eine fortlaufende Bewertung der Gemeinschaft hinsichtlich der Notwendigkeit von möglicherweise mehreren Runden von Shard Chains sein, um eine unbegrenzte Skalierbarkeit zu ermöglichen.

<ButtonLink to="/eth2/shard-chains/">Shard Chains</ButtonLink><|MERGE_RESOLUTION|>--- conflicted
+++ resolved
@@ -5,20 +5,10 @@
 template: eth2
 sidebar: true
 image: ../../../../../assets/eth2/merge.png
-<<<<<<< HEAD
-summaryPoint1: Letztendlich wird das aktuelle Ethereum-Mainnet mit den restlichen Eth2-Upgrades "andocken".
-summaryPoint2: Das Andocken stellt den Zusammenschluss des "Eth1"-Mainnet mit der Eth2-Beacon Chain und dem Sharding-System dar.
-summaryPoint3: Dies markiert das Ende von proof-of-work für Ethereum und den vollständigen Übergang zu proof-of-stake.
-summaryPoint4: Im technischen Entwicklungsplan ist damit die "Phase 1,5" gemeint.
-=======
-summaryPoints:
-  [
-    'Letztlich wird das aktuelle Ethereum Mainnet mit dem beacon chain koordiniertem proof-of-stake system "fusioniert".',
-    "Dies vermerkt das Ende von proof-of-work in Ethereum und zugleich den Start, zu einem vollen Übergang in proof-of-stake.",
-    "Dies ist geplant, um der Veröffentlichung von shard chains zuvorzukommen.",
-    'Welches wir zuvor als "die Kupplung" bezeichneten.',
-  ]
->>>>>>> c9980b14
+summaryPoint1: Letztlich wird das aktuelle Ethereum Mainnet mit dem beacon chain koordiniertem proof-of-stake system "fusioniert".
+summaryPoint2: Dies vermerkt das Ende von proof-of-work in Ethereum und zugleich den Start, zu einem vollen Übergang in proof-of-stake.
+summaryPoint3: Dies ist geplant, um der Veröffentlichung von shard chains zuvorzukommen.
+summaryPoint4: Welches wir zuvor als "die Kupplung" bezeichneten.
 ---
 
 <UpgradeStatus date="~Q1/Q2 2022">
