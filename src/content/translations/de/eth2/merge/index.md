--- conflicted
+++ resolved
@@ -14,13 +14,8 @@
   ]
 ---
 
-<<<<<<< HEAD
 <UpgradeStatus dateKey="page-eth2-upgrades-merge-date">
-    Dieses Upgrade erfolgt im Anschluss an die Implementierung von Shard Chains. Es stellt den Moment dar, in dem die <a href="/eth2/vision/">Eth2-Vision</a> Realität wird – ein durch Staking außerordentlich skalierbares, sicheres und nachhaltiges Netzwerk.
-=======
-<UpgradeStatus date="~Q1/Q2 2022">
   Dieses Upgrade stellt den offiziellen Wechsel zum proof-of-stake-Konsens dar. Dadurch entfällt das energieintensive Mining, stattdessen wird das Netzwerk durch den Einsatz von Staked Ether gesichert. Ein wirklich spannender Schritt zur Verwirklichung der <a href="/eth2/vision/">Eth2-Vision</a> - mehr Skalierbarkeit, Sicherheit und Nachhaltigkeit.
->>>>>>> 4ce6e389
 </UpgradeStatus>
 
 ## Was ist die Verkuppelung? {#what-is-the-docking}
