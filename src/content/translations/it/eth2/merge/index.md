---
title: Docking della rete principale con Eth2
description: Scopri di più sul docking, ovvero il momento in cui la rete principale Ethereum si unirà al sistema proof of stake coordinato della beacon chain.
lang: it
template: eth2
sidebar: true
image: ../../../../../assets/eth2/merge.png
summaryPoints:
  [
    "L'attuale rete principale Ethereum sarà alla fine agganciata con il resto degli aggiornamenti Eth2.",
    'Il docking fonderà la rete principale "Eth1" con la beacon chain Eth2 e il sistema di sharding.',
    "Questo segnerà la fine del proof of work per Ethereum e completerà la transizione al proof of stake.",
    'Questa fase viene detta anche "Fase 1.5" nelle roadmap tecniche.',
  ]
---

<UpgradeStatus date="~2021/22">
    Questo aggiornamento seguirà l'arrivo delle shard chain. Ma è il momento in cui la <a href="/eth2/vision/">vision Eth2</a> si realizza pienamente: maggiore scalabilità, sicurezza e sostenibilità con lo staking a supporto di tutta la rete.
</UpgradeStatus>

## Che cos'è il docking? {#what-is-the-docking}

È importante ricordare che inizialmente gli altri aggiornamenti Eth2 vengono rilasciati separatamente dalla [rete principale](/glossary/#rete principale), cioè la catena che usiamo oggi. Il funzionamento della rete principale Ethereum continuerà ad essere assicurato dal [proof of work](/developers/docs/consensus-mechanisms/pow/), anche mentre la [beacon chain](/eth2/beacon-chain/) e le sue [shard chain](/eth2/shard-chains/) funzioneranno in parallelo utilizzando il [proof of stake](/developers/docs/consensus-mechanisms/pos/). Per docking si intende il momento in cui questi due sistemi si fonderanno.

Immagina Ethereum come una nave spaziale che non è ancora pronta per un viaggio interstellare. Con la beacon chain e le shard chain la community ha costruito un nuovo motore e uno scafo più resistente. Quando sarà il momento, l'attuale navicella aggancerà questo nuovo sistema diventando un'unica astronave, pronta a percorrere diversi anni luce e conquistare l'universo.

## Docking della rete principale {#docking-mainnet}

Quando sarà pronta, la rete principale Ethereum sarà "agganciata" (docking) dalla beacon chain, diventando uno shard che utilizza proof of stake anziché [proof of work](/developers/docs/consensus-mechanisms/pow/).

La rete principale aggiungerà la capacità di eseguire smart contract nel sistema di proof of stake, oltre a tutta la storia e allo stato corrente di Ethereum, per consentire consentendo una transizione senza intoppi per gli utenti e i possessori di ETH.

<<<<<<< HEAD

<!-- ### Improving Mainnet
=======
<!-- ### Improving mainnet
>>>>>>> e074b674

Before Mainnet docks with the new eth2 system, it’s probably worthwhile sorting some of the issues that are in flight – often referred to as Ethereum1.x.

These include Improvements for

- **End users**: like [EIP-1559](https://eips.ethereum.org/EIPS/eip-1559) which changes the way users bid for blockspace. In other words, making transaction fees more efficient for end users.
- **Client runners**: making running clients more sustainable by capping disk space requirements.
- **Developers**: upgrading the EVM to be more flexible.

Plus many more.

[More on Ethereum1.x](/en/learn/#eth-1x)

These improvements all have a place in Eth2 so it’s likely that their progress may affect the timing of the docking. -->

## Dopo il docking {#after-the-docking}

Questo segnerà la fine del proof of work per Ethereum e inizierà l'era di una rete Ethereum più sostenibile ed ecologica. A questo punto Ethereum avrà la scalabilità, la sicurezza e la sostenibilità delineati nella [vision Eth2](/eth2/vision/).

## Relazione tra gli aggiornamenti {#relationship-between-upgrades}

Gli aggiornamenti Eth2 sono in qualche modo correlati. Quindi ricapitoliamo come il docking è correlato agli altri aggiornamenti.

### Docking e beacon chain {#docking-and-beacon-chain}

Una volta avvenuto il docking, saranno assegnati utenti che fanno staking, per convalidare la rete principale Ethereum. Proprio come con le shard chain. [Il mining](/developers/docs/consensus-mechanisms/pow/mining/) non sarà più necessario e chi se ne occupava potrà investire i propri guadagni nello staking nel nuovo sistema proof of stake.

<ButtonLink to="/eth2/beacon-chain/">La beacon chain</ButtonLink>

### Docking e shard chain {#docking-and-shard-chains}

Quando la rete principale diventerà uno shard, la riuscita dell'implementazione delle shard chain sarà fondamentale per questo aggiornamento. È probabile che la transizione svolgerà un ruolo importante nell'aiutare la community a decidere se distribuire un secondo aggiornamento per lo sharding. Questo aggiornamento renderà gli altri shard come la rete principale: saranno in grado di gestire transazioni e smart contract e non solo di fornire più dati.

<ButtonLink to="/eth2/shard-chains/">Shard chain</ButtonLink><|MERGE_RESOLUTION|>--- conflicted
+++ resolved
@@ -30,12 +30,7 @@
 
 La rete principale aggiungerà la capacità di eseguire smart contract nel sistema di proof of stake, oltre a tutta la storia e allo stato corrente di Ethereum, per consentire consentendo una transizione senza intoppi per gli utenti e i possessori di ETH.
 
-<<<<<<< HEAD
-
 <!-- ### Improving Mainnet
-=======
-<!-- ### Improving mainnet
->>>>>>> e074b674
 
 Before Mainnet docks with the new eth2 system, it’s probably worthwhile sorting some of the issues that are in flight – often referred to as Ethereum1.x.
 
