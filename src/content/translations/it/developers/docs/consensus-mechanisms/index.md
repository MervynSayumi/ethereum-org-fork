--- conflicted
+++ resolved
@@ -2,11 +2,6 @@
 title: Meccanismi di consenso
 description: Spiegazione dei protocolli di consenso nei sistemi distribuiti e ruolo che svolgono in Ethereum.
 lang: it
-<<<<<<< HEAD
-incomplete: true
-=======
-sidebar: true
->>>>>>> 53d5e528
 ---
 
 Per le blockchain come Ethereum, che sono essenzialmente database distribuiti, i nodi della rete devono essere in grado di raggiungere un accordo sullo stato corrente del sistema. Questo risultato si ottiene utilizzando meccanismi di consenso.
