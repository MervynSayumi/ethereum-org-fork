---
title: Proof-of-stake (PoS)
description: Spiegazione del protocollo di consenso Proof-of-stake e del suo ruolo in Ethereum.
lang: it
<<<<<<< HEAD
incomplete: true
=======
sidebar: true
>>>>>>> 53d5e528
---

Il proof-of-stake (PoS) è il [meccanismo di consenso](/developers/docs/consensus-mechanisms/) che Ethereum userà dopo [La Fusione](/upgrades/merge). Ethereum sta abbandonando il [proof-of-work (PoW)](/developers/docs/consensus-mechanisms/pow/) a favore del proof-of-stake, poiché è più sicuro, consuma meno energia ed è migliore per implementare nuove soluzioni di ridimensionamento. Sebbene il passaggio al proof-of-stake sia in programma da sempre, è anche più complesso del proof-of-work e per raffinare il meccanismo sono stati necessari anni di ricerca e sviluppo. La sfida, ora, è implementare il proof-of-stake sulla rete principale di Ethereum. Questo processo si chiama ["La Fusione"](/upgrades/merge/).

## Prerequisiti {#prerequisites}

Per capire meglio questa pagina ti consigliamo di leggere i [meccanismi di consenso](/developers/docs/consensus-mechanisms/).

## Cos'è la proof-of-stake (PoS)? {#what-is-pos}

Il proof-of-stake è un tipo di [meccanismo di consenso](/developers/docs/consensus-mechanisms/) usato dalle blockchain per ottenere il consenso distribuito. Nel proof-of-work, i miner provano di avere del capitale a rischio consumando energia. Nel proof-of-stake, i validatori mettono in gioco (staking) del capitale esplicitamente nella forma di ether in uno smart contract su Ethereum. Questo ether in staking agisce poi da garanzia e può essere distrutto se il validatore si comporta in modo disonesto o pigro. Il validatore è poi responsabile di verificare che i nuovi blocchi propagati sulla rete siano validi e, occasionalmente, di creare e propagare nuovi blocchi.

Il proof-of-stake porta con sé una serie di miglioramenti rispetto al sistema proof-of-work:

- migliore efficienza energetica, non serve consumare molta energia sui calcoli di proof-of-work
- minori barriere d'accesso, requisiti hardware ridotti: non serve hardware di alto livello per avere la possibilità di creare nuovi blocchi
- minore rischio di centralizzazione: il proof-of-stake dovrebbe portare un maggior numero di nodi alla rete
- a causa del basso requisito energetico è necessaria una minore emissione di ETH per incentivare la partecipazione
- le sanzioni economiche per comportamenti scorretti rendono gli attacchi di tipo 51% esponenzialmente più costosi per un utente malevolo, rispetto al proof-of-work
- la community può ricorrere al recupero sociale di una catena onesta, qualora un attacco 51% dovesse superare le difese cripto-economiche.

## Validatori {#validators}

Per partecipare come validatore, un utente deve depositare 32 ETH nel contratto di deposito ed eseguire tre software distinti: un client d'esecuzione, uno di consenso e un validatore. Depositando il proprio ether, l'utente si unisce a una coda d'attivazione che limita la velocità di ingresso di nuovi validatori sulla rete. Una volta attivati, i validatori ricevono nuovi blocchi dai peer sulla rete di Ethereum. Le transazioni consegnate nel blocco sono eseguite nuovamente e la firma del blocco viene verificata per assicurarsi che il blocco sia valido. Il validatore invia poi nella rete un voto (detto attestazione), in favore di quel blocco.

Se con il proof-of-work la tempistica dei blocchi è determinata dalla difficoltà di mining, nel proof-of-stake il tempo invece è fisso. Il tempo in Ethereum di proof-of-stake è diviso in slot (12 secondi) ed epoche (32 slot). In ogni slot viene selezionato casualmente un validatore come propositore di blocchi. Questo validatore è responsabile della creazione di un nuovo blocco e del suo invio ad altri nodi sulla rete. Inoltre, in ogni slot, è scelto casualmente un comitato di validatori, i cui voti sono usati per determinare la validità del blocco proposto.

## Finalità {#finality}

Una transazione ha "finalità" nelle reti distribuite quando fa parte di un blocco che non può cambiare senza bruciare un significativo importo di ether. Su Ethereum di proof-of-stake, questo è gestito usando i blocchi di "punto di controllo" (checkpoint). Il primo blocco in ogni epoca è un punto di controllo. I validatori votano per le coppie di punti di controllo che considerano valide. Se una coppia di punti di controllo riceve voti che rappresentano almeno i due terzi dell'ether in staking totale, i punti di controllo sono aggiornati. Il più recente dei due (target), diventa "giustificato". Il primo dei due è già giustificato perché era il "target" nell'epoca precedente. Ora è aggiornato a "finalizzato". Per ripristinare un blocco finalizzato, un utente malevolo dovrebbe impegnarsi a perdere almeno un terzo della domanda totale di ether in staking (correntemente pari a circa $10.000.000.000). Il motivo esatto è spiegato [in questo post del blog della Ethereum Foundation](https://blog.ethereum.org/2016/05/09/on-settlement-finality/). Poiché la finalità richiede una maggioranza di due terzi, un utente malevolo potrebbe impedire alla rete di raggiungere la finalità votando con un terzo dello stake totale. Esiste un meccanismo per difendersi da questa eventualità: la [perdita per inattività](https://arxiv.org/pdf/2003.03052.pdf). Questa si attiva ogni volta che la catena non riesce a finalizzare per più di quattro epoche. La perdita per inattività disperde l'ether ricevuto in staking dai validatori che hanno votato la maggioranza, consentendo a essa di ottenere nuovamente una maggioranza di due terzi e di finalizzare la catena.

## Sicurezza cripto-economica {#crypto-economic-security}

Gestire un validatore è un impegno. Il validatore deve mantenere hardware e connettività sufficienti per partecipare alla validazione e proposta dei blocchi. In cambio, il validatore è pagato in ether (il suo saldo in staking aumenta). D'altra parte, la partecipazione come validatore apre anche nuove strade attraverso le quali gli utenti potrebbero attaccare la rete per profitto personale o sabotaggio. Per impedirlo, i validatori perdono le ricompense in ether se non partecipano quando richiesto e il loro stake esistente può essere distrutto se si comportano in modo disonesto. Esistono due comportamenti principali considerabili disonesti: proporre diversi blocchi in uno slot singolo (equivoco) e inviare attestazioni contraddittorie. L'importo di ether tagliato (slashing) dipende da quanti validatori sono tagliati più o meno in contemporanea. Questa è nota come la ["sanzione di correlazione"](https://arxiv.org/pdf/2003.03052.pdf) e può essere minore (circa l'1% dello stake se viene tagliato un singolo validatore) oppure può comportare la distruzione del 100% dello stake del validatore (taglio di massa). È imposta a metà strada tramite un periodo d'uscita forzato che inizia con una sanzione immediata (fino a 0,5 ETH) al Giorno 1, la sanzione di correlazione al Giorno 18 e, infine, l'espulsione dalla rete al Giorno 36. Ogni giorno ricevono modeste sanzioni d'attestazione perché sono presenti sulla rete ma non inviano voti. Tutto questo significa che un attacco coordinato sarebbe molto costoso per un utente malevolo.

## Scelta della biforcazione {#fork-choice}

Quando la rete opera in modo ottimale ed onesto, c'è sempre e solo un nuovo blocco alla testa della catena e tutti i validatori attestano quel blocco. È però possibile che i validatori abbiano una visione differente della testa della catena, a causa della latenza della rete o perché un propositore di blocchi ha equivocato. I client di consenso necessitano quindi di un algoritmo per decidere quale favorire. L'algoritmo usato in Ethereum proof-of-stake è detto [LMD-GHOST](https://arxiv.org/pdf/2003.03052.pdf) e funziona identificando la biforcazione avente il peso di attestazioni maggiori nella sua storia.

## Proof-of-stake e sicurezza {#pos-and-security}

La minaccia di un [attacco 51%](https://www.investopedia.com/terms/1/51-attack.asp) esiste ancora sul proof-of-stake, come già nel proof-of-work, ma è ancora più rischiosa per gli utenti malevoli. Un utente malevolo necessiterebbe del 51% di ETH in staking (circa $15.000.000.000 USD). Potrebbero poi usare le proprie attestazioni per garantire che la propria biforcazione preferita fosse quella con le maggiori attestazioni accumulate. Il 'peso' delle attestazioni accumulate è quello che i client di consenso usano per determinare la catena corretta, così, l'utente malevolo potrebbe rendere canonica la propria biforcazione. Tuttavia, un punto di forza del proof-of-stake rispetto al proof-of-work è che la community gode di una flessibilità nel preparare un contrattacco. Ad esempio, i validatori onesti potrebbero decidere di continuare a costruire sulla catena di minoranza e ignorare la biforcazione dell'utente malevolo, incoraggiando app, scambi e pool a fare lo stesso. Potrebbero anche decidere di rimuovere forzatamente l'utente malevolo dalla rete e di distruggerne l'ether in staking. Si tratta di difese economiche forti contro un attacco 51%.

Gli attacchi 51% sono solo un tipo di attività malevola. Gli utenti malevoli potrebbero tentare attacchi a lungo raggio (sebbene il gadget di finalità neutralizzi questo vettore d'attacco), a corto raggio 'reorg' (sebbene il potenziamento del propositore e le scadenze dell'attestazione lo mitighino), attacchi di rimbalzo e bilanciamento (anch'essi mitigati dal potenziamento del propositore, fermo restando comunque che sono stati dimostrati solo in condizioni di rete idealizzate) o attacchi valanga (neutralizzati dalla regola degli algoritmi di scelta della biforcazione, di considerare solo l'ultimo messaggio).

In generale è stato dimostrato che il proof-of-stake, come implementato su Ethereum, è più sicuro economicamente rispetto al proof-of-work.

## Pro e contro {#pros-and-cons}

| Pro                                                                                                                                                                                                                                                                         | Contro                                                                                                |
| --------------------------------------------------------------------------------------------------------------------------------------------------------------------------------------------------------------------------------------------------------------------------- | ----------------------------------------------------------------------------------------------------- |
| Lo staking rende più semplice per le persone partecipare alla protezione della rete, promuovendo la decentralizzazione. Il nodo del validatore può essere eseguito su un normale laptop. I pool di staking consentono agli utenti di mettere in staking senza avere 32 ETH. | Il proof-of-stake è più giovane e meno testato rispetto al proof-of-work                              |
| Lo staking è più decentralizzato. Non valgono le stesse economie di scala del mining proof-of-work.                                                                                                                                                                         | Il proof-of-stake è più complesso da implementare del proof-of-work                                   |
| Il proof-of-stake offre una maggiore sicurezza cripto-economica rispetto al proof-of-work                                                                                                                                                                                   | Gli utenti devono far funzionare tre parti di software per partecipare al proof-of-stake di Ethereum. |
| È richiesta una minor emissione di ether nuovo per incentivare i partecipanti della rete                                                                                                                                                                                    |                                                                                                       |

## Lettura consigliata {#further-reading}

- [FAQ Proof of Stake](https://vitalik.ca/general/2017/12/31/pos_faq.html) _Vitalik Buterin_
- [Cos'è il Proof of Stake](https://consensys.net/blog/blockchain-explained/what-is-proof-of-stake/) _ConsenSys_
- [Cos'è il Proof of Stake e perché è importante](https://bitcoinmagazine.com/culture/what-proof-of-stake-is-and-why-it-matters-1377531463) _Vitalik Buterin_
- [La spiegazione della Beacon Chain Ethereum 2.0 da leggere per prima](https://ethos.dev/beacon-chain/) _Ethos.dev_
- [Perché il Proof of Stake (Nov 2020)](https://vitalik.ca/general/2020/11/06/pos2020.html) _Vitalik Buterin_
- [Proof of Stake: come ho imparato ad amare la soggettività debole](https://blog.ethereum.org/2014/11/25/proof-stake-learned-love-weak-subjectivity/) _Vitalik Buterin_
- [Una filosofia di design di Proof of Stake](https://medium.com/@VitalikButerin/a-proof-of-stake-design-philosophy-506585978d51) _Vitalik Buterin_

## Argomenti correlati {#related-topics}

- [Proof of work](/developers/docs/consensus-mechanisms/pow/)<|MERGE_RESOLUTION|>--- conflicted
+++ resolved
@@ -2,11 +2,6 @@
 title: Proof-of-stake (PoS)
 description: Spiegazione del protocollo di consenso Proof-of-stake e del suo ruolo in Ethereum.
 lang: it
-<<<<<<< HEAD
-incomplete: true
-=======
-sidebar: true
->>>>>>> 53d5e528
 ---
 
 Il proof-of-stake (PoS) è il [meccanismo di consenso](/developers/docs/consensus-mechanisms/) che Ethereum userà dopo [La Fusione](/upgrades/merge). Ethereum sta abbandonando il [proof-of-work (PoW)](/developers/docs/consensus-mechanisms/pow/) a favore del proof-of-stake, poiché è più sicuro, consuma meno energia ed è migliore per implementare nuove soluzioni di ridimensionamento. Sebbene il passaggio al proof-of-stake sia in programma da sempre, è anche più complesso del proof-of-work e per raffinare il meccanismo sono stati necessari anni di ricerca e sviluppo. La sfida, ora, è implementare il proof-of-stake sulla rete principale di Ethereum. Questo processo si chiama ["La Fusione"](/upgrades/merge/).
@@ -50,7 +45,7 @@
 
 La minaccia di un [attacco 51%](https://www.investopedia.com/terms/1/51-attack.asp) esiste ancora sul proof-of-stake, come già nel proof-of-work, ma è ancora più rischiosa per gli utenti malevoli. Un utente malevolo necessiterebbe del 51% di ETH in staking (circa $15.000.000.000 USD). Potrebbero poi usare le proprie attestazioni per garantire che la propria biforcazione preferita fosse quella con le maggiori attestazioni accumulate. Il 'peso' delle attestazioni accumulate è quello che i client di consenso usano per determinare la catena corretta, così, l'utente malevolo potrebbe rendere canonica la propria biforcazione. Tuttavia, un punto di forza del proof-of-stake rispetto al proof-of-work è che la community gode di una flessibilità nel preparare un contrattacco. Ad esempio, i validatori onesti potrebbero decidere di continuare a costruire sulla catena di minoranza e ignorare la biforcazione dell'utente malevolo, incoraggiando app, scambi e pool a fare lo stesso. Potrebbero anche decidere di rimuovere forzatamente l'utente malevolo dalla rete e di distruggerne l'ether in staking. Si tratta di difese economiche forti contro un attacco 51%.
 
-Gli attacchi 51% sono solo un tipo di attività malevola. Gli utenti malevoli potrebbero tentare attacchi a lungo raggio (sebbene il gadget di finalità neutralizzi questo vettore d'attacco), a corto raggio 'reorg' (sebbene il potenziamento del propositore e le scadenze dell'attestazione lo mitighino), attacchi di rimbalzo e bilanciamento (anch'essi mitigati dal potenziamento del propositore, fermo restando comunque che sono stati dimostrati solo in condizioni di rete idealizzate) o attacchi valanga (neutralizzati dalla regola degli algoritmi di scelta della biforcazione, di considerare solo l'ultimo messaggio).
+Quando invii una transazione su uno shard, un validatore si occuperà di aggiungere la tua transazione a un blocco shard. I validatori sono scelti in base a un algoritmo dalla beacon chain per proporre nuovi blocchi.
 
 In generale è stato dimostrato che il proof-of-stake, come implementato su Ethereum, è più sicuro economicamente rispetto al proof-of-work.
 
