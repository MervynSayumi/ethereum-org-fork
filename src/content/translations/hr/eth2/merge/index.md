--- conflicted
+++ resolved
@@ -27,27 +27,7 @@
 
 Glavna mreža omogućit će pokretanje pametnih ugovora u sustav proof-of-stake, i cijelu povijest i trenutačno stanje mreže Ethereum, kako bi se osigurao prijelaz bez problema za sve vlasnike i korisnike ETH-a.
 
-<<<<<<< HEAD
-<!-- ### Improving Mainnet
-
-Before Mainnet docks with the new eth2 system, it’s probably worthwhile sorting some of the issues that are in flight – often referred to as Ethereum1.x.
-
-These include Improvements for
-
-- **End users**: like [EIP-1559](https://eips.ethereum.org/EIPS/eip-1559) which changes the way users bid for blockspace. In other words, making transaction fees more efficient for end users.
-- **Client runners**: making running clients more sustainable by capping disk space requirements.
-- **Developers**: upgrading the EVM to be more flexible.
-
-Plus many more.
-
-[More on Ethereum1.x](/learn/#eth-1x)
-
-These improvements all have a place in Eth2 so it’s likely that their progress may affect the timing of the docking. -->
-
-## Nakon spajanja {#after-the-merge}
-=======
 ## Nakon spajanja {#after-the-docking}
->>>>>>> 6df5f8c1
 
 To će označiti kraj mehanizma Proof of Work za Ethereum i početak održivijeg, ekološki prihvatljivijeg Ethereuma. U tom će trenutku Ethereum imati opseg, sigurnost i održivost koju istiće u svojoj [ viziji Eth2 ](/eth2/vision/).
 
