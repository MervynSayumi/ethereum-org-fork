--- conflicted
+++ resolved
@@ -2,12 +2,7 @@
 title: چرخاندن گره‌ی اتریوم خودتان
 description: مقدمه‌ای عمومی بر اجرای نمونه‌ی خودتان از کلاینت اتریوم.
 lang: fa
-<<<<<<< HEAD
-sidebar: true
-sidebarDepth: ۲
-=======
 sidebarDepth: 2
->>>>>>> 69989c26
 ---
 
 اجرای گره‌ی خودتان مزایای متنوعی برای شما دارد، امکانات جدیدی را در اختیارتان قرار می‌دهد و به پشتیبانی از اکوسیستم کمک می‌کند. این صفحه شما را برای چرخاندن گره‌ی خودتان و ایفای نقش برای اعتبارسنجی تراکنش‌های اتریوم راهنمایی می‌کند.
