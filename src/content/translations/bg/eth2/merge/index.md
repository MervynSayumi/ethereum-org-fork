---
title: Сливането
description: Научете какво е сливането – когато основната мрежа на Етереум се присъедини към Сигналната верига, координирана от системата на доказателство-за-залог.
lang: bg
template: eth2
sidebar: true
image: ../../../../../assets/eth2/merge.png
summaryPoint1: В крайна сметка текущата основна мрежа на Етереум ще се „слее“ със системата за доказателство-за-залог на Сигналната верига.
summaryPoint2: Това ще сложи край на доказателството за работа на Етереум и пълния преход към доказателство-за-залог.
summaryPoint3: Това е планирано да предшества пускането на вериги от компоненти.
summaryPoint4: По-рано наричахме това „прикрепване.“
---

<<<<<<< HEAD
<UpgradeStatus date="~Q1/Q2 2022">
  Тази надстройка представлява официалното прехвърляне към консенсуса на доказателство-за-залог. Това елиминира нуждата от енергоемко добиване (копаене), като вместо това осигурява мрежата със заложен етер. Една наистина вълнуваща стъпка в осъществяването на <a href="/eth2/vision/">визията на Eth2</a> – по-големи възможности за мащабируемост, сигурност и устойчивост.
=======
<UpgradeStatus dateKey="page-eth2-upgrades-merge-date">
    Този ъпгрейд ще последва появата на веригите от компоненти. Но това е моментът, когато <a href="/eth2/vision/">визията за Eth2</a>напълно ще се осъществи – по-голям обхват, сигурност и устойчивост чрез залагането, което поддържа цялата мрежа.
>>>>>>> ac6cdd11
</UpgradeStatus>

## Какво представлява сливането? {#what-is-the-docking}

Важно е да не се забравя, че първоначално [Сигналната верига](/eth2/beacon-chain/) се е осигурявала отделно от [Основната мрежа](/glossary/#mainnet) – мрежата, която използваме сега. Основната мрежа на Етереум продължава да бъде осигурявана от [доказателство за работа](/developers/docs/consensus-mechanisms/pow/), дори докато Сигналната верига работи паралелно, използвайки [доказателство-за-залог](/developers/docs/consensus-mechanisms/pos/). Сливането става, когато тези две системи най-накрая се обединят.

Представете си, че Етереум е космически кораб, който не е съвсем готов за междузвездно пътуване. Със Сигналната верига общността е създала нов двигател и здрав корпус. Когато времето настъпи, наличният кораб ще се скачи с тази нова система и те ще се слеят в един кораб, готов да остави зад гърба си доста светлинни години и да обходи вселената.

## Сливане с Основната мрежа {#docking-mainnet}

Когато бъде готова, Основната мрежа на Етереум ще се „слее“ със Сигналната верига, като ще стане нейна собствена част, използваща доказателство-за-залог вместо [доказателство-за-работа](/developers/docs/consensus-mechanisms/pow/).

Основната мрежа ще донесе възможността да заработят умните договори в системата на доказателство-за-залог заедно с цялата история и настоящо състояние на Етереум, за да се гарантира, че преходът е плавен за всички собственици и потребители на ETH.

## След сливането {#after-the-merge}

Това ще бъде знак за края на доказателство-за-работа при Етереум и началото на една ера от по-устойчив и природосъобразен Етереум. На този етап Етереум ще бъде на една крачка по-близо до постигането на пълен обхват, сигурност и устойчивост, очертани в собствената му [визия Eth2](/eth2/vision/).

Важно е да се отбележи, че изпълнението на сливането цели опростеност, за да се ускори преходът от доказателство-за-работа към доказателство-за-залог. Разработчиците съсредоточават усилията си върху този преход и върху максималното намаляване на допълнителните функции, които могат да отложат тази цел.

**Това означава, че нови характеристики, като например възможността за теглене на заложен ETH, ще трябва да почакат малко след завършване на сливането.** В плановете е включена надстройка за „почистване“ след сливане, която да се занимава с тези характеристики, а това се очаква да стане много скоро след завършване на сливането.

## Връзка между надстройките {#relationship-between-upgrades}

Всички надстройки на Eth2 са взаимосвързани по определен начин. Така че нека обобщим как сливането се отнася към другите надстройки.

### Сливането и Сигналната верига {#docking-and-beacon-chain}

Веднъж щом сливането е вече факт, залагащите ще имат задачата да валидират основната мрежа на Етереум. [Копаенето](/developers/docs/consensus-mechanisms/pow/mining/) вече няма да бъде необходимо, така че миньорите вероятно ще инвестират спечеленото в залагане в новата система на доказателство-за-залог.

<ButtonLink to="/eth2/beacon-chain/">Сигналната верига</ButtonLink>

### Сливането и почистването след него {#merge-and-post-merge-cleanup}

Веднага след сливането някои характеристики, като например тегленето на заложен ETH, все още няма да се поддържат от системата. Те са заложени в отделна надстройка, която ще следва малко след сливането.

Бъдете информирани с [блога за изследвания и разработки на EF](https://blog.ethereum.org/category/research-and-development/). Ако проявявате любопитство към темата, научете повече за [Какво се случва след сливането](https://youtu.be/7ggwLccuN5s?t=101), представено от Виталик на голямото събитие ETHGlobal през април 2021 г.

### Сливането и веригите от компоненти {#docking-and-shard-chains}

Първоначално планът е бил да се работи върху веригите от компоненти преди сливането - с цел решаване на въпроса с разширяването. Но с бума на [ решенията за разширяване на ниво 2 ](/developers/docs/scaling/#layer-2-scaling) приоритетът се прехвърля върху заместването на доказателство-за-работа с доказателство-за-залог чрез сливането.

Това ще бъде една дълготрайна задача пред общността, имайки предвид нуждата от потенциално многократни повторения на веригите от компоненти с цел едно безкрайно разширяване.

<ButtonLink to="/eth2/shard-chains/">Вериги от компоненти</ButtonLink><|MERGE_RESOLUTION|>--- conflicted
+++ resolved
@@ -11,13 +11,8 @@
 summaryPoint4: По-рано наричахме това „прикрепване.“
 ---
 
-<<<<<<< HEAD
-<UpgradeStatus date="~Q1/Q2 2022">
+<UpgradeStatus date="page-eth2-upgrades-merge-date">
   Тази надстройка представлява официалното прехвърляне към консенсуса на доказателство-за-залог. Това елиминира нуждата от енергоемко добиване (копаене), като вместо това осигурява мрежата със заложен етер. Една наистина вълнуваща стъпка в осъществяването на <a href="/eth2/vision/">визията на Eth2</a> – по-големи възможности за мащабируемост, сигурност и устойчивост.
-=======
-<UpgradeStatus dateKey="page-eth2-upgrades-merge-date">
-    Този ъпгрейд ще последва появата на веригите от компоненти. Но това е моментът, когато <a href="/eth2/vision/">визията за Eth2</a>напълно ще се осъществи – по-голям обхват, сигурност и устойчивост чрез залагането, което поддържа цялата мрежа.
->>>>>>> ac6cdd11
 </UpgradeStatus>
 
 ## Какво представлява сливането? {#what-is-the-docking}
