---
title: Unirea
description: Află mai multe despre unire - atunci când rețeaua principală Ethereum se va alătura sistemului bazat pe Dovada Mizei (proof-of-stake), coordonat de rețeaua Beacon.
lang: ro
template: eth2
sidebar: true
image: ../../../../../assets/eth2/merge.png
summaryPoint1: În cele din urmă, Rețeaua principală Ethereum se va „uni” cu sistemul bazat pe Dovada Mizei (proof-of-stake), coordonat de rețeaua Beacon.
summaryPoint2: Această schimbare va marca sfârșitul sistemului bazat pe Dovada Muncii (proof-of-work) și tranziția totală spre Dovada Mizei (proof-of-stake).
summaryPoint3: Acest sistem este menit să pregătească terenul pentru lansarea lanțurilor de fragmente.
summaryPoint4: Acest proces l-am numit „andocarea”
---

<<<<<<< HEAD
<UpgradeStatus dateKey="page-eth2-upgrades-merge-date">
    Acest upgrade va urma după sosirea lanțurilor de fragmente. Dar este momentul în care <a href="/eth2/vision/">viziunea Eth2</a> devine pe deplin realizată – mai multă scalabilitate, securitate și durabilitate, cu mizarea care susține întreaga rețea.
=======
<UpgradeStatus date="~Q2 2022">
  Actualizarea reprezintă trecerea oficială la consensul bazat pe Dovada Mizei (proof-of-stake). Astfel, se elimină nevoia de minat folosind o cantitate mare de energie, securizând rețeaua folosind ether mizat. Un pas cu adevărat important în realizarea <a href="/eth2/vision/">Viziunii Eth2</a> – mai multă scalabilitate, securitate și sustenabilitate.
>>>>>>> b6aacc07
</UpgradeStatus>

## Ce este unirea? {#what-is-the-docking}

Este important să ne amintim că inițial [rețeaua Beacon](/eth2/beacon-chain/) a fost livrat separat de [rețeaua principală](/glossary/#mainnet) - rețeaua pe care o folosim în prezent. Rețeaua principală Ethereum continuă să fie securizată prin [Dovada Muncii (proof-of-work)](/developers/docs/consensus-mechanisms/pow/), chiar dacă rețeaua Beacon rulează în paralel folosind [Dovada Mizei (proof-of-stake)](/developers/docs/consensus-mechanisms/pos/). Unirea se va realiza atunci când aceste două sisteme se reunesc în cele din urmă.

Imaginează-ți că Ethereum este o navă spațială care nu este chiar pregătită pentru o călătorie interstelară. Cu rețeaua Beacon, comunitatea a construit un nou motor și o carenă întărită. Când va veni timpul, nava actuală va andoca împreună cu acest nou sistem, devenind o singură navă gata să călătorească câțiva ani lumină buni și să cucerească întreg universul.

## Unirea cu Rețeaua principală {#docking-mainnet}

Când va fi gata, Rețeaua principală Ethereum se va „uni” cu rețeaua Beacon, devenind propriul său fragment care folosește Dovada Mizei (proof-of-stake) în loc de [Dovada Muncii (proof-of-work)](/developers/docs/consensus-mechanisms/pow/).

Rețeaua principală va aduce posibilitatea de a rula contracte inteligente în sistemul de Dovadă a Mizei (PoS), plus istoricul complet și starea actuală a Ethereum, pentru a asigura tranziția lină pentru toți deținătorii și utilizatorii de ETH.

## După unire {#after-the-merge}

Sfârșitul unirii va însemna și sfârșitul Dovezii Muncii (proof-of-work) pentru Ethereum și va începe era unui Ethereum mai sustenabil și mai ecologic. La momentul respectiv, Ethereum va fi cu un pas mai aproape de atingerea nivelului maxim de securitate și sustenabilitate subliniat în [Viziunea Eth2](/eth2/vision/).

Este important de remaracat faptul că obiectivul de implementare a unirii este pur și simplu de a livra tranziția dintre Dovada Muncii (proof-of-work) și Dovada Mizei (proof-of-stake). Dezvoltatorii își concentrează eforturile pe această tranziție și reduc la minim funcționalitățile suplimentare care ar putea întârzia acest obiectiv.

**Asta înseamnă mai puține funcționalități noi, cum ar fi abilitatea de a retrage ETH mizat care va trebui să aștepte puțin mai mult după ce unirea este completă.** Planurile includ o actualizare ulterioară pentru a aborda aceste funcționalități care vor fi implementate foarte repede după ce unirea este completă.

## Relația dintre actualizări {#relationship-between-upgrades}

Toate actualizările Eth2 sunt oarecum interdependente. Să recapitulăm modul în care unirea se leagă de celelalte acutalizări.

### Unirea și Rețeaua Beacon {#docking-and-beacon-chain}

După ce unirea este completă, stakerii vor fi desemnați să valideze Rețeaua principală Ethereum. [Minatul](/developers/docs/consensus-mechanisms/pow/mining/) nu va mai fi necesar, astfel încât minerii își vor investi probabil câștigurile în mizarea în noul sistem bazat pe Dovada Mizei (proof-of-stake).

<ButtonLink to="/eth2/beacon-chain/">Rețeaua Beacon</ButtonLink>

### Unirea și curățarea după unire {#merge-and-post-merge-cleanup}

Imediat după unire, unele funcționalități precum retragerea monedelor ETH mizate nu vor fi suportate încă. Aceste funcționalități sunt planificate pentru o actualizare separată care să urmeze la scurt timp după unire.

Rămâi la curent cu [Blog-ul pentru Cercetare și Ethereum EF](https://blog.ethereum.org/category/research-and-development/). Pentru cei curioși, află mai multe despre [Ce se întâmplă după Unire](https://youtu.be/7ggwLccuN5s?t=101), prezentat de către Vitalik la evenimentul ETHGlobal din aprilie 2021.

### Unirea și lanțurile de fragmente {#docking-and-shard-chains}

Inițial, planul era ca lanțurile de fragmente să fie folosite înainte de unire – pentru a aborda scalabilitatea. Cu toate acestea, odată cu avântul [nivelului 2 de scalare a soluțiilor](/developers/docs/scaling/#layer-2-scaling), prioritatea s-a mutat la schimbul Dovezii Muncii (proof-of-work) cu Dovada Mizei (proof-of-stake) prin unire.

Acest lucru va fi evaluat în continuu de către comunitate în ceea ce privește necesitatea unor potențiale runde multiple de lanțuri de fragmente pentru a permite o scalabilitate infinită.

<ButtonLink to="/eth2/shard-chains/">Lanțuri de fragmente</ButtonLink><|MERGE_RESOLUTION|>--- conflicted
+++ resolved
@@ -11,13 +11,8 @@
 summaryPoint4: Acest proces l-am numit „andocarea”
 ---
 
-<<<<<<< HEAD
 <UpgradeStatus dateKey="page-eth2-upgrades-merge-date">
-    Acest upgrade va urma după sosirea lanțurilor de fragmente. Dar este momentul în care <a href="/eth2/vision/">viziunea Eth2</a> devine pe deplin realizată – mai multă scalabilitate, securitate și durabilitate, cu mizarea care susține întreaga rețea.
-=======
-<UpgradeStatus date="~Q2 2022">
   Actualizarea reprezintă trecerea oficială la consensul bazat pe Dovada Mizei (proof-of-stake). Astfel, se elimină nevoia de minat folosind o cantitate mare de energie, securizând rețeaua folosind ether mizat. Un pas cu adevărat important în realizarea <a href="/eth2/vision/">Viziunii Eth2</a> – mai multă scalabilitate, securitate și sustenabilitate.
->>>>>>> b6aacc07
 </UpgradeStatus>
 
 ## Ce este unirea? {#what-is-the-docking}
