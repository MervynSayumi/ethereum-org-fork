--- conflicted
+++ resolved
@@ -11,13 +11,8 @@
 summaryPoint4: S-ar putea să-l cunoști sub numele de „Faza 0” pe foile de parcurs tehnice.
 ---
 
-<<<<<<< HEAD
 <UpgradeStatus isShipped dateKey="page-eth2-upgrades-beacon-date">
-    Lanțul Beacon a fost lansat pe 1 decembrie la prânz, UTC. Pentru informații suplimentare, <a href="https://beaconscan.com/">explorează datele</a>. Dacă vrei să ajuți la validarea lanțului, poți <a href="/eth2/staking/">să mizezi ETH</a>.
-=======
-<UpgradeStatus isShipped date="Expediat!">
     Rețeaua Beacon a fost lansată pe 1 decembrie 2020 la prânz, UTC. Pentru informații suplimentare, <a href="https://beaconscan.com/">explorează datele</a>. Dacă vrei să ajuți la validarea lanțului, poți <a href="/eth2/staking/">să mizezi ETH</a>.
->>>>>>> b6aacc07
 </UpgradeStatus>
 
 ## Ce face Lanțul Beacon? {#what-does-the-beacon-chain-do}
