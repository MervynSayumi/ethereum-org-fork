--- conflicted
+++ resolved
@@ -17,17 +17,13 @@
 
 Lanțul Beacon a fost numele blockchain-ului dovada mizei original, lansat în 2020. A fost creat pentru a ne asigura că logica de consens cu dovada mizei este sănătoasă și durabilă înainte de a o activa în Rețeaua principală Ethernet. Prin urmare, a funcționat împreună cu dovada muncii Ethereum originală. Dezactivarea și activarea dovezii muncii în Ethereum a necesitat o instrucțiune prin care Lanțul Beacon să accepte tranzacții din lanțul Ethereum original, să le regrupeze în blocuri și să le organizeze într-un blockchain folosind un mecanism de consens bazat pe dovada mizei. În același moment, clienții originali Ethereum au oprit minarea, propagarea blocului și logica consensului, transferând toate acestea în Lanțul Beacon. Acest eveniment a fost cunoscut sub numele de [Fuziunea](/upgrades/merge/). Odată ce Fuziunea a avut loc, nu au mai existat două blockchain-uri, ci doar un singur lanț dovada mizei Ethereum.
 
-<<<<<<< HEAD
-Rolul rețelei Beacon se va schimba în timp, dar este o componentă fundamentală pentru [Ethereum-ul sigur, durabil și scalabil la care lucrăm](/roadmap/vision/).
-=======
 ## Care a fost rolul Lanțului Beacon? {#what-does-the-beacon-chain-do}
->>>>>>> 5718ed5d
 
 Lanțul Beacon a fost numele dat unui registru al conturilor care a condus și coordonat rețeaua de [stakeri](/staking/) Ethereum înainte ca stakerii să înceapă validarea tranzacțiilor Ethereum reale. Nu a procesat tranzacții și nu a gestionat interacțiunile contractului inteligent.
 
 A introdus motorul pentru consens (sau „stratul de consens”) care a luat locul minării prin dovada muncii în Ethereum și a adus îmbunătățiri majore.
 
-Lanțul Beacon a fost o componentă fundamentală pentru [securitatea, respectul pentru mediu și scalabilitatea Ethereum de care ne bucurăm acum](/upgrades/vision/).
+Lanțul Beacon a fost o componentă fundamentală pentru [securitatea, respectul pentru mediu și scalabilitatea Ethereum de care ne bucurăm acum](/roadmap/vision/).
 
 ## Impactul Lanțului Beacon {#beacon-chain-features}
 
@@ -75,5 +71,5 @@
 
 ## Referințe suplimentare
 
-- [Mai multe despre viitoarele modernizări ale Ethereum](/upgrades/vision)
+- [Mai multe despre viitoarele modernizări ale Ethereum](/roadmap/vision)
 - [Mai multe despre dovada mizei](/developers/docs/consensus-mechanisms/pos)