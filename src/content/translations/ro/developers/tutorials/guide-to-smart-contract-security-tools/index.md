--- conflicted
+++ resolved
@@ -8,13 +8,8 @@
   - "solidity"
   - "contracte inteligente"
   - "securitate"
-<<<<<<< HEAD
 skill: intermediate
-published: 07 septembrie 2020
-=======
-skill: intermediar
 published: 2020-09-07
->>>>>>> bed655d1
 source: Construirea de contracte securizate
 sourceUrl: https://github.com/crytic/building-secure-contracts/tree/master/program-analysis
 ---
