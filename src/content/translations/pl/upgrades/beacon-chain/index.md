--- conflicted
+++ resolved
@@ -17,17 +17,13 @@
 
 Łańcuch śledzący to nazwa pierwotnego łańcucha bloków proof-of-stake, który został uruchomiony w 2020 r. Został on stworzony w celu zapewnienia, że logika konsensusu proof-of-stake jest solidna i zrównoważona, zanim zostanie uruchomiona w sieci głównej Ethereum. W związku z tym działał on równolegle z pierwotnym mechanizmem proof-of-work Ethereum. Wyłączenie mechanizmu proof-of-work i włączenie mechanizmu proof-of-stake w sieci Ethereum wymagało poinstruowania łańcucha śledzącego, aby akceptował transakcje z pierwotnego łańcucha Ethereum, łączył je w bloki, a następnie organizował je w łańcuch bloków przy użyciu mechanizmu konsensusu opartego na proof-of-stake. W tym samym momencie pierwotni klienci Ethereum wyłączyli wydobywanie, propagację bloków i logikę konsensusu, przekazując je w całości łańcuchowi śledzącemu. Wydarzenie to było określane jako [Połączenie](/upgrades/merge/). Po Połączeniu nie było już dwóch sieci blockchain; istniał tylko jeden łańcuch proof-of-stake Ethereum.
 
-<<<<<<< HEAD
-Rola łańcucha śledzącego z czasem się zmieni, ale jest to podstawowy komponent [bezpiecznego, zrównoważonego i skalowalnego Ethereum, nad którym pracujemy](/roadmap/vision/).
-=======
 ## Co robił łańcuch śledzący? {#what-does-the-beacon-chain-do}
->>>>>>> 5718ed5d
 
 Łańcuch śledzący to nazwa nadana księdze głównej kont, która prowadziła i koordynowała sieć [stakerów](/staking/) Ethereum, zanim stakerzy ci zaczęli zatwierdzać rzeczywiste transakcje Ethereum. Nie przetwarzał on transakcji ani nie obsługiwał interakcji inteligentnych kontraktów.
 
 Wprowadził on mechanizm konsensusu (lub „warstwę konsensusu”), który zajął miejsce wydobywania z mechanizmem proof-of-work w sieci Ethereum i przyniósł wiele znaczących ulepszeń.
 
-Łańcuch śledzący był podstawowym elementem [bezpiecznego, przyjaznego środowisku i skalowalnego Ethereum, które mamy teraz](/upgrades/vision/).
+Łańcuch śledzący był podstawowym elementem [bezpiecznego, przyjaznego środowisku i skalowalnego Ethereum, które mamy teraz](/roadmap/vision/).
 
 ## Wpływ łańcucha śledzącego {#beacon-chain-features}
 
@@ -75,5 +71,5 @@
 
 ## Dalsza lektura
 
-- [Więcej na temat przyszłych uaktualnień Ethereum](/upgrades/vision)
+- [Więcej na temat przyszłych uaktualnień Ethereum](/roadmap/vision)
 - [Więcej o proof-of-stake](/developers/docs/consensus-mechanisms/pos)