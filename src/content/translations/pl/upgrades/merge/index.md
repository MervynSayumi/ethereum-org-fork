---
title: Połączenie
description: Dowiedz się więcej o Połączeniu — kiedy w sieci głównej Ethereum przyjęto dowód stawki (proof-of-stake).
lang: pl
template: upgrade
image: ../../../../../assets/upgrades/merge.png
summaryPoint1: Sieć główna Ethereum wykorzystuje mechanizm proof-of-stake, ale nie zawsze tak było.
summaryPoint2: Przejście z oryginalnego mechanizmu proof-of-work na proof-of-stake zostało nazwane Połączeniem.
summaryPoint3: Połączenie odnosi się do połączenia pierwotnej sieci głównej Ethereum z oddzielną siecią blockchain proof-of-stake nazywaną łańcuchem śledzącym, które teraz istnieją jako jeden łańcuch.
summaryPoint4: Połączenie zmniejszyło zużycie energii przez Ethereum o około 99,95%.
---

<<<<<<< HEAD
<UpgradeStatus dateKey="page-upgrades-merge-date">
    To ulepszenie nastąpi po uruchomieniu łańcuchów fragmentowych. Będzie to chwila, w której <a href="/roadmap/vision/">wizja Eth2</a> zostanie w pełni zrealizowana — bardziej skalarna, bezpieczna i po równi rozwijana z inwestycją wspierającą całą sieć.
=======
<UpgradeStatus dateKey="page-upgrades-beacon-date">
  Połączenie zostało przeprowadzone w dniu 15 września 2022 r. Zakończyło to przejście Ethereum na konsensus proof-of-stake i oficjalną rezygnację z mechanizmu proof-of-work, skutkujące zmniejszeniem zużycia energii o około 99,95%.
>>>>>>> 5718ed5d
</UpgradeStatus>

## Czym było Połączenie? {#what-is-the-merge}

Połączenie to scalenie pierwotnej warstwy wykonania Ethereum (sieci głównej, która istnieje od [genezy](/history/#frontier)) z nową warstwą konsensusu proof-of-stake, łańcuchem śledzącym. Wyeliminowało to potrzebę energochłonnego wydobycia, a zamiast tego umożliwiło zabezpieczenie sieci za pomocą stakowanych ETH. To był naprawdę ekscytujący krok w realizacji wizji Ethereum — większej skalowalności, bezpieczeństwa i zrównoważenia ekologicznego.

<MergeInfographic />

Początkowo [łańcuch śledzący](/upgrades/beacon-chain/) wdrażano oddzielnie od [sieci głównej](/glossary/#mainnet). Sieć główna Ethereum — wraz ze wszystkimi jej kontami, saldami, inteligentnymi kontraktami i stanem sieci blockchain — nadal była zabezpieczana przez mechanizm [proof-of-work](/developers/docs/consensus-mechanisms/pow/), nawet gdy łańcuch śledzący działał równolegle, używając [proof-of-stake](/developers/docs/consensus-mechanisms/pos/). Połączenie to moment, w którym te dwa systemy w końcu się połączyły, a mechanizm proof-of-work został na stałe zastąpiony przez mechanizm proof-of-stake.

Wyobraź sobie, że Ethereum to statek kosmiczny, który wystartował, zanim był gotowy do podróży międzygwiezdnej. Dzięki łańcuchowi śledzącemu społeczność zbudowała nowy silnik i wzmocniony kadłub. Po intensywnych testach nadszedł czas, aby w czasie jazdy zamienić stary silnik na nowy. W ten sposób nowy, wydajniejszy silnik został zainstalowany w działającej maszynie, która dzięki temu nabrała kosmicznej prędkości.

## Łączenie z siecią główną {#merging-with-mainnet}

Mechanizm proof-of-work zabezpieczał sieć główną Ethereum od chwili jej genezy aż do Połączenia. Dzięki temu w lipcu 2015 roku powstała sieć blockchain Ethereum, do której wszyscy przywykliśmy, ze wszystkimi znanymi nam funkcjami — transakcjami, inteligentnymi kontraktami, kontami itd.

<<<<<<< HEAD
To będzie sygnał końca Ethereum proof-of-work i początek nowej ery bardziej zrównoważonego, przyjaznego ekologii Ethereum. W tym punkcie Ethereum będzie miało skalę, zabezpieczenia i zrównoważenie opisane w tej [wizji Eth2](/roadmap/vision/).
=======
Deweloperzy przygotowywali się do ostatecznego przejścia z proof-of-work na proof-of-stake przez całą historię Ethereum. 1 grudnia 2020 roku łańcuch śledzący utworzono jako działającą równolegle sieć blockchain oddzielną od sieci głównej.
>>>>>>> 5718ed5d

Początkowo łańcuch śledzący nie przetwarzał transakcji w sieci głównej. Zamiast tego osiągał konsensus co do swojego stanu, uzgadniając aktywnych walidatorów i salda ich kont. Po intensywnych testach nadszedł czas, aby łańcuch śledzący osiągnął konsensus na rzeczywistych danych. Po Połączeniu łańcuch śledzący stał się mechanizmem konsensusu dla wszystkich danych sieci, w tym transakcji w warstwie wykonania i sald kont.

Połączenie oznaczało oficjalne przejście na używanie łańcucha śledzącego jako silnika produkcji bloków. Wydobywanie nie jest już środkiem do produkcji ważnych bloków. Zamiast tego rolę tę przejęli walidatorzy proof-of-stake, którzy są teraz odpowiedzialni za przetwarzanie ważności wszystkich transakcji i proponowanie bloków.

Podczas Połączenia nie została utracona żadna historia. Gdy sieć główna połączyła się z łańcuchem śledzącym, połączona została również cała historia transakcyjna Ethereum.

<InfoBanner>
Przejście na proof-of-stake zmieniło sposób emisji etheru. Dowiedz się więcej o <a href="/upgrades/merge/issuance/">emisji etheru przed i po Połączeniu</a>.
</InfoBanner>

### Użytkownicy i posiadacze {#users-holders}

**Połączenie nie zmieniło niczego dla posiadaczy/użytkowników.**

_Trzeba to powtórzyć_: jako użytkownik lub posiadacz ETH lub dowolnego innego zasobu cyfrowego w Ethereum, a także jako staker nie obsługujący węzła, **nie musisz robić niczego ze swoimi środkami lub portfelem po Połączeniu.** ETH to po prostu ETH. Nie ma czegoś takiego jak „stare ETH” / „nowe ETH” ani „ETH1”/„ETH2”, a portfele po Połączeniu działają dokładnie tak samo jak przed połączeniem — osoby, które mówią Ci, że jest inaczej, to prawdopodobnie oszuści.

Mimo przejścia z proof-of-work cała historia Ethereum od genezy pozostała nienaruszona i niezmieniona przez przejście na proof-of-stake. Wszelkie środki znajdujące się w Twoim portfelu przed Połączeniem są nadal dostępne po Połączeniu. **Nie jest wymagane żadne działanie z Twojej strony, aby dokonać uaktualnienia.**

[Więcej o zabezpieczeniach Ethereum](/security/#eth2-token-scam)

### Operatorzy węzłów i deweloperzy aplikacji {#node-operators-dapp-developers}

<ExpandableCard
title="Operatorzy i dostawcy węzłów stakingowych"
contentPreview="If you are a staker running your own node setup or a node infrastructure provider, there are a few things you need to be aware of after The Merge."
id="staking-node-operators">

Kluczowe działania obejmują:

1. Uruchomienie _zarówno_ klienta konsensusu, jak i klienta wykonania; punkty końcowe stron trzecich, które otrzymują dane wykonania, nie działają już od czasu Połączenia.
2. Uwierzytelnienie zarówno klienta wykonania, jak i klienta konsensusu za pomocą wspólnego klucza tajnego JWT, aby mogli się bezpiecznie komunikować.
3. Ustawienie adresu „odbiorcy opłat”, na który będziesz otrzymywać swoje zarobione napiwki z tytułu opłat transakcyjnych/MEV.

Niewykonanie dwóch pierwszych punktów spowoduje, że węzeł będzie widoczny jako „offline”, dopóki obie warstwy nie zostaną zsynchronizowane i uwierzytelnione.

Nieustawienie „odbiorcy opłat” sprawi, że walidator będzie zachowywać się jak zwykle, ale utracisz niespalone napiwki z tytułu opłat i wszystkie MEV, które w przeciwnym razie zarobił(a)byś w blokach proponowanych przez walidatora.
</ExpandableCard>

<ExpandableCard
title="Niewalidujący operatorzy węzłów i dostawcy infrastruktury"
contentPreview="If you're operating a non-validating Ethereum node, the most significant change that came with The Merge was the requirement to run clients for BOTH the execution layer AND the consensus layer."
id="node-operators">

Do czasu Połączenia klient wykonania (taki jak Geth, Erigon, Besu czy Nethermind) wystarczał, aby odbierać, odpowiednio walidować i propagować bloki przekazywane przez sieć. _Po Połączeniu_ ważność transakcji zawartych w ładunku wykonania zależy teraz również od ważności „bloku konsensusu”, w którym jest on zawarty.

W rezultacie pełny węzeł Ethereum wymaga teraz zarówno klienta wykonania, jak i klienta konsensusu. Ci dwaj klienci współpracują ze sobą za pomocą nowego interfejsu API mechanizmu. Interfejs API mechanizmu wymaga uwierzytelnienia za pomocą tajnego klucza JWT, który jest przekazywany obu klientom, co umożliwia bezpieczną komunikację.

Kluczowe działania obejmują:

- Instalację klienta konsensusu oprócz klienta wykonania
- Uwierzytelnienie klientów wykonania i konsensusu za pomocą wspólnego tajnego klucza JWT, aby mogli bezpiecznie komunikować się ze sobą.

Niewykonanie powyższych działań spowoduje, że węzeł będzie wyświetlany jako „offline”, dopóki obie warstwy nie zostaną zsynchronizowane i uwierzytelnione.

</ExpandableCard>

<ExpandableCard
title="Deweloperzy dapp i inteligentnych kontraktów"
contentPreview="The Merge was designed to have minimal impact on smart contract and dapp developers."
id="developers">

Połączenie wdrożono wraz ze zmianami w konsensusie, co obejmuje również zmiany dotyczące:

- struktury bloku,
- synchronizacji slotów/bloków,
- zmian kodu operacyjnego,
- źródeł losowości w łańcuchu,
- koncepcji _bezpiecznej głowy_ i _sfinalizowanych bloków_.

Więcej informacji znajdziesz w tym wpisie Tima Beiko [Jak Połączenie wpływa na warstwę aplikacji Ethereum](https://blog.ethereum.org/2021/11/29/how-the-merge-impacts-app-layer/).
</ExpandableCard>

## Połączenie i zużycie energii {#merge-and-energy}

Połączenie stanowi koniec stosowania mechanizmu proof-of-work w sieci Ethereum i rozpoczęcie ery bardziej zrównoważonego ekologicznie Ethereum. Zużycie energii przez sieć Ethereum spadło o około 99,95%, dzięki czemu Ethereum stało się ekologiczną siecią blockchain. Dowiedz się więcej o [zużyciu energii przez Ethereum](/energy-consumption/).

## Połączenie i skalowanie {#merge-and-scaling}

Połączenie stwarza również miejsce dla dalszych uaktualnień skalowalności, które nie są możliwe w ramach mechanizmu proof-of-work, co przybliży Ethereum o krok do osiągnięcia pełnej skali, bezpieczeństwa i zrównoważenia ekologicznego, o których mowa w [wizji Ethereum](/upgrades/vision/).

## Błędne przekonania o Połączeniu {#misconceptions}

<ExpandableCard
title="Błędne przekonanie: „Uruchomienie węzła wymaga stakowania 32 ETH”."
contentPreview="False. Anyone is free to sync their own self-verified copy of Ethereum (i.e. run a node). No ETH is required—not before The Merge, not after The Merge, not ever.">
Są dwa typy węzłów Ethereum: węzły, które mogą proponować bloki, i węzły, które tego nie mogą.

Węzły proponujące bloki stanowią jedynie niewielką część wszystkich węzłów w sieci Ethereum. Kategoria ta obejmuje węzły wydobycia w ramach mechanizmu proof-of-work (PoW) oraz węzły walidatorów w ramach mechanizmu proof-of-stake (PoS). Ta kategoria wymaga zaangażowania zasobów ekonomicznych (takich jak moc obliczeniowa GPU w sieci proof-of-work lub stakowanych ETH w sieci proof-of-stake) w zamian za możliwość okazjonalnego proponowania następnego bloku i zdobywania nagród protokołu.

Pozostałe węzły w sieci (czyli większość) nie muszą angażować żadnych zasobów ekonomicznych poza komputerem klasy konsumenckiej z 1–2 TB dostępnej pamięci masowej i połączeniem internetowym. Węzły te nie proponują bloków, ale nadal pełnią kluczową rolę w zabezpieczaniu sieci, gdyż rozliczają wszystkich proponujących bloki, nasłuchując nowych bloków i weryfikując ich ważność po przybyciu zgodnie z zasadami konsensusu sieci. Jeśli blok jest ważny, węzeł nadal propaguje go przez sieć. Jeśli blok jest nieważny z jakiegokolwiek powodu, oprogramowanie węzła odrzuci go jako nieważny i zatrzyma jego propagację.

Prowadzenie węzła, który nie wytwarza bloków, jest możliwe dla każdego, niezależnie od mechanizmu konsensusu (proof-of-work lub proof-of-stake). Prowadzenie węzła jest niezwykle cenne dla Ethereum i daje dodatkowe korzyści każdej osobie, która go prowadzi, takie jak zwiększone bezpieczeństwo, prywatność i odporność na cenzurę.

Możliwość uruchomienia przez każdego własnego węzła jest _absolutnie niezbędna_ do utrzymania decentralizacji sieci Ethereum.

[Więcej o uruchamianiu własnego węzła](/run-a-node/)

</ExpandableCard>

<ExpandableCard
title="Błędne przekonanie: „w wyniku fuzji nie udało się obniżyć opłat za gaz”."
contentPreview="False. The Merge was a change of consensus mechanism, not an expansion of network capacity, and was never intended to lower gas fees.">
Opłaty za gaz są wypadkową zapotrzebowania na sieć i jej przepustowości. W wyniku Połączenia zrezygnowano z mechanizmu proof-of-work, przechodząc na mechanizm konsensusu proof-of-stake, ale nie zmieniono znacząco żadnych parametrów, które bezpośrednio wpływają na przepustowość sieci.

W ramach [planu działania skoncentrowanego na pakietach zbiorczych](https://ethereum-magicians.org/t/a-rollup-centric-ethereum-roadmap/4698) wysiłki koncentrują się na zwiększeniu aktywności użytkowników w [warstwie 2](/warstwa-2/), przy jednoczesnym umożliwieniu działania sieci głównej w warstwie 1 jako bezpiecznej, zdecentralizowanej warstwy rozliczenia, zoptymalizowanej do przechowywania danych pakietów zbiorczych, co pomoże uczynić transakcje na pakietach zbiorczych wykładniczo tańszymi. Przejście na proof-of-stake jest kluczowym prekursorem realizacji tego celu. [Więcej o gazie i opłatach](/developers/docs/gas/)
</ExpandableCard>

<ExpandableCard
title="Błędne przekonanie: „transakcje zostały znacznie przyspieszone przez Połączenie”."
contentPreview="False. Though some slight changes exist, transaction speed is mostly the same on layer 1 now as it was before The Merge.">
„Szybkość” transakcji można mierzyć na kilka sposobów, m.in. jako czas dołączenia do bloku i czas do finalizacji. Oba te czasy uległy niewielkiej zmianie, ale nie w taki sposób, aby użytkownicy je zauważyli.

Historycznie, w przypadku mechanizmu proof-of-work, celem było generowanie nowego bloku co około 13,3 sekundy. W przypadku mechanizmu proof-of-stake sloty pojawiają się dokładnie co 12 sekund, a każdy z nich stanowi dla walidatora okazję do opublikowania bloku. Większość slotów ma bloki, ale nie wszystkie (np. walidator jest offline). W przypadku mechanizmu proof-of-stake bloki są produkowane około 10% częściej niż w przypadku mechanizmu proof-of-work. To była dość mało znacząca zmiana i raczej nie zostanie zauważona przez użytkowników.

Mechanizm proof-of-stake wprowadził nieistniejące wcześniej pojęcie nieodwołalności transakcji. W przypadku mechanizmu proof-of-work możliwość odwrócenia bloku staje się wykładniczo trudniejsza z każdym kolejnym blokiem wydobytym na podstawie transakcji, ale nigdy nie osiąga zera. W przypadku mechanizmu proof-of-stake bloki są łączone w epoki (6,4-minutowe odcinki czasu zawierające 32 szanse dla bloków), na które głosują walidatorzy. Gdy epoka się kończy, walidatorzy głosują, czy uznać ją za „uzasadnioną”. Jeśli walidatorzy zgodzą się na uzasadnienie epoki, zostanie ona sfinalizowana w następnej epoce. Cofnięcie sfinalizowanych transakcji jest ekonomicznie nieopłacalne, ponieważ wymagałoby uzyskania i spalenia ponad jednej trzeciej wszystkich stakowanych ETH.

</ExpandableCard>

<ExpandableCard
title="Błędne przekonanie: „Połączenie umożliwiło wypłaty stakowanych środków”."
contentPreview="False. Staking withdrawals are not yet enabled with The Merge. The following Shanghai upgrade will enable staking withdrawals.">
Stakowane ETH i nagrody za stakowanie są nadal blokowane bez możliwości wypłaty. Wypłaty są planowane w najbliższym uaktualnieniu Shanghai.
</ExpandableCard>

<ExpandableCard
title="Błędne przekonanie: „walidatorzy nie otrzymają żadnych płynnych nagród ETH do czasu uaktualnienia Shanghai, w którym zostaną włączone wypłaty”."
contentPreview="False. Fee tips/MEV are credited to a non-staking account controlled by the validator, available immediately.">
Może się to wydawać sprzeczne z powyższą informacją, że wypłaty nie są możliwe do uaktualnienia Shanghai, ale walidatorzy MAJĄ natychmiastowy dostęp do nagród za opłaty/MEV, zarobionych podczas propozycji bloków.

Protokół wydaje ETH jako nagrodę dla walidatorów za przyczynianie się do konsensusu. Warstwa konsensusu rejestruje nowo wyemitowane ETH, a walidator ma unikalny adres, pod którym przechowuje swoje stakowane ETH i nagrody protokołu. Te ETH są blokowane aż do uaktualnienia Shanghai.

ETH w warstwie wykonawczej są rejestrowane oddzielnie od warstwy konsensusu. Gdy użytkownicy wykonują transakcje w sieci głównej Ethereum, muszą zapłacić w ETH za pokrycie kosztów gazu, w tym napiwku dla walidatora. Te ETH znajdują się już w warstwie wykonania, NIE są nowo wydawane przez protokół i są dostępne dla walidatora natychmiast (pod warunkiem, że odpowiedni adres „odbiorcy opłaty” został podany w oprogramowaniu klienckim).
</ExpandableCard>

<ExpandableCard
title="Błędne przekonanie: „wszyscy stakerzy wyjdą, gdy tylko wypłaty zostaną włączone”."
contentPreview="False. Validator exits are rate limited for security reasons.">
Gdy uaktualnienie Shanghai umożliwi wypłaty, wszyscy walidatorzy będą zachęcani do wypłaty salda stakingu powyżej 32 ETH, ponieważ środki te nie zwiększają zysku, a są zablokowane. W zależności od APR (ustalanej na podstawie całkowitej ilości stakowanych ETH) użytkownicy mogą być zachęcani do wyjścia z walidatorów w celu odzyskania całego salda lub zestakowania jeszcze więcej i wykorzystania nagród do uzyskania większego zysku.

Ważne zastrzeżenie: pełne wyjścia walidatorów są ograniczone przez protokół, więc wyjść może tylko sześciu walidatorów na epokę (co 6,4 minuty, czyli 1350 dziennie, lub tylko około 43 200 ETH dziennie z ponad 10 milionów stakowanych ETH). Limit ten dostosowuje się w zależności od sumy stakowanych ETH i zapobiega on masowemu odpływowi środków. Ponadto zapobiega to sytuacji, w której potencjalny atakujący wykorzysta swoje stakowane środki do popełnienia wykroczenia podlegającego cięciu i wycofa całe saldo stakingu w tej samej epoce, nim protokół będzie mógł wymusić karę za cięcie.

APR jest celowo dynamiczna, co pozwala rynkowi stakerów wyważyć, jakiej zapłaty sobie życzą za pomoc w zabezpieczeniu sieci. Gdy wypłaty są włączone, jeśli szybkość jest za mała, walidatorzy będą wychodzić z szybkością ograniczoną przez protokół. Stopniowo podniesie to APR dla wszystkich, którzy pozostaną, przyciągając nowych lub powracających stakerów.
</ExpandableCard>

## Co się stało z „Eth2”? {#eth2}

Termin „Eth2” został odrzucony. Po połączeniu „Eth1” i „Eth2” w jeden łańcuch nie trzeba już rozróżniać dwóch sieci Ethereum — jest tylko jedna sieć Ethereum.

Aby ograniczyć zamieszanie, społeczność zaktualizowała te warunki:

- „Eth1” jest teraz „warstwą wykonania”, która obsługuje transakcje i wykonanie.
- „Eth2” jest teraz „warstwą konsensusu”, która obsługuje konsensus dowodu stawki (proof-of-stake).

Ta terminologia aktualizuje tylko konwencje nazewnictwa; nie zmienia celów ani planu działania Ethereum.

[Dowiedz się więcej o zmianie nazwy „Eth2”](https://blog.ethereum.org/2022/01/24/the-great-eth2-renaming/)

## Relacje między uaktualnieniami {#relationship-between-upgrades}

Wszystkie uaktualnienia Ethereum są poniekąd wzajemnie powiązane. Podsumujmy więc, jak Połączenie ma się do innych uaktualnień.

### Połączenie i łańcuch śledzący {#merge-and-beacon-chain}

Połączenie reprezentuje formalne przyjęcie łańcucha śledzącego jako nowej warstwy konsensusu w stosunku do pierwotnej warstwy wykonania sieci głównej. Od czasu Połączenia walidatorzy są przypisani do bezpiecznej sieci głównej Ethereum, a wydobywanie na [proof-of-work](/developers/docs/consensus-mechanisms/pow/) nie jest już prawidłowym sposobem produkcji bloków.

Bloki są natomiast proponowane przez węzły walidujące, które stakują ETH w zamian za prawo do udziału w konsensusie. Te uaktualnienia stanowią podstawę dla przyszłych uaktualnień skalowalności, w tym shardingu.

<ButtonLink to="/upgrades/beacon-chain/">
  Łańcuch śledzący
</ButtonLink>

### Połączenie i uaktualnienie Shanghai {#merge-and-shanghai}

W celu zapewnienia uproszczenia i maksymalnego skupienia się na udanym przejściu na proof-of-stake uaktualnienie Połączenie nie zawierało pewnych oczekiwanych funkcji, takich jak możliwość wypłaty stakowanych ETH. Planuje się, że wdrożenie uaktualnienia Shanghai nastąpi po Połączeniu i umożliwi wypłaty stakerom.

Bądź na bieżąco dzięki [zagadnieniu planowania uaktualnienia Shanghai w serwisie GitHub](https://github.com/ethereum/pm/issues/450) lub [blogowi poświęconemu badaniom i rozwojowi EF](https://blog.ethereum.org/category/research-and-development/). Można też dowiedzieć się więcej o tym, [Co się dzieje po Połączeniu](https://youtu.be/7ggwLccuN5s?t=101), z prezentacji Vitalika podczas wydarzenia ETHGlobal w kwietniu 2021 roku.

### Połączenie i sharding {#merge-and-data-sharding}

Pierwotnie planowano prace nad shardingiem przed Połączeniem, aby rozwiązać problem skalowalności. Jednak wraz z rozwojem [rozwiązań skalujących warstwę 2](/warstwa-2/) priorytet przesunął się na zamianę mechanizmu proof-of-work na proof-of-stake.

Plany dotyczące shardingu szybko ewoluują, ale ze względu na rozwój i sukces technologii warstwy 2 do skalowania wykonania transakcji plany shardingu przesunęły się w kierunku znalezienia optymalnego sposobu rozłożenia ciężaru przechowywania skompresowanych calldata z kontraktów pakietów zbiorczych, co pozwala na wykładniczy wzrost przepustowości sieci. Nie byłoby to możliwe bez wcześniejszego przejścia na proof-of-stake.

<ButtonLink to="/upgrades/sharding/">
  Sharding
</ButtonLink>

## Dalsza lektura {#further-reading}

<MergeArticleList />

<QuizWidget quizKey="merge" /><|MERGE_RESOLUTION|>--- conflicted
+++ resolved
@@ -10,13 +10,8 @@
 summaryPoint4: Połączenie zmniejszyło zużycie energii przez Ethereum o około 99,95%.
 ---
 
-<<<<<<< HEAD
-<UpgradeStatus dateKey="page-upgrades-merge-date">
-    To ulepszenie nastąpi po uruchomieniu łańcuchów fragmentowych. Będzie to chwila, w której <a href="/roadmap/vision/">wizja Eth2</a> zostanie w pełni zrealizowana — bardziej skalarna, bezpieczna i po równi rozwijana z inwestycją wspierającą całą sieć.
-=======
 <UpgradeStatus dateKey="page-upgrades-beacon-date">
   Połączenie zostało przeprowadzone w dniu 15 września 2022 r. Zakończyło to przejście Ethereum na konsensus proof-of-stake i oficjalną rezygnację z mechanizmu proof-of-work, skutkujące zmniejszeniem zużycia energii o około 99,95%.
->>>>>>> 5718ed5d
 </UpgradeStatus>
 
 ## Czym było Połączenie? {#what-is-the-merge}
@@ -33,11 +28,7 @@
 
 Mechanizm proof-of-work zabezpieczał sieć główną Ethereum od chwili jej genezy aż do Połączenia. Dzięki temu w lipcu 2015 roku powstała sieć blockchain Ethereum, do której wszyscy przywykliśmy, ze wszystkimi znanymi nam funkcjami — transakcjami, inteligentnymi kontraktami, kontami itd.
 
-<<<<<<< HEAD
-To będzie sygnał końca Ethereum proof-of-work i początek nowej ery bardziej zrównoważonego, przyjaznego ekologii Ethereum. W tym punkcie Ethereum będzie miało skalę, zabezpieczenia i zrównoważenie opisane w tej [wizji Eth2](/roadmap/vision/).
-=======
 Deweloperzy przygotowywali się do ostatecznego przejścia z proof-of-work na proof-of-stake przez całą historię Ethereum. 1 grudnia 2020 roku łańcuch śledzący utworzono jako działającą równolegle sieć blockchain oddzielną od sieci głównej.
->>>>>>> 5718ed5d
 
 Początkowo łańcuch śledzący nie przetwarzał transakcji w sieci głównej. Zamiast tego osiągał konsensus co do swojego stanu, uzgadniając aktywnych walidatorów i salda ich kont. Po intensywnych testach nadszedł czas, aby łańcuch śledzący osiągnął konsensus na rzeczywistych danych. Po Połączeniu łańcuch śledzący stał się mechanizmem konsensusu dla wszystkich danych sieci, w tym transakcji w warstwie wykonania i sald kont.
 
@@ -117,7 +108,7 @@
 
 ## Połączenie i skalowanie {#merge-and-scaling}
 
-Połączenie stwarza również miejsce dla dalszych uaktualnień skalowalności, które nie są możliwe w ramach mechanizmu proof-of-work, co przybliży Ethereum o krok do osiągnięcia pełnej skali, bezpieczeństwa i zrównoważenia ekologicznego, o których mowa w [wizji Ethereum](/upgrades/vision/).
+Połączenie stwarza również miejsce dla dalszych uaktualnień skalowalności, które nie są możliwe w ramach mechanizmu proof-of-work, co przybliży Ethereum o krok do osiągnięcia pełnej skali, bezpieczeństwa i zrównoważenia ekologicznego, o których mowa w [wizji Ethereum](/roadmap/vision/).
 
 ## Błędne przekonania o Połączeniu {#misconceptions}
 
