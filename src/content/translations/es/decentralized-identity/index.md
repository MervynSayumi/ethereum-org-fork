--- conflicted
+++ resolved
@@ -175,11 +175,7 @@
 - [Identidad descentralizada (bonificación de sesión Livestream)](https://www.youtube.com/watch?v=ySHNB1za_SE&t=539s) — _Un vídeo muy aclarador de la identidad descentralizada explicado por Andreas_
 - [Iniciar sesión con Ethereum e Identity descentralizada con Ceramic, IDX, React, y 3ID Connect](https://www.youtube.com/watch?v=t9gWZYJxk7c) — _tutorial de YouTube sobre la construcción de un sistema de gestión de identidad para crear, leer, y actualizar el perfil de un usuario usando su cartera Ethereum por Nader Dabit_
 - [BrightID - Identidad descentralizada en Ethereum](https://www.youtube.com/watch?v=D3DbMFYGRoM) — _episodio de pódcast Bankless abordando BrightID, una solución de identidad descentralizada para Ethereum_
-<<<<<<< HEAD
-- [Internet fuera de la cadena: Credenciales descentralizadas y verificables](https://www.youtube.com/watch?v=Ez_Bb6j87mg) — _EthDenver 2022 presentación de Evin McMullen_
-=======
 - [Internet fuera de la cadena: Credenciales descentralizadas y verufucables](https://www.youtube.com/watch?v=EZ_Bb6j87mg) — EthDenver 2022 presentación de Evin McMullen
->>>>>>> 4ebe42bf
 
 ### Comunidades {#communities}
 
