---
title: Spojitev
description: Preberite več o spojitvi – ko se bo glavno omrežje Ethereum pridružilo sistemu z dokazom o deležu, ki ga bo usklajevala oddajniška veriga.
lang: sl
template: eth2
sidebar: true
image: ../../../../../assets/eth2/merge.png
summaryPoint1: Sčasoma se bo trenutno glavno Ethereum omrežje "spojilo" s sistemom dokaza o deležu oddajniške verige.
summaryPoint2: To bo za Ethereum pomenilo konec sistema z dokazom o delu in popoln prehod na sistem dokaza o deležu.
summaryPoint3: Prehod je načrtovan pred uvedbo razdrobljenih verig.
summaryPoint4: Predhodno smo jo omenjali kot "priklop".
---

<<<<<<< HEAD
<UpgradeStatus dateKey="page-eth2-upgrades-merge-date">
    Ta nadgradnja bo sledila uvedbi razdrobljenih verig. Vendar je to trenutek, ko bo <a href="/eth2/vision/">vizija o Eth2</a> povsem uresničena – večja razširljivost, varnost in trajnost, celotno omrežje pa bo podpiralo zastavljanje.
=======
<UpgradeStatus date="~Q1/Q2 2022">
  Ta nadgradnja predstavlja uraden preklop na sistem soglasja z dokazom o deležu. Tako bomo odpravili potrebo po energetsko potratnem rudarjenju. Resnično vznemirljiv korak proti realizaciji <a href="/eth2/vision/">Eth2 vizije</a> – več nadgradljivosti, varnosti in trajnosti.
>>>>>>> b6aacc07
</UpgradeStatus>

## Kaj je spojitev? {#what-is-the-docking}

Pomembno si je zapomniti, da na začetku [oddajniška veriga](/eth2/beacon-chain/) deluje ločeno od [glavnega omrežja](/glossary/#mainnet) - verige, ki jo uporabljamo danes. Glavno omrežje Ethereum je še vedno zaščiteno z [dokazom o delu](/developers/docs/consensus-mechanisms/pow/), čeprav oddajniška veriga vzporedno deluje z uporabo [dokaza o deležu](/developers/docs/consensus-mechanisms/pos/). Spojitev predstavlja trenutek, ko se ta dva sistema končno združita.

Predstavljajte si, da je Ethereum vesoljska ladja, ki še ni povsem pripravljena na medzvezdno potovanje. Z oddajniško verigo je skupnost pripravila nov motor in bolj utrjen trup. Ko bo nastopil načrtovan trenutek, se bo trenutna ladja priklopila na ta nov sistem. Tako se bosta združila v eno ladjo, ki bo pripravljena, da prepotuje veliko svetlobnih let in zavzame vesolje.

## Spojitev z glavnim omrežjem {#docking-mainnet}

Ko bo vse pripravljeno, se bo glavno omrežje Ethereum spojilo z oddajniško verigo in postalo samostojen drobec, ki uporablja dokaz o deležu namesto [dokaza o delu](/developers/docs/consensus-mechanisms/pow/).

Glavno omrežje bo zagotavljalo možnost izvajanja pametnih pogodb v sistemu z dokazom o deležu ter tudi celotno zgodovino in trenutno stanje Ethereuma, kar bo zagotovilo brezhiben prehod za vse imetnike in uporabnike ETH.

## Po spojitvi {#after-the-merge}

To bo za Ethereum predstavljalo konec dokaza o delu in začetek obdobja bolj trajnostnega in okolju prijaznega Ethereuma. Na tej točki bo Ethereum korak bližje dosegu polnega obsega, varnosti in trajnosti, kot je predstavljeno v [Eth2 viziji](/eth2/vision/).

Pomembno je omeniti, da je cilj spojitve preprostost z namenom pospešitve prehoda z dokaza o delu na dokaz o deležu. Razvijalci svoj trud usmerjajo v prehod in zmanjševanje dodatnih funkcij, ki bi lahko dodatno odložile dosego tega cilja.

**To pomeni, da bo moralo nekaj funkcij kot je možnost dviga zastavljenega ETH počakati, da se najprej zaključi spojitev.** Načrt po spojitvi vključuje nadgradnjo imenovano "čistka", ki bo namenjena tem funkcijam. Pričakuje se, da bo izvedena kmalu po zaključku spojitve.

## Razmerje med nadgradnjami {#relationship-between-upgrades}

Nadgradnje Eth2 so vse delno medsebojno povezane. Torej povzemimo, kako spojitev vpliva na ostale nadgradnje.

### Spojitev in oddajniška veriga {#docking-and-beacon-chain}

Ko pride do spojitve, bodo zastavljalci zadolženi za potrjevanje glavnega omrežja Ethereum. [Rudarjenje](/developers/docs/consensus-mechanisms/pow/mining/) ne bo več potrebno, tako da bodo rudarji svoje zaslužke verjetno vložili v zastavljanje v novem sistemu z dokazom o deležu.

<ButtonLink to="/eth2/beacon-chain/">Oddajniška veriga</ButtonLink>

### Spojitev in čistka po spojitvi {#merge-and-post-merge-cleanup}

Takoj po spojitvi nekatere funkcije kot je dvig zastavljenega ETH še ne bodo podprte. Te funkcionalnosti so načrtovane za nadgradnjo, ki bo sledila kmalu po spojitvi.

Bodite na tekočem z [blogom EF raziskave in razvoj](https://blog.ethereum.org/category/research-and-development/). Vsi bolj radovedni si lahko več pogledate v predstavitvi [Kaj se zgodi po spojitvi](https://youtu.be/7ggwLccuN5s?t=101), ki jo je Vitalik predstavil na dogodku ETHGlobal aprila 2021.

### Spojitev in razdrobljene verige {#docking-and-shard-chains}

Začetni načrt je delo na razdrobljenih verigah predvideval pred spojitvijo – da bi naslovili nadgradljivost. Z razcvetom [ rešitev za nadgradljivost na podlagi tehnologije 2. plasti](/developers/docs/scaling/#layer-2-scaling), se je prioriteta preusmerila na menjavo dokaza o delu za dokaz o deležu prek spojitve.

Skupnost bo sprotno ocenjevala potencialno potrebo po več krogih razdrobljenih verig, da bi lahko omogočili neskončno nadgradljivost.

<ButtonLink to="/eth2/shard-chains/">Razdrobljene verige</ButtonLink><|MERGE_RESOLUTION|>--- conflicted
+++ resolved
@@ -11,13 +11,8 @@
 summaryPoint4: Predhodno smo jo omenjali kot "priklop".
 ---
 
-<<<<<<< HEAD
 <UpgradeStatus dateKey="page-eth2-upgrades-merge-date">
-    Ta nadgradnja bo sledila uvedbi razdrobljenih verig. Vendar je to trenutek, ko bo <a href="/eth2/vision/">vizija o Eth2</a> povsem uresničena – večja razširljivost, varnost in trajnost, celotno omrežje pa bo podpiralo zastavljanje.
-=======
-<UpgradeStatus date="~Q1/Q2 2022">
   Ta nadgradnja predstavlja uraden preklop na sistem soglasja z dokazom o deležu. Tako bomo odpravili potrebo po energetsko potratnem rudarjenju. Resnično vznemirljiv korak proti realizaciji <a href="/eth2/vision/">Eth2 vizije</a> – več nadgradljivosti, varnosti in trajnosti.
->>>>>>> b6aacc07
 </UpgradeStatus>
 
 ## Kaj je spojitev? {#what-is-the-docking}
