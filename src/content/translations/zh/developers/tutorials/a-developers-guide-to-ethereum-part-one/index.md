--- conflicted
+++ resolved
@@ -9,11 +9,7 @@
   - "python"
   - "区块链"
   - "web3.py"
-<<<<<<< HEAD
 skill: beginner
-=======
-skill: 入门
->>>>>>> bed655d1
 published: 2020-09-08
 source: Snake charmers
 sourceUrl: https://snakecharmers.ethereum.org/a-developers-guide-to-ethereum-pt-1/
