--- conflicted
+++ resolved
@@ -6,11 +6,7 @@
   - "交易"
   - "web3.js"
   - "alchemy"
-<<<<<<< HEAD
 skill: beginner
-=======
-skill: 入门
->>>>>>> bed655d1
 lang: zh
 sidebar: true
 published: 2020-11-04
