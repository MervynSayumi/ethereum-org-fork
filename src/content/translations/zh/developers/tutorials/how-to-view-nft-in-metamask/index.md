---
title: 如何在钱包中查看您的非同质化代币（非同质化代币系列教程第 3/3 部分）
description: 本教程介绍了如何在 MetaMask 上查看所持有的非同质化代币！
author: "Sumi Mudgil"
tags:
  - "NFT"
  - "ERC-721"
  - "Alchemy"
  - "MetaMask"
  - "非同质化代币"
  - "Solidity"
<<<<<<< HEAD
skill: beginner
=======
skill: 入门
>>>>>>> bed655d1
lang: zh
sidebar: true
published: 2021-04-22
---

本教程是非同质化代币教程系列的第 3/3 部分，在这里将教您查看我们新铸造的非同质化代币。 然而，您也可以把它当做在 MetaMask 上使用任何 ERC-721 代币的通用教程，无论是主网还是测试网。 如果您想学习如何在 Ethereum 上发行自己的非同质化代币，您可以查看[第 1 部分：如何编写和部署非同质化代币智能合约](/developers/tutorials/how-to-write-and-deploy-an-nft)！

恭喜！ 您已经来到我们非同质化代币系列教程中最短和最简单的部分——如何在虚拟钱包中查看您刚刚铸造的非同质化代币。 本示例中，我们将继续使用前两部分用过的 MetaMask。

作为一个前提条件，您应该已经在移动设备上安装了 MetaMask， 并且它应该包含您铸造非同质化代币的账户——您可以在 [iOS](https://apps.apple.com/us/app/metamask-blockchain-wallet/id1438144202) 或 [Android](https://play.google.com/store/apps/details?id=io.metamask&hl=en_US&gl=US) 免费获得该应用程序。

## 第 1 步：将你的网络设置为 Ropsten {#set-network-to-ropsten}

在应用程序顶端，按“钱包”按钮，然后会提示您选择网络。 由于我们的非同质化代币是在 Ropsten 网络上发行的，您将会选择 Ropsten 作为您的网络。

![如何在 MetaMask Mobile 上设置 Ropsten 网络](./ropstenMetamask.gif)

## 第 2 步：将您的收藏添加到 MetaMask {#add-nft-to-metamask}

在您使用 Ropsten 网络时，选择右侧“收藏”选项卡，然后添加非同质化代币智能合约地址和您的非同质化代币的 ERC-721 代币 ID—— 您应该能够根据我们第 3 部分的教程，通过非同质化代币的交易哈希值在 Etherscan 网站上找到它。

![如何查找您的交易哈希值和 ERC-721 代币 ID](./findNFTEtherscan.png)

您可能需要刷新几次才能查看您的非同质化代币——但一定会出现<Emoji text="😄" size={1} />！

![如何将您的非同质化代币上传到 MetaMask](./findNFTMetamask.gif)

恭喜！ 您已成功铸造了一个非同质化代币，现在可以查看了！ 我们迫不及待地想看看您将如何席卷非同质化代币世界！<|MERGE_RESOLUTION|>--- conflicted
+++ resolved
@@ -9,11 +9,7 @@
   - "MetaMask"
   - "非同质化代币"
   - "Solidity"
-<<<<<<< HEAD
 skill: beginner
-=======
-skill: 入门
->>>>>>> bed655d1
 lang: zh
 sidebar: true
 published: 2021-04-22
