--- conflicted
+++ resolved
@@ -2,11 +2,6 @@
 title: 以太币简介
 description: 开发者讲解以太币加密货币
 lang: zh
-<<<<<<< HEAD
-=======
-sidebar: true
-preMergeBanner: true
->>>>>>> 53d5e528
 ---
 
 ## 前提条件 {#prerequisites}
