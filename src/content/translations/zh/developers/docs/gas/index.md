---
title: Gas 和费用
description:
lang: zh
<<<<<<< HEAD
=======
sidebar: true
preMergeBanner: true
>>>>>>> 53d5e528
---

Gas 对以太坊网络至关重要。 正是这种燃料使它能够运行，正如车辆需要汽油一样。

## 前置要求 {#prerequisites}

为了更好地理解此页面，推荐先阅读[交易](/developers/docs/transactions/)和 [EVM](/developers/docs/evm/)。

## 什么是 Gas？ {#what-is-gas}

Gas 是指在以太坊网络上执行特定操作所需的计算工作量。

由于每笔以太坊交易都需要计算资源才能执行，每笔交易都需要付费。 在这个方面上，Gas 是指在以太坊成功进行交易所需的费用。

![显示 EVM 操作所需 Gas 的图表](./gas.png) _图表来自 [Ethereum EVM illustrated](https://takenobu-hs.github.io/downloads/ethereum_evm_illustrated.pdf)_

本质上，Gas 费用是以太坊的货币以太 (ETH) 支付的。 Gas 价格以 Gwei 标明，Gwei 本身就是 ETH 的一个单位――每个 Gwei 等于 0.000000001 ETH (10<sup>-9</sup> ETH)。 例如，您可以说您的 Gas 成本为 1 Gwei，而不是说您的 Gas 成本为 0.000000001 以太。 “gwei”一词本身表示“giga-wei”，等于 1,000,000,000 wei。 Wei 本身（以 [b-money](https://www.investopedia.com/terms/b/bmoney.asp) 的发明者 [Wei Dai](https://wikipedia.org/wiki/Wei_Dai) 命名）是 ETH 中最小的单位。

## 伦敦升级之前 {#pre-london}

以太坊网络交易费的计算方式在 2021 年 8 月的[伦敦升级](/history/#london)后发生了改变。 以下回顾了过去的工作方式：

假设 Alice 需要支付 1 ETH 给 Bob。 在交易中，gas 限额为 21,000 单位，gas 的价格是 200 gwei。

总费用为:`Gas 单位（限额） * Gas 单价` 例如 `21,000 * 200 = 4,200,000 gwei` 或者 0.0042 ETH

当 Alice 汇款时，将从 Alice 账户中扣除 1.0042 ETH。 Bob 将获得 1.0000 ETH。 矿工将得到 0.0042 ETH。

这个视频简要概述了 Gas 及其存在原因：

<YouTube id="AJvzNICwcwc" />

## 伦敦升级之后 {#post-london}

[伦敦升级](/history/#london) 于 2021 年 8 月 5 日 实施，目的是通过彻底改造以太坊的交易费用机制，使用户更容易预测以太坊的交易费用。 这一升级带来的更高一层的收益包括更好地估算交易费，通常会加快纳入交易，并通过燃烧一定比例的交易费来抵消 ETH 的发行。

从伦敦网络升级开始，每个区块都有基本费用，由网络根据区块空间需求来计算每单位 gas 最低价格。 由于交易费的基本费用会被燃烧掉，因此用户还要在其交易中设定一个小费（优先费）。 小费用于满足矿工执行和广播包含用户交易的区块，预计将由大多数钱包自动设置。

交易总费用的计算用如下所示：`Gas 单位（限额）*（基本费用 + 小费）`

假设 Jordan 需要向 Taylor 支付 1 ETH。 在交易中，矿工报酬限额为 21,000 单位，基本费用的价格是 100 gwei。 Jordan 支付了 10 gwei 作为小费。

使用上面的公式，我们可以计算 `21,000 * (100 + 10) = 2,310,000 gwei` 或 0.00231 ETH。

当 Jordan 发送钱时，将从 Jordan 账户中扣除 1.00231 ETH。 Taylor 将获得 1.0000 ETH。 矿工得到 0.00021 ETH。 0.0021 ETH 的基本费用被燃烧。

此外，Jordan 还可以为交易设定最高费用 (`maxFeePergas`)。 最高费用与实际收费之间的差额将归还给 Jordan。如：`退款 = 最高费用 -（基本费用 + 优先费）`。 Jordan 可以为执行交易费用设定一个最高金额，而不必担心在执行交易时“超额”支付基本费用。

### 区块大小 {#block-size}

在伦敦升级之前，以太坊有固定大小的区块。 在网络需求很高的时期，这些区块满负荷运行。 因此，用户常常不得不等待大量需求减少后才能被列入一个区块，这导致用户体验很差。

伦敦升级在以太坊中引入了大小可变区块。 每个区块的目标大小为 1500 万 gas，但区块的大小将根据网络需求增减。因此区块限制最多不超过 3000 万 gas（目标区块大小的 2 倍）。 该协议通过 _tâtonnement_ 的过程使区块大小平均达到 1,500 万。 这意味着如果区块大小超出目标区块大小，协议将增加以下区块的基本费用。 同样，如果区块大小低于目标区块大小，协议将减少基本费用。 基本费用的调整金额与当前区块大小和目标区块大小的差距成比例。 [关于区块的更多信息](/developers/docs/blocks/)。

### 基本费用 {#base-fee}

每个区块都有作为储备价格的基本费用。 要想有资格被列入区块，gas 费用报价必须至少等于基本费用。 基本费用独立于当前区块计算，是由区块之前的区块决定的，这使得用户更容易预测交易费用。 当区块被开采时，此基本费用将被“燃烧掉”，从循环中移除。

基本费用的计算公式是将上一个区块的大小（所有交易中使用的 gas 数量）与目标大小进行比较。 如果超过目标区块大小，区块的基本费用将最多增加 12.5%。 这种指数级增长使得区块大小无限期保持高位在经济上不可行。

| 区块编号 | 已包含 Gas | 费用增加 | 当前基本费用 |
| -------- | ---------: | -------: | -----------: |
| 1        |        15M |       0% |     100 gwei |
| 2        |        30M |       0% |     100 gwei |
| 3        |        30M |    12.5% |   112.5 gwei |
| 4        |        30M |    12.5% |   126.6 gwei |
| 5        |        30M |    12.5% |   142.4 gwei |
| 6        |        30M |    12.5% |   160.2 gwei |
| 7        |        30M |    12.5% |   180.2 gwei |
| 8        |        30M |    12.5% |   202.7 gwei |

相对于伦敦升级之前的 gas 拍卖市场，这种交易费机制的变化使费用更容易预测。 根据以上表格，在 9 号区块创建交易，钱包会让用户确切了解，要添加到下一个区块的**最大基本费用**等于`当前基本费用 * 112.5%`，即 `202.8 gwei * 112.5% = 228.1 gwei`。

还请注意，由于处理完整块的基本费用增加的速度，我们不太可能看到完整块的延长峰值。

| 区块编号 | 已包含 Gas | 费用增加 |    当前基本费用 |
| -------- | ---------: | -------: | --------------: |
| 30       |        30M |    12.5% |     2705.6 gwei |
| ...      |        ... |    12.5% |             ... |
| 50       |        30M |    12.5% |    28531.3 gwei |
| ...      |        ... |    12.5% |             ... |
| 100      |        30M |    12.5% | 10302608.6 gwei |

### 优先费（小费） {#priority-fee}

在伦敦升级之前，矿工将获得区块中所含交易的总 gas 费用。

随着新的基本费被燃烧，伦敦升级引入了优先费（小费），以激励矿工将交易纳入区块。 如果没有小费，矿工会发现开采空区块在经济上可行，因为他们会获得相同的区块奖励。 在常规情况下，一笔金额不大的小费给矿工提供了包含该交易的最低激励。 对于需要在同一区块中优先执行的交易，需要更高的小费来试图出价高于竞争交易。

### 最高费用 {#maxfee}

要在网络上执行交易，用户可以为他们愿意支付的交易执行费指定最高限额。 此可选参数称为 `maxFeePergas`。 为了执行交易，最高费用必须超过基本费用和小费的总和。 会为交易发送人退还最高费用与基本费用和小费总和之间的差额。

### 计算费用 {#calculating-fees}

伦敦升级带来的主要好处之一是提高用户在确定交易费用时的体验。 对于支持升级的钱包，钱包提供商将自动设置推荐的交易费（基本费用 + 推荐优先费），而不是明确说明您愿意支付多少费用来完成交易，以便降低用户的复杂程度。

## EIP-1559 {#eip-1559}

在伦敦升级中执行 [EIP-1559](https://github.com/ethereum/EIPs/blob/master/EIPS/eip-1559.md) 使得交易费机制比以前的 gas 竞价招标更加复杂，但优点是提高 gas 费用的可预测性，从而使交易费市场更加有效。 用户可以在提交交易时设定 `maxFeePergas`，表示他们愿意为执行交易支付多少费用，同时清楚该数额不会超过 gas 的市场价格 (`BaseFeePergas`)，并且获得减去小费后的剩余退款。

这个视频解释了 EIP-1559 及其带来的好处：

<YouTube id="MGemhK9t44Q" />

如果感兴趣，您可以阅读 [EIP-1559 规范](https://github.com/ethereum/EIPs/blob/master/EIPS/eip-1559.md)。

更深层次的见解请参见 [EIP-1559 资源](https://hackmd.io/@timbeiko/1559-resources)。

## 为什么存在 Gas 费用？ {#why-do-gas-fees-exist}

简而言之，Gas 费用有助于确保以太坊网络的安全。 在网络上执行的每次计算都需要收费，这样可以防止参与者对网络造成垃圾信息。 为了防止代码中无意、恶意的无限循环或其他计算浪费，要求每个事务对代码可以执行的计算步骤设置一个限制。 基本计算单位是“gas”。

尽管交易中包含费用限制，但交易中未使用的 gas 将退还给用户（如：返还`最高费用 -（基本费用 + 小费）`）。

![未使用 Gas 退款情况图](../transactions/gas-tx.png) _图表来自 [Ethereum EVM 插图](https://takenobu-hs.github.io/downloads/ethereum_evm_illustrated.pdf)_

## 什么是 gas 限额？ {#what-is-gas-limit}

Gas 限额是指您愿意在交易中消耗的最大 gas 数量。 涉及[智能合约](/developers/docs/smart-contracts/)的更复杂交易需要更多的计算工作，因此相比较简单的支付，它们需要更高的 gas 限额。 标准的 ETH 转账一般要求 gas 限额为 21,000 单位。

例如，如果您对简单的 ETH 转账设置 50,000 gas 限额。EVM 将消耗 21,000，您将收到剩余的 29,000。 然而，如果您设置的 gas 太少，比如说，对于简单的 ETH 转账，gas 限额为 20,000。EVM 将消耗您 20,000 gas 试图实现交易，但不会完成。 然后，EVM 会恢复所有变化，但由于矿工已经完成了价值 20k gas 的工作，所以 gas 被消耗掉了。

## 为什么 gas 费会变得如此高？ {#why-can-gas-fees-get-so-high}

Gas 费高是由于以太坊广受欢迎。 在以太坊进行任何操作都需要消耗 gas，每个区块的 gas 空间有限。 这包括计算、存储或操作数据，或转移代币，每种消耗不同数量的“gas”单位。 随着 dapp 功能变得更加复杂，智能合约执行的操作数量也会增加。即每个交易在有限大小区块内占用更多空间。 如果需求太大，用户必须提供更高的小费来尝试超越其他用户的出价。 小费更高即更有可能让你的交易进入下一区块。

光靠 gas 价格并不能实际决定我们必须对特定交易支付的金额。 为了计算交易费，我们必须将交易费所使用的 gas 乘以 gwei。

## 减少 gas 成本的举措 {#initiatives-to-reduce-gas-costs}

以太坊[性能扩展的升级](/upgrades/)将会最终解决一些燃料成本问题，也会为以太坊平台处理每秒上千次的交易和全面升级做好准备。

第二层扩容是一项主要举措，可大大优化 gas 成本、用户体验和可扩展性。 [关于第二层扩容的更多信息](/developers/docs/scaling/#layer-2-scaling)。

## 降低 gas 成本的策略 {#strategies-for-you-to-reduce-gas-costs}

如果你希望降低以太币的燃料费用，可以设置小费来表明交易的优先级。 矿工将“处理”并执行每单位燃料小费更高的交易，因为他们可以保留你支付的小费；矿工不太愿意执行小费较低的交易。

如果想要监控燃料价格，从而以较少的费用发送以太币，你可以使用多种不同的工具，例如：

- [Etherscan](https://etherscan.io/gastracker) _交易 gas 价格估算器_
- [Blocknative ETH Gas Estimator](https://chrome.google.com/webstore/detail/blocknative-eth-gas-estim/ablbagjepecncofimgjmdpnhnfjiecfm) _支持类型 0 传统交易和类型 2 EIP-1559 交易的 gas 估算 Chrome 插件。_

- [ETH Gas Station](https://ethgasstation.info/) _以太坊 gas 市场面向消费者的指标_
- [Cryptoneur 燃料费计算器](https://www.cryptoneur.xyz/gas-fees-calculator) _按照您当地货币计算主网、Arbitrum 和 Polygon 上进行的各类交易的燃料费。_

## 相关工具 {#related-tools}

- [Bloxy Gas Analytics](https://stat.bloxy.info/superset/dashboard/gas/?standalone=true) _以太坊网络 gas 统计数据_
- [Blocknative’s Gas Platform](https://www.blocknative.com/gas) _由 Blocknative 的全局内存池数据平台提供支持的 Gas 估算 API_

## 延伸阅读 {#further-reading}

- [以太坊 Gas 详解](https://defiprime.com/gas)
- [以太坊价格上涨会导致使用费更贵吗？](https://docs.ethhub.io/questions-about-ethereum/is-ethereum-more-expensive-to-use-as-price-rises/)
- [减少智能合约的 gas 消耗](https://medium.com/coinmonks/8-ways-of-reducing-the-gas-consumption-of-your-smart-contracts-9a506b339c0a)
- [权益证明与工作量证明](https://blockgeeks.com/guides/proof-of-work-vs-proof-of-stake/)

## 相关主题 {#related-topics}

- [挖矿](/developers/docs/consensus-mechanisms/pow/mining/)<|MERGE_RESOLUTION|>--- conflicted
+++ resolved
@@ -2,11 +2,6 @@
 title: Gas 和费用
 description:
 lang: zh
-<<<<<<< HEAD
-=======
-sidebar: true
-preMergeBanner: true
->>>>>>> 53d5e528
 ---
 
 Gas 对以太坊网络至关重要。 正是这种燃料使它能够运行，正如车辆需要汽油一样。
