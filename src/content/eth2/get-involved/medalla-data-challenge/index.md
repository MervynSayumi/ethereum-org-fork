---
title: Medalla data challenge
description: Instructions, deadlines, and prize information for the Eth2 Medalla testnet data challenge
lang: en
sidebar: true
sidebarDepth: 2
---

# The Eth2 Medalla Data Challenge

_Up until 20 October 2020, the Ethereum Foundation is sponsoring a Medalla data analysis and data visualization blog post challenge. Here are all the details you need._

<Divider />

Calling data scientists, data engineers, data visualizers, developers, and anyone interested in digging into Ethereum data!

The Ethereum 2.0 [Medalla testnet](https://github.com/goerli/medalla) is live. Validators are validating. Attesters are attesting. Blocks are propagating. Which means, data, lots and lots of data. And **the Ethereum community needs your help to make sense of it all.**

- _What data visualizations can show the health of the Medalla test network?_
- _Aggregation performance. Latencies. Validator effectiveness. Gini coefficients. Block rewards. What compelling story can you tell with Medalla data?_
- _What performance and behavior patterns can you find among different classes of validators (for example hobbyists, institutional players, exchanges, and stakers)?_
- _What patterns exist in slashings?_
- _What other data can you collect and analyze on Medalla?_
- _What new tools can you build to collect and analyze data on Medalla?_

<InfoBanner emoji=":thinking_face:">
  Wait, how do I get started with Medalla? See <a href="/en/eth2/get-involved/#medalla">how to stake on the Medalla testnet</a>
</InfoBanner>

## The challenge

**Document your best Medalla data insights in the most readable blog post possible – for prizes!**

The Ethereum Foundation are running this challenge because there's a lot to learn and discover from Medalla testnet activity. Your findings will give the Ethereum community —from beginners to core researchers— important insight into Medalla, the last step en route to Phase 0, the [Beacon Chain](/en/eth2/the-beacon-chain/).

If Medalla proves stable, mainnet launch is next! And so, this is a critical moment to get involved in the Ethereum community <Twemoji svg text=":rocket:" />

### How to submit

Anyone is free to submit, here's how:

1.  Collect and analyze Medalla data – [_See tips for getting started_](/en/eth2/get-involved/medalla-data-challenge/#started)
    - Either with existing tools
    - Or for the extra ambitious, build your own tool and tell us about it!
2.  Detail out your work in a blog post
3.  Submit!

<Button to="https://ethereumfoundation.typeform.com/to/CDT2cmqd">Submit blog post</Button>

_You may submit more than one blog post! So long as each posts focuses on a different visualisation or piece of analysis_

In addition to the prompt questions above, here's a [wishlist of data analysis avenues to explore](https://www.notion.so/efdn/Wishlist-Medalla-Data-Analysis-Visualization-69fe10ffe83748bc87faa0e2586ba857).

A group of Ethereum community members will evaluate your submissions and awards will go to the top blog posts <Twemoji svg text=":trophy:" />

<h2>Deadline <Twemoji svg text=":alarm_clock:" /></h2>

The deadline for submissions is **Tuesday, October 20**

<h2>Prizes <Twemoji svg text=":money_with_wings:" /></h2>

Up to **USD $15,000**

_Entries must be considered sufficiently insightful by the community judging team to be eligible for rewards._

## Requirements

- Blog post must be in English.
  - There are no length requirements.
- Blog posts must be public and original.
- Data analysis or visualization must concern [Medalla testnet](https://github.com/goerli/medalla) data.
- Tools and scripts used (and created) must be open source and referenced in the blog post.

## Judging criteria

_Surprise us with your creativity! But here are some judging criteria considerations:_

- Overall quality and clarity of data analysis or data visualization.
  - Quality of insights into Medalla, clients, and Eth2 in general.
- Insights that lead to substantive changes in client implementations or specifications.
- Analyses or visualizations that help a non-technical audience gain insight into the network.
- Quality of contribution to the Eth2 tooling ecosystem (if applicable).

## How to get started {#started}

- Join the testnet via the [Medalla testnet launchpad](https://medalla.launchpad.ethereum.org/) and run / sync a client (or multiple clients). The launchpad will give you more details.
  - [Teku](https://github.com/pegasyseng/teku) by ConsenSys ([discord](https://discord.gg/7hPv2T6))
  - [Prysm](https://github.com/prysmaticlabs/prysm/) by Prysmatic Labs ([discord](https://discord.gg/KSA7rPr))
  - [Nimbus](https://github.com/status-im/nim-beacon-chain) by Status ([discord](https://discord.gg/XRxWahP))
  - [Lodestar](https://github.com/ChainSafe/lodestar) by ChainSafe Systems ([discord](https://discord.gg/aMxzVcr))
  - [Lighthouse](https://github.com/sigp/lighthouse/) by Sigma Prime ([discord](https://discord.gg/cyAszAh))
- Experiment with a client API for single node statistics.
- Experiment with [rumor](https://github.com/protolambda/rumor) to get data from group of clients.
  - rumor is an interactive shell to run the Eth2 network stack, attach to testnets, debug clients, and extract data for tooling.
- Dig around a block explorer:
  - [`Beaconcha.in`](https://beaconcha.in/)
  - [`BeaconScan`](https://beaconscan.com/)
<<<<<<< HEAD
  - [`BlockAction`](https://medalla.blockaction.io)
- Crunch some numbers and spin up some graphs
=======
  - [`BlockAction`](https://blockaction.io/)
- Crunch some numbers and spin up some graphs.
>>>>>>> 2b8bf88c
- Publish your analysis or visualization!

## Helpful resources

- [A non-exhaustive list of Eth2 tooling](https://notes.ethereum.org/@protolambda/eth2_tooling#Network-tooling) _– protolambda_
- [Eth2 Launch Pad for Medalla testnet](https://medalla.launchpad.ethereum.org/)
- [Medalla ETH 2.0 Testnet](https://github.com/goerli/medalla)
- [The State of Eth2](https://blog.ethereum.org/2020/06/02/the-state-of-eth2-june-2020/) _– Danny Ryan_
- [Eth2 quick update no. 14 – testnet edition](https://blog.ethereum.org/2020/08/03/eth2-quick-update-no-14/) _– Danny Ryan_
- [Ethereum 2.0 Overview](https://ethereum.org/en/eth2/)
- [Eth R&D](https://discord.gg/VmG7Uxc) _– Discord_
- [ethstaker](https://invite.gg/ethstaker) _– Discord_

## Support

For any general support questions about your submission, please email eth2+medalla@ethereum.org.

For technical questions about Medalla, ideas or direction for your data analysis, tooling, clients, and all things Eth2, we invite you to head over to the community-driven [ethstaker Discord](https://invite.gg/ethstaker). Ethstaker is a community-driven Eth2 resource for the fledgling validator community and they've been kind enough to open up a dedicated support channel `#medalla-data-challenge` for The Eth2 Medalla Data Challenge!<|MERGE_RESOLUTION|>--- conflicted
+++ resolved
@@ -95,13 +95,8 @@
 - Dig around a block explorer:
   - [`Beaconcha.in`](https://beaconcha.in/)
   - [`BeaconScan`](https://beaconscan.com/)
-<<<<<<< HEAD
   - [`BlockAction`](https://medalla.blockaction.io)
 - Crunch some numbers and spin up some graphs
-=======
-  - [`BlockAction`](https://blockaction.io/)
-- Crunch some numbers and spin up some graphs.
->>>>>>> 2b8bf88c
 - Publish your analysis or visualization!
 
 ## Helpful resources
