--- conflicted
+++ resolved
@@ -48,15 +48,11 @@
 
 Rollups are a "layer 2" technology that exists today. They allow dapps to bundle or “roll up” transactions into a single transaction off-chain, generate a cryptographic proof and then submit it to the chain. This reduces the data needed for a transaction. Combine this with all the extra data availability provided by shards and you get 100,000 transactions per second.
 
-<<<<<<< HEAD
-[More on rollups](/developers/docs/scaling/layer-2-rollups/)
-=======
 <InfoBanner isWarning={false}>
   Given recent progress in layer 2 scaling solution research and development, this has prompted the prioritization of the merge upgrade ahead of shard chains. These will be the focus following mainnet transition to proof of stake.
 
-  [More on rollups](/developers/docs/layer-2-scaling/)
+  [More on rollups](/developers/docs/scaling/layer-2-rollups/)
 </InfoBanner>
->>>>>>> a16cc5dc
 
 ## Shard chains version 2: code execution {#code-execution}
 
