--- conflicted
+++ resolved
@@ -148,15 +148,11 @@
 - [Chinese translators group](https://www.notion.so/Ethereum-org-05375fe0a94c4214acaf90f42ba40171)
   _– Notion page for easier coordination between Chinese translators_
 
-<<<<<<< HEAD
-**Content buckets overview**
+### Content buckets overview {#content-buckets-overview}
 
 - [Content buckets](/contributing/translation-program/content-buckets/) _– which pages are included in each content bucket of ethereum.org_
 
-**Latest updates**
-=======
 ### Latest updates {#latest-updates}
->>>>>>> 73cdbd7a
 
 To keep up-to-date with the latest Translation Program progress, you can follow the [Ethereum Foundation blog](https://blog.ethereum.org/):
 
