--- conflicted
+++ resolved
@@ -48,24 +48,14 @@
 We want to acknowledge our translators and support them on their career paths. Here are some of our translator acknowledgements:
 
 #### Certificate {#certificate}
-<<<<<<< HEAD
 
-If you have contributed to the Translation Program and at least 5,000 of your translated words have been approved, you are eligible for an ethereum.org translator certificate. [More on certificates](/contributing/translation-program/acknowledgements/#certificate)
-
-#### POAPs {#poaps}
-
-All of our translators are eligible for a POAP (Proof of Attendance Protocol) - an NFT that proves their contribution to the ethereum.org Translation Program. [More on POAPs](/contributing/translation-program/acknowledgements/#poap)
-
-#### Translator acknowledgements {#acknowledgements}
-
-=======
 If you have contributed to the Translation Program and at least 5,000 of your translated words have been approved, you are eligible for an ethereum.org translator certificate. [More on certificates](/contributing/translation-program/acknowledgements/#certificate)
 
 #### POAPs {#poaps}
 All of our translators are eligible for a POAP (Proof of Attendance Protocol) - an NFT that proves their contribution to the ethereum.org Translation Program. [More on POAPs](/contributing/translation-program/acknowledgements/#poap)
 
 #### Translator acknowledgements {#translator-acknowledgements}
->>>>>>> 228b3066
+
 Public acknowledgements of our top translators using [leaderboards](/contributing/translation-program/acknowledgements/) and a [list of all contributors to the Translation Program](/contributing/translation-program/contributors/).
 
 ### What we're working on {#our-projects}
