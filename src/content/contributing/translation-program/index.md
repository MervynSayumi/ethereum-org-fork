--- conflicted
+++ resolved
@@ -1,13 +1,7 @@
 ---
 title: Translation Program
 lang: en
-<<<<<<< HEAD
-description: How to contribute to ethereum.org's Translation Program
-=======
 description: Information about the ethereum.org Translation Program
-sidebar: true
-sidebarDepth: 3
->>>>>>> e437fac4
 ---
 
 # Translation Program {#translation-program}
