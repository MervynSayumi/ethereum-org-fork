---
title: Contributing
description: Learn about the different ways you can contribute to ethereum.org
lang: en
sidebar: true
---

# Contributing to ethereum.org 🦄 {#contributing-to-ethereumorg}

The ethereum.org website, like Ethereum more broadly, is an open-source project. So if you want to help improve [our portal to Ethereum](/about/), here's how you can help out.

<InfoBanner shouldCenter emoji=":tada:">
  Claim your POAP token! If you contributed to ethereum.org in 2021, there's a unique POAP waiting for you.{" "}
  <a href="#poap">More on POAPs</a>
</InfoBanner>

## Ways to contribute {#ways-to-contribute}

- [Work on an open issue](https://github.com/ethereum/ethereum-org-website/issues)
  _– Work we've identified that needs doing_
- [Join the translation program](/contributing/translation-program/)
  _– Help us bring ethereum.org to new languages_
- [Add community articles](/contributing/content-resources/)
  _– Add a helpful article to a relevant page_
- [Add a product](/contributing/adding-products/)
  _– Add a dapp or wallet to a relevant page_
- [Add developer tools](/contributing/adding-developer-tools/)
  _– Add a developer tool to a relevant page_
- [Add an exchange](/contributing/adding-exchanges/)
  _– Add an exchange to our [exchange finder](/get-eth/#country-picker)_
- [Improve our research](https://www.notion.so/efdn/Ethereum-org-User-Persona-Memo-b44dc1e89152457a87ba872b0dfa366c)
  _– Let us know your feedback on our research or contribute your own_
- [Request a feature](https://github.com/ethereum/ethereum-org-website/issues/new?assignees=&labels=Type%3A+Feature&template=feature_request.md&title=)
  _– Let us know about any ideas you have for a new feature or design_
- [Add a glossary term](/contributing/adding-glossary-terms)
  _– Help us continue to expand the Ethereum [glossary](/glossary/)_
- [Create/edit content](/contributing/#how-to-update-content)
  _– Suggest new pages or makes tweaks to what's here already_
<<<<<<< HEAD
- [Add a staking product or service](/contributing/adding-staking-product/)
=======
- [Add a layer 2](/contributing/adding-layer-2) _- Add a layer 2 to a relevant page_
>>>>>>> df297bb3

_Any questions?_ 🤔 Reach out on our [Discord server](https://discord.gg/CetY6Y4)

## How to work on ethereum.org {#how-to-update-content}

Whether you're adding to the site, creating content or working on open issues, you'll need a [GitHub](https://github.com) account.

All updates are made via the GitHub PR process. This means you create a local copy of the website, make your changes and request to merge your changes. If you've never done this before, follow the instructions at the bottom of our [GitHub repository](https://github.com/ethereum/ethereum-org-website).

You don't need permission to work on anything, but it's always best to let us know what you're planning to do. You can do this by:

- Commenting on an issue or PR in [GitHub](https://github.com/ethereum/ethereum-org-website)
- Messaging on our [Discord server](https://discord.gg/CetY6Y4)

Before contributing, make sure you're familiar with:

- the evolving [vision of ethereum.org](/about/)
- our [design principles](/contributing/design-principles/)
- our [style guide](/contributing/style-guide/)

## How decisions about the site are made {#how-decisions-about-the-site-are-made}

Decisions about individual PRs, design evolution and major upgrades are made by a team from across the Ethereum ecosystem. This team includes project managers, developers, designers, marketing and communications, and subject matter experts. Community input informs every decision: so please raise questions in issues, submit PRs, or contact the team:

- [website@ethereum.org](mailto:website@ethereum.org)
- [@ethdotorg](https://twitter.com/ethdotorg)
- [Discord server](https://discord.gg/CetY6Y4)

### A note on plagiarism {#plagiarism}

Only use your original work or content that you have permission to use when contributing any content or artifact to ethereum.org. Many projects within the Ethereum ecosystem use open-source licensing that allows for the free sharing of information. However, if you cannot find this information, do not attempt to add it to ethereum.org. Any pull requests deemed as plagiarism will get rejected.

## New to open-source? {#new-to-open-source}

We have low barrier to entry issues on our GitHub repository specifically designed for developers who are new to open-source labelled [good first issue](https://github.com/ethereum/ethereum-org-website/issues?q=is%3Aopen+is%3Aissue+label%3A%22good+first+issue%22).

## Claim your contributor POAP {#poap}

If your contribution gets merged into ethereum.org, we'll mint you a unique contributors POAP. A Proof of Attendance Protocol (POAP) token is on-chain proof that you helped make the ecosystem a little more awesome.

[More on POAPs](https://www.poap.xyz/)

### How to claim {#how-to-claim}

1. Join our [Discord server](https://discord.gg/E8dET2ux8y).
2. Paste a link to your contribution in the `#🏆 | poaps` channel.
3. Wait for a member of our team to send you a link to your POAP.
4. Claim your POAP!

You should only use self-custody wallets to claim POAPs. Do not use exchange accounts or other accounts you do not hold the private keys to, as these will not allow you to access and manage your POAPs.

## Contributors {#contributors}

<Contributors /><|MERGE_RESOLUTION|>--- conflicted
+++ resolved
@@ -36,11 +36,9 @@
   _– Help us continue to expand the Ethereum [glossary](/glossary/)_
 - [Create/edit content](/contributing/#how-to-update-content)
   _– Suggest new pages or makes tweaks to what's here already_
-<<<<<<< HEAD
+- [Add a layer 2](/contributing/adding-layer-2)
+  _- Add a layer 2 to a relevant page_
 - [Add a staking product or service](/contributing/adding-staking-product/)
-=======
-- [Add a layer 2](/contributing/adding-layer-2) _- Add a layer 2 to a relevant page_
->>>>>>> df297bb3
 
 _Any questions?_ 🤔 Reach out on our [Discord server](https://discord.gg/CetY6Y4)
 
