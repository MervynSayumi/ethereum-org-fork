---
title: Contributing
description: Learn about the different ways you can contribute to ethereum.org
lang: en
---

# Contributing to ethereum.org 🦄 {#contributing-to-ethereumorg}

The ethereum.org website, like Ethereum more broadly, is an open-source project. So if you want to help improve [our portal to Ethereum](/about/), here's how you can help out.

<InfoBanner shouldCenter emoji=":tada:">
  Claim your POAP token! If you contributed to ethereum.org in 2022, there's a unique POAP waiting for you.{" "}
  <a href="#poap">More on POAPs</a>
</InfoBanner>

## Ways to contribute {#ways-to-contribute}

- [Work on an open issue](https://github.com/ethereum/ethereum-org-website/issues)
  _– Work we've identified that needs doing_
- [Join the translation program](/contributing/translation-program/)
  _– Help us bring ethereum.org to new languages_
- [Add community resources](/contributing/content-resources/)
  _– Add a helpful article or resource to a relevant page_
- [Add a product](/contributing/adding-products/)
  _– Add a dapp or wallet to a relevant page_
- [Add developer tools](/contributing/adding-developer-tools/)
  _– Add a developer tool to a relevant page_
- [Add an exchange](/contributing/adding-exchanges/)
  _– Add an exchange to our [exchange finder](/get-eth/#country-picker)_
- [Improve our research](https://www.notion.so/efdn/Ethereum-org-User-Persona-Memo-b44dc1e89152457a87ba872b0dfa366c)
  _– Let us know your feedback on our research or contribute your own_
- [Request a feature](https://github.com/ethereum/ethereum-org-website/issues/new?assignees=&labels=Type%3A+Feature&template=feature_request.md&title=)
  _– Let us know about any ideas you have for a new feature or design_
- [Add a glossary term](/contributing/adding-glossary-terms)
  _– Help us continue to expand the Ethereum [glossary](/glossary/)_
- [Create/edit content](/contributing/#how-to-update-content)
  _– Suggest new pages or makes tweaks to what's here already_
- [Add a layer 2](/contributing/adding-layer-2s/)
<<<<<<< HEAD
  _– Add a layer 2 to a relevant page_
- [Add a staking product or service](/contributing/adding-staking-products/) _– Add a project that helps facilitate solo staking, pooled staking, or staking as a service_
- [Add a wallet](/contributing/adding-wallets/) _– Add a wallet for the [find wallets page](/wallets/find-wallet/)._
=======
  _- Add a layer 2 to a relevant page_
- [Add a staking product or service](/contributing/adding-staking-products/) - _Add a project that helps facilitate solo staking, pooled staking, or staking as a service_
- [Add a wallet](/contributing/adding-wallets/) _- Add a wallet for the [find wallets page](/wallets/find-wallet/)._
- [Suggest a project for our DeSci page](/contributing/adding-desci-projects/) - _Add a project built on Ethereum that contributes to decentralized science_
>>>>>>> f97c8e97

_Any questions?_ 🤔 Reach out on our [Discord server](https://discord.gg/CetY6Y4)

## How to work on ethereum.org {#how-to-update-content}

Whether you're adding to the site, creating content or working on open issues, you'll need a [GitHub](https://github.com) account.

All updates are made via the GitHub PR process. This means you create a local copy of the website, make your changes and request to merge your changes. If you've never done this before, follow the instructions at the bottom of our [GitHub repository](https://github.com/ethereum/ethereum-org-website).

You don't need permission to work on anything, but it's always best to let us know what you're planning to do. You can do this by:

- Commenting on an issue or PR in [GitHub](https://github.com/ethereum/ethereum-org-website)
- Messaging on our [Discord server](https://discord.gg/CetY6Y4)

Before contributing, make sure you're familiar with:

- the evolving [vision of ethereum.org](/about/)
- our [design principles](/contributing/design-principles/)
- our [style guide](/contributing/style-guide/)

## How decisions about the site are made {#how-decisions-about-the-site-are-made}

Decisions about individual PRs, design evolution and major upgrades are made by a team from across the Ethereum ecosystem. This team includes project managers, developers, designers, marketing and communications, and subject matter experts. Community input informs every decision: so please raise questions in issues, submit PRs, or contact the team:

- [website@ethereum.org](mailto:website@ethereum.org)
- [@ethdotorg](https://twitter.com/ethdotorg)
- [Discord server](https://discord.gg/CetY6Y4)

### A note on plagiarism {#plagiarism}

Only use your original work or content that you have permission to use when contributing any content or artifact to ethereum.org. Many projects within the Ethereum ecosystem use open-source licensing that allows for the free sharing of information. However, if you cannot find this information, do not attempt to add it to ethereum.org. Any pull requests deemed as plagiarism will get rejected.

## New to open-source? {#new-to-open-source}

We have low barrier to entry issues on our GitHub repository specifically designed for developers who are new to open-source labelled [good first issue](https://github.com/ethereum/ethereum-org-website/issues?q=is%3Aopen+is%3Aissue+label%3A%22good+first+issue%22).

## Claim your contributor POAP {#poap}

If your contribution gets merged into ethereum.org, we'll mint you a unique contributors POAP. A Proof of Attendance Protocol (POAP) token is on-chain proof that you helped make the ecosystem a little more awesome.

[More on POAPs](https://www.poap.xyz/)

### How to claim {#how-to-claim}

1. Join our [Discord server](https://discord.gg/E8dET2ux8y).
2. Paste a link to your contribution in the `#🥇 | poaps` [channel](https://discord.com/channels/714888181740339261/804005643211898911).
3. Wait for a member of our team to send you a link to your POAP.
4. Claim your POAP!

You should only use self-custody wallets to claim POAPs. Do not use exchange accounts or other accounts you do not hold the private keys to, as these will not allow you to access and manage your POAPs.

## Contributors {#contributors}

<Contributors /><|MERGE_RESOLUTION|>--- conflicted
+++ resolved
@@ -36,16 +36,13 @@
 - [Create/edit content](/contributing/#how-to-update-content)
   _– Suggest new pages or makes tweaks to what's here already_
 - [Add a layer 2](/contributing/adding-layer-2s/)
-<<<<<<< HEAD
   _– Add a layer 2 to a relevant page_
-- [Add a staking product or service](/contributing/adding-staking-products/) _– Add a project that helps facilitate solo staking, pooled staking, or staking as a service_
-- [Add a wallet](/contributing/adding-wallets/) _– Add a wallet for the [find wallets page](/wallets/find-wallet/)._
-=======
-  _- Add a layer 2 to a relevant page_
-- [Add a staking product or service](/contributing/adding-staking-products/) - _Add a project that helps facilitate solo staking, pooled staking, or staking as a service_
-- [Add a wallet](/contributing/adding-wallets/) _- Add a wallet for the [find wallets page](/wallets/find-wallet/)._
-- [Suggest a project for our DeSci page](/contributing/adding-desci-projects/) - _Add a project built on Ethereum that contributes to decentralized science_
->>>>>>> f97c8e97
+- [Add a staking product or service](/contributing/adding-staking-products/)
+  _– Add a project that helps facilitate solo staking, pooled staking, or staking as a service_
+- [Add a wallet](/contributing/adding-wallets/)
+  _– Add a wallet for the [find wallets page](/wallets/find-wallet/)_
+- [Suggest a project for our DeSci page](/contributing/adding-desci-projects/)
+  _- Add a project built on Ethereum that contributes to decentralized science_
 
 _Any questions?_ 🤔 Reach out on our [Discord server](https://discord.gg/CetY6Y4)
 
