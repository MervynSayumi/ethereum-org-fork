--- conflicted
+++ resolved
@@ -5,6 +5,7 @@
   List,
   ListItem,
   Show,
+  Text,
   type FlexProps,
   type HeadingProps,
   useToken,
@@ -12,19 +13,13 @@
 import { MdExpandMore } from "react-icons/md"
 
 import { BaseLink } from "@/components/Link"
-// TODO: Fix BeaconChainActions
-// import BeaconChainActions from "@/components/BeaconChainActions"
+import BeaconChainActions from "@/components/BeaconChainActions"
 import { Image } from "@/components/Image"
 import Breadcrumbs from "@/components/Breadcrumbs"
 import FeedbackCard from "@/components/FeedbackCard"
 import MergeArticleList from "@/components/MergeArticleList"
 import MergeInfographic from "@/components/MergeInfographic"
 import OldHeading from "@/components/OldHeading"
-<<<<<<< HEAD
-=======
-import QuizWidget from "@/components/Quiz/QuizWidget"
-import RandomAppList from "@/components/RandomAppList"
->>>>>>> ccdc1c7d
 import ShardChainsList from "@/components/ShardChainsList"
 import type { List as ButtonDropdownList } from "@/components/ButtonDropdown"
 import UpgradeStatus from "@/components/UpgradeStatus"
@@ -45,79 +40,7 @@
 import { isLangRightToLeft } from "@/lib/utils/translations"
 import type { ChildOnlyProp, Lang /* Context */ } from "@/lib/types"
 import type { MdPageContent, UpgradeFrontmatter } from "@/lib/interfaces"
-<<<<<<< HEAD
-=======
-import type { List as ButtonDropdownList } from "@/components/ButtonDropdown"
-
-const Page = (props: ChildOnlyProp & Pick<FlexProps, "dir">) => (
-  <Flex
-    direction={{ base: "column", lg: "row" }}
-    justify="space-between"
-    mx="auto"
-    mb={16}
-    pt={{ lg: 16 }}
-    w="full"
-    {...props}
-  />
-)
-
-const Divider = () => (
-  <ChakraDivider
-    my={16}
-    w="10%"
-    borderBottomWidth="0.25rem"
-    borderColor="homeDivider"
-  />
-)
-
-const InfoColumn = (props: ChildOnlyProp) => (
-  <Flex
-    direction="column"
-    flex="0 1 400px"
-    ml={8}
-    mr={16}
-    position="sticky"
-    top="6.25rem"
-    h={calc("100vh").subtract("80px").toString()}
-    {...props}
-  />
-)
-
-// Apply styles for classes within markdown here
-const ContentContainer = (props: BoxProps) => (
-  <Box
-    as="article"
-    flex="1 1 1024px"
-    position="relative"
-    p={8}
-    pt={0}
-    {...props}
-    sx={{
-      ".featured": {
-        pl: 4,
-        ml: -4,
-        borderLeft: "1px dotted",
-        borderColor: "primary.base",
-      },
-      ".citation p": {
-        color: "text200",
-      },
-    }}
-  />
-)
-
-const LastUpdated = (props: ChildOnlyProp) => (
-  <Text
-    color="text200"
-    fontStyle="italic"
-    pt={4}
-    mb={0}
-    borderTop="1px"
-    borderColor="border"
-    {...props}
-  />
-)
->>>>>>> ccdc1c7d
+import { getLocaleTimestamp } from "@/lib/utils/time"
 
 const Page = (props: FlexProps) => <MdPage sx={{}} {...props} />
 
@@ -198,30 +121,25 @@
   )
 }
 
-// const LastUpdated = (props: ChildOnlyProp) => (
-//   <Text
-//     color="text200"
-//     fontStyle="italic"
-//     pt={4}
-//     mb={0}
-//     borderTop="1px"
-//     borderColor="border"
-//     {...props}
-//   />
-// )
+const LastUpdated = (props: ChildOnlyProp) => (
+  <Text
+    color="text200"
+    fontStyle="italic"
+    pt={4}
+    mb={0}
+    borderTop="1px"
+    borderColor="border"
+    {...props}
+  />
+)
 
 // Upgrade layout components
 export const upgradeComponents = {
   MergeArticleList,
   MergeInfographic,
-<<<<<<< HEAD
-=======
-  QuizWidget,
-  RandomAppList,
->>>>>>> ccdc1c7d
   ShardChainsList,
   UpgradeStatus,
-  // BeaconChainActions,
+  BeaconChainActions,
 }
 
 interface IProps extends ChildOnlyProp, MdPageContent {
