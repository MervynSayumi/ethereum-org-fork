--- conflicted
+++ resolved
@@ -58,11 +58,7 @@
 import { isLangRightToLeft } from "@/lib/utils/translations"
 import { getSummaryPoints } from "@/lib/utils/getSummaryPoints"
 import type { ChildOnlyProp, Lang /* Context */ } from "@/lib/types"
-<<<<<<< HEAD
 import type { MdPageContent, UpgradeFrontmatter } from "@/lib/interfaces"
-=======
-import type { PageContent, UpgradeFrontmatter } from "@/lib/interfaces"
->>>>>>> f771a1ac
 import type { List as ButtonDropdownList } from "@/components/ButtonDropdown"
 
 const Page = (props: ChildOnlyProp & Pick<FlexProps, "dir">) => (
@@ -122,19 +118,6 @@
   />
 )
 
-<<<<<<< HEAD
-// const LastUpdated = (props: ChildOnlyProp) => (
-//   <Text
-//     color="text200"
-//     fontStyle="italic"
-//     pt={4}
-//     mb={0}
-//     borderTop="1px"
-//     borderColor="border"
-//     {...props}
-//   />
-// )
-=======
 const LastUpdated = (props: ChildOnlyProp) => (
   <Text
     color="text200"
@@ -146,7 +129,6 @@
     {...props}
   />
 )
->>>>>>> f771a1ac
 
 const Pre = chakra("pre", {
   baseStyle: {
@@ -315,11 +297,7 @@
   // MeetupList,
 }
 
-<<<<<<< HEAD
 interface IProps extends ChildOnlyProp, MdPageContent {
-=======
-interface IProps extends ChildOnlyProp, PageContent {
->>>>>>> f771a1ac
   frontmatter: UpgradeFrontmatter
 }
 export const UpgradeLayout: React.FC<IProps> = ({
@@ -327,32 +305,15 @@
   frontmatter,
   slug,
   tocItems,
-<<<<<<< HEAD
-=======
   lastUpdatedDate
->>>>>>> f771a1ac
 }) => {
   // TODO: Re-enabled after i18n is implemented
   // const { t } = useTranslation()
   // const { language } = useI18next()
-<<<<<<< HEAD
+  const language = "en"
 
   const isRightToLeft = isLangRightToLeft(frontmatter.lang as Lang)
 
-  // TODO: Implement GitHub API fetching for last updated date
-  // FIXME: remove this any, currently not sure how to fix the ts error
-  // const parent: any = mdx.parent
-  // TODO some `gitLogLatestDate` are `null` - why?
-  // const lastUpdatedDate = parent.fields
-  //   ? parent.fields.gitLogLatestDate
-  //   : parent.mtime
-
-=======
-  const language = "en"
-
-  const isRightToLeft = isLangRightToLeft(frontmatter.lang as Lang)
-
->>>>>>> f771a1ac
   const summaryPoints = getSummaryPoints(frontmatter)
 
   const dropdownLinks: ButtonDropdownList = {
@@ -395,20 +356,12 @@
               ))}
             </List>
           </Box>
-<<<<<<< HEAD
-          {/* TODO: Re-enable after GitHub API implemented */}
-          {/* <LastUpdated>
-            <Translation id="page-last-updated" />:{" "}
-            {getLocaleTimestamp(language as Lang, lastUpdatedDate)}
-          </LastUpdated> */}
-=======
           <LastUpdated>
             {/* TODO: Re-enable after i18n implemented */}
             {/* <Translation id="page-last-updated" />:{" "} */}
             Page last updated:{" "}
             {getLocaleTimestamp(language as Lang, lastUpdatedDate!)}
           </LastUpdated>
->>>>>>> f771a1ac
         </TitleCard>
         {frontmatter.image && (
           <Image
@@ -446,11 +399,7 @@
             {tocItems && (
               <UpgradeTableOfContents
                 items={tocItems}
-<<<<<<< HEAD
                 maxDepth={frontmatter.sidebarDepth || 2}
-=======
-                maxDepth={frontmatter.sidebarDepth!}
->>>>>>> f771a1ac
               />
             )}
           </InfoColumn>
@@ -467,17 +416,4 @@
       </Page>
     </Container>
   )
-<<<<<<< HEAD
-}
-
-// parent {
-//   ... on File {
-//     mtime
-//     fields {
-//       gitLogLatestDate
-//     }
-//   }
-// }
-=======
-}
->>>>>>> f771a1ac
+}