--- conflicted
+++ resolved
@@ -32,11 +32,7 @@
 import { getLocaleTimestamp } from "@/lib/utils/time"
 
 import type { ChildOnlyProp, Lang } from "@/lib/types"
-<<<<<<< HEAD
-import type { PageContent } from "@/lib/interfaces"
-=======
 import type { MdPageContent, StaticFrontmatter } from "@/lib/interfaces"
->>>>>>> 9df23e84
 
 const Pre = (props: ChildOnlyProp) => (
   <Text
@@ -178,13 +174,8 @@
   YouTube,
 }
 
-<<<<<<< HEAD
-interface IProps extends PageContent, ChildOnlyProp {
-  lastUpdatedDate: string
-=======
 interface IProps extends ChildOnlyProp, MdPageContent {
   frontmatter: StaticFrontmatter
->>>>>>> 9df23e84
 }
 export const StaticLayout: React.FC<IProps> = ({
   children,
