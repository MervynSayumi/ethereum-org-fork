--- conflicted
+++ resolved
@@ -11,10 +11,6 @@
   SimpleGrid,
 } from "@chakra-ui/react"
 
-<<<<<<< HEAD
-=======
-import { List as ButtonDropdownList } from "@/components/ButtonDropdown"
->>>>>>> f1167806
 import { Image } from "@/components/Image"
 import { List as ButtonDropdownList } from "@/components/ButtonDropdown"
 import Breadcrumbs from "@/components/Breadcrumbs"
@@ -51,11 +47,7 @@
 import type { ChildOnlyProp, Lang, TranslationKey } from "@/lib/types"
 import type { MdPageContent, StakingFrontmatter } from "@/lib/interfaces"
 
-<<<<<<< HEAD
 const Heading1 = (props: ChildOnlyProp) => (
-=======
-const Header1 = (props: ChildOnlyProp) => (
->>>>>>> f1167806
   <OldHeading
     as="h1"
     fontSize={{ base: "2.5rem", md: "5xl" }}
