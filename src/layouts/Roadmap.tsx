--- conflicted
+++ resolved
@@ -24,11 +24,8 @@
 import MdLink from "@/components/MdLink"
 import Pill from "@/components/Pill"
 import RandomAppList from "@/components/RandomAppList"
-<<<<<<< HEAD
-=======
 import RoadmapActionCard from "@/components/Roadmap/RoadmapActionCard"
 import RoadmapImageContent from "@/components/Roadmap/RoadmapImageContent"
->>>>>>> f771a1ac
 import SectionNav from "@/components/SectionNav"
 import TableOfContents from "@/components/TableOfContents"
 import UpgradeStatus from "@/components/UpgradeStatus"
@@ -53,11 +50,7 @@
 
 import { isLangRightToLeft } from "@/lib/utils/translations"
 import type { ChildOnlyProp, Lang, TranslationKey } from "@/lib/types"
-<<<<<<< HEAD
 import type { MdPageContent, RoadmapFrontmatter } from "@/lib/interfaces"
-=======
-import type { PageContent } from "@/lib/interfaces"
->>>>>>> f771a1ac
 
 const CardGrid = (props: ChildOnlyProp) => (
   <SimpleGrid columns={{ base: 1, md: 2 }} spacing={8} {...props} />
@@ -99,11 +92,8 @@
   InfoBanner,
   Pill,
   RandomAppList,
-<<<<<<< HEAD
-=======
   RoadmapActionCard,
   RoadmapImageContent,
->>>>>>> f771a1ac
   SectionNav,
   UpgradeStatus,
   YouTube,
@@ -111,19 +101,11 @@
   // Contributors,
   // Logo,
   // MeetupList,
-<<<<<<< HEAD
-  // RoadmapActionCard,
-  // RoadmapImageContent,
 }
 
 interface IProps extends MdPageContent, ChildOnlyProp {
   frontmatter: RoadmapFrontmatter
 }
-=======
-}
-
-interface IProps extends PageContent, ChildOnlyProp {}
->>>>>>> f771a1ac
 export const RoadmapLayout: React.FC<IProps> = ({ children, frontmatter, slug, tocItems }) => {
   const isRightToLeft = isLangRightToLeft(frontmatter.lang as Lang)
 
