import { createGlobalStyle } from "styled-components"
import { mix } from "polished"

const white = "#ffffff"
const black = "#000000"
const primaryLight = "#1c1cff"
const primaryDark = "#ff7324"
const success = "#109e62"
const fail = "#b80000"
const turquoise = "#ccfcff"
const turquoiseDark = "#293233"
const yellow = "#fff8df"
const mint = "#e1fefa"
const mintDark = "#2d3332"
const codeBoxDark = "#2a2734"
const codeBoxLight = "#fafafa"

// purple and orangeDark introduced for dark mode alts for homepage boxes
const purpleDark = "#212131"
const orangeDark = "#332821"
const pink = "#ffe5f9"
const pinkDark = "#332027"
const gridYellow = "#ffe78e"
const gridRed = "#ef7d7d"
const gridBlue = "#a7d0f4"
const gridPink = "#ffa1c3"

const white500 = white
const white600 = mix(0.03, black, white)
const white700 = mix(0.1, black, white)
const white800 = mix(0.2, black, white)
const white900 = mix(0.3, black, white)

const black50 = mix(0.5, white, black)
const black100 = mix(0.4, white, black)
const black200 = mix(0.3, white, black)
const black300 = mix(0.2, white, black)
const black400 = mix(0.1, white, black)
const black500 = black

const primaryLight950 = mix(0.85, black, primaryLight)
const primaryLight900 = mix(0.8, black, primaryLight)
const primaryLight800 = mix(0.6, black, primaryLight)
const primaryLight700 = mix(0.4, black, primaryLight)
const primaryLight600 = mix(0.2, black, primaryLight)
const primaryLight500 = primaryLight
const primaryLight400 = mix(0.2, white, primaryLight)
const primaryLight300 = mix(0.4, white, primaryLight)
const primaryLight200 = mix(0.6, white, primaryLight)
const primaryLight100 = mix(0.8, white, primaryLight)
const primaryLight50 = mix(0.9, white, primaryLight)

const primaryDark950 = mix(0.9, black, primaryDark)
const primaryDark900 = mix(0.8, black, primaryDark)
const primaryDark800 = mix(0.6, black, primaryDark)
const primaryDark700 = mix(0.4, black, primaryDark)
const primaryDark600 = mix(0.2, black, primaryDark)
const primaryDark500 = primaryDark
const primaryDark400 = mix(0.2, white, primaryDark)
const primaryDark300 = mix(0.4, white, primaryDark)
const primaryDark200 = mix(0.6, white, primaryDark)
const primaryDark100 = mix(0.8, white, primaryDark)

const success900 = mix(0.8, black, success)
const success800 = mix(0.6, black, success)
const success700 = mix(0.4, black, success)
const success600 = mix(0.2, black, success)
const success500 = success
const success400 = mix(0.2, white, success)
const success300 = mix(0.4, white, success)
const success200 = mix(0.6, white, success)
const success100 = mix(0.8, white, success)

const fail900 = mix(0.8, black, fail)
const fail800 = mix(0.6, black, fail)
const fail700 = mix(0.4, black, fail)
const fail600 = mix(0.2, black, fail)
const fail500 = fail
const fail400 = mix(0.2, white, fail)
const fail300 = mix(0.4, white, fail)
const fail200 = mix(0.6, white, fail)
const fail100 = mix(0.8, white, fail)

const baseColors = {
  white,
  white500,
  white600,
  white700,
  white800,
  white900,
  black,
  black500,
  black400,
  black300,
  black200,
  black100,
  black50,
  boxShadow: "rgba(0,0,0,0.12)",
  boxShadowHover: "rgba(0,0,0,0.24)",
  secondary: "#b2b2b2", // TODO replace
  success900,
  success800,
  success700,
  success600,
  success,
  success500,
  success400,
  success300,
  success200,
  success100,
  fail900,
  fail800,
  fail700,
  fail600,
  fail,
  fail500,
  fail400,
  fail300,
  fail200,
  fail100,
  tagBlue: primaryLight100,
  tagOrange: primaryDark100,
  tagGreen: success100,
  tagRed: fail100,
  tagTurquoise: turquoise,
  tagGray: white700,
  tagYellow: yellow,
  tagMint: mint,
  tagPink: pink,
  warning: primaryDark100,
  warningLink: primaryDark700,
  warningLinkHover: primaryDark900,
  lowBug: primaryDark100,
  mediumBug: primaryDark300,
  primaryLight300,
  primaryDark300,
  yellow,
  gridYellow,
  gridRed,
  gridBlue,
  gridGreen: success300,
  gridOrange: primaryDark300,
  gridPink,
  gridPurple: primaryLight200,
  infoBanner: primaryLight50,
}

// TODO replace random variables w/ baseColor variables
const lightColors = {
  buttonColor: white,
  upgradesGradient:
    "linear-gradient(285.24deg, #F7CBC0 0%, #F4B1AB 29.8%, #8476D9 49.78%, #85ACF9 54.14%, #1C1CE1 61.77%, #000000 69.77%)",
  runNodeGradient:
    "linear-gradient(0deg, rgba(153, 157, 244, 0.1) 0%, rgba(153, 157, 244, 0) 100%), linear-gradient(270.72deg, #FDF0FF 0.62%, rgba(236, 195, 195, 0.557292) 32.61%, rgba(207, 189, 230, 0.296875) 49.67%, rgba(196, 196, 196, 0) 72.88%);",
  runNodeGradient2:
    "linear-gradient(135deg, rgba(79, 113, 235, 0.2) 9.8%, rgba(232, 79, 235, 0.2) 92.84%);",
  ghostCardBackground: white,
  ghostCardGhost: white600,
  secondaryButtonBackgroundActive: white700,
  primary: primaryLight,
  primary950: primaryLight950,
  primary900: primaryLight900,
  primary800: primaryLight800,
  primary700: primaryLight700,
  primary600: primaryLight600,
  primary500: primaryLight500,
  primary400: primaryLight400,
  primary300: primaryLight300,
  primary200: primaryLight200,
  primary100: primaryLight100,
  primaryHover: "rgba(28, 28, 225, 0.8)",
  primaryActive: primaryLight600,
  lightBorder: "#ececec",
  priceCardBackgroundPositive:
    "linear-gradient( 0, rgba(207, 236, 224, 0.6) 0%, rgba(207, 236, 224, 0) 100%)",
  priceCardBackgroundNegative:
    "linear-gradient(180deg, rgba(241, 204, 204, 0.4) 0%, rgba(241, 204, 204, 0) 100%)",
  priceCardBorder: "#ececec",
  priceCardBorderNegative: "#ececec",
  searchBorder: "#7f7f7f",
  searchBackground: white,
  searchBackgroundEmpty: "#f2f2f2",
  searchResultText: "#33363d",
  searchResultBackground: "#f1f3f5",
  selectHover: primaryLight100,
  selectActive: primaryLight200,
  dropdownBackground: white,
  dropdownBackgroundHover: "#f2f2f2",
  dropdownBorder: "#e5e5e5",
  markBackground: "rgba(143,187,237,.1)",
  markUnderline: "rgba(143,187,237,.5)",
  modalBackground: "hsla(0, 0%, 69.8%, 0.9)",
  text: "#333333",
  text200: "#666666",
  text300: "#4c4c4c",
  textTableOfContents: "#7f7f7f",
  background: white,
  ednBackground: white600,
  layer2ContentSecondary: white700,
  border: white700,
  tableBoxShadow:
    "0 14px 66px rgba(0,0,0,.07), 0 10px 17px rgba(0,0,0,.03), 0 4px 7px rgba(0,0,0,.05)",
  tableItemBoxShadow: "rgba(0, 0, 0, 0.1)",
  tableBackgroundHover: "#f2f2f2",
  preBackground: "#f2f2f2",
  preBorder: "rgba(0,0,0,.05)",
  homeDivider: "#a4a4f3",
  displayDark: "none",
  displayLight: "block",
  grayBackground: "#fcfcfc",
  cardGradient:
    "radial-gradient(46.28% 66.31% at 66.95% 58.35%, #e6e6f7 0%, #e7edfa 50%, #e9fbfa 100%)",
  upgradeStatusBackground:
    "linear-gradient(180deg, rgba(0, 240, 255, 0.2) 0%, rgba(255, 255, 255, 0) 100%), linear-gradient(0deg, rgba(255, 255, 255, 0.8), rgba(255, 255, 255, 0.8)), #1c1ce1",
  upgradeStatusShippedBackground:
    "linear-gradient(180deg, rgba(0, 240, 255, 0.2) 0%, rgba(255, 255, 255, 0) 100%), linear-gradient(0deg, rgba(255, 255, 255, 0.8), rgba(255, 255, 255, 0.8)), #109e62",
  upgradeStatusBorder: "none",
  upgradeStatusShippedBorder: "none",
  warning: primaryDark100,
  warningLink: primaryDark700,
  warningLinkHover: primaryDark900,
  tagMint: mint,
  mainnet: success200,
  mainnetBorder: black50,
  beaconchain: turquoise,
  beaconchainBorder: black50,
  shard: primaryDark100,
  shardBorder: black50,
  infoLink: primaryLight800,
  infoLinkHover: primaryLight900,
  cardBoxShadow: "4px 4px 0px 0px #d2d2f9",
  homeBoxMint: mint,
  homeBoxTurquoise: turquoise,
  homeBoxOrange: primaryDark100,
  homeBoxPurple: primaryLight50,
  homeBoxPink: pink,
  codeBackground: codeBoxLight,
  rollupDevDocList: primaryLight50,
  beta: "radial-gradient(25.56% 133.51% at 28.36% 45.54%, rgba(28, 28, 225, 0) 0%, rgba(28, 28, 225, 0.06) 100%)",
<<<<<<< HEAD
  offBackground: "#f7f7f7",
  stakingPillPlatform: "#cd9df3",
  stakingPillUI: "#ebd27a",
  stakingGold: "#be8d10",
  stakingGreen: "#129e5b",
  stakingBlue: "#0b83dc",
  stakingRed: "#a0524c",
=======
  layer2Gradient:
    "linear-gradient(85.12deg, rgba(185, 185, 241, 0.2) 0%, rgba(84, 132, 234, 0.2) 56.29%, rgba(58, 142, 137, 0.2) 99.99%)",
>>>>>>> 0f097be7
}

// TODO replace random variables w/ baseColor variables
const darkColors = {
  buttonColor: black300,
  upgradesGradient:
    "linear-gradient(285.24deg, #f7cbc0 0%, #fbeae3 17.81%, #f4b1ab 29.8%, #8476d9 49.78%, #8db4ff 69.77%);",
  runNodeGradient:
    "linear-gradient(0deg, rgba(153, 157, 244, 0.35) 0%, rgba(153, 157, 244, 0) 100%), linear-gradient(89.24deg, rgba(253, 240, 255, 0.7) -64.3%, rgba(212, 119, 119, 0.390104) -7.43%, rgba(188, 163, 220, 0.207813) 46.66%, rgba(196, 196, 196, 0) 99.16%);",
  runNodeGradient2:
    "linear-gradient(135deg, rgba(79, 113, 235, 0.2) 9.8%, rgba(232, 79, 235, 0.2) 92.84%);",
  primaryHover: primaryDark400,
  primaryActive: primaryDark200,
  ghostCardBackground: black300,
  ghostCardGhost: black50,
  secondaryButtonBackgroundActive: black300,
  primary: primaryDark,
  primary950: primaryDark950,
  primary900: primaryDark900,
  primary800: primaryDark800,
  primary700: primaryDark700,
  primary600: primaryDark600,
  primary500: primaryDark500,
  primary400: primaryDark400,
  primary300: primaryDark300,
  primary200: primaryDark200,
  primary100: primaryDark100,
  lightBorder: "#404040",
  priceCardBackground: "transparent",
  priceCardBorder: success700,
  priceCardBorderNegative: fail300,
  searchBorder: "#b2b2b2",
  searchBackground: "#4c4c4c",
  searchBackgroundEmpty: "#333333",
  searchResultText: "#f1f3f5",
  searchResultBackground: "#33363d",
  selectHover: primaryDark700,
  selectActive: primaryDark600,
  dropdownBackground: "#191919",
  dropdownBackgroundHover: "#000000",
  dropdownBorder: "#333333",
  markBackground: "rgb(255, 115, 36, .1)",
  markUnderline: "rgb(255, 115, 36, .5)",
  modalBackground: "rgba(25,25,25,0.8)",
  text: "#f2f2f2",
  text200: "#b2b2b2",
  text300: "#cccccc",
  textTableOfContents: "hsla(0,0%,69.8%,.8)",
  background: "#222222",
  ednBackground: black400,
  layer2ContentSecondary: black300,
  border: black300,
  tableBoxShadow:
    "0 14px 66px hsla(0,0%,96.1%,.07), 0 10px 17px hsla(0,0%,96.1%,.03), 0 4px 7px hsla(0,0%,96.1%,.05)",
  tableItemBoxShadow: "hsla(0,0%,100%,.1)",
  tableBackgroundHover: "rgba(255,115,36,.013)",
  preBackground: "#191919",
  preBorder: "hsla(0,0%,100%,.05)",
  homeDivider: "#ffc7a7",
  displayDark: "block",
  displayLight: "none",
  grayBackground: "#272627",
  upgradeStatusBackground: "#222222",
  upgradeStatusShippedBackground: "#222222",
  upgradeStatusBorder: `${primaryLight200} solid 2px`,
  upgradeStatusShippedBorder: `${success400} solid 2px`,
  warning: primaryDark100,
  warningLink: primaryDark700,
  warningLinkHover: primaryDark900,
  tagMint: mint,
  mainnet: "#222222",
  mainnetBorder: success300,
  beaconchain: "#222222",
  beaconchainBorder: pink,
  shard: "#222222",
  shardBorder: primaryDark500,
  infoLink: primaryLight800,
  infoLinkHover: primaryLight900,
  cardBoxShadow: "4px 4px 0px 0px #ffab7c",
  homeBoxMint: mintDark,
  homeBoxTurquoise: turquoiseDark,
  homeBoxOrange: orangeDark,
  homeBoxPurple: purpleDark,
  homeBoxPink: pinkDark,
  codeBackground: codeBoxDark,
  rollupDevDocList: "#4c4c4c",
  beta: "background: radial-gradient(25.56% 133.51% at 28.36% 45.54%, rgba(255, 143, 80, 0.72) 0%, rgba(255, 143, 80, 0.22) 100%)",
  cardGradient:
    "linear-gradient(49.21deg, rgba(127, 127, 213, 0.2) 19.87%, rgba(134, 168, 231, 0.2) 58.46%, rgba(145, 234, 228, 0.2) 97.05% )",
<<<<<<< HEAD
  offBackground: "#181818",
  stakingPillPlatform: "#cd9df3",
  stakingPillUI: "#ebd27a",
  stakingGold: "#F2BB2F",
  stakingGreen: "#49DE96",
  stakingBlue: "#A9D3F2",
  stakingRed: "#D6BBB9",
=======
  layer2Gradient:
    "linear-gradient(83.46deg, rgba(127, 127, 213, 0.2) 7.03%, rgba(138, 168, 231, 0.2) 52.42%, rgba(145, 234, 228, 0.2) 98.77%), #1E1E1E",
>>>>>>> 0f097be7
}

const lightThemeColors = Object.assign({}, baseColors, lightColors)
const darkThemeColors = Object.assign({}, baseColors, darkColors)

const theme = {
  isDark: false, // Overwritten in Object.assign
  colors: {}, // Overwritten in Object.assign
  fonts: {
    monospace:
      '"SFMono-Regular", Consolas, "Roboto Mono", "Droid Sans Mono", "Liberation Mono", Menlo, Courier, monospace',
  },
  fontSizes: {
    // based on typical browser default font size of 16px
    xs: "0.75rem", // 12px
    s: "0.875rem", // 14px
    m: "1rem", // 16px
    r: "1.125rem", // 18px
    l: "1.5rem", // 24px
    xl: "2rem", // 32px
  },
  breakpoints: {
    xs: "320px",
    s: "414px",
    m: "768px",
    l: "1024px",
    xl: "1440px", // Used as the max-width
  },
  variables: {
    maxPageWidth: "1504px", // xl breakpoint (1440px) + 72px (2rem padding on each side)
    navHeight: "4.75rem",
    navBannerHeightDesktop: "134px", // 76px + 58px
    navBannerHeightTablet: "159px", // 76px + 83px
    navBannerHeightMobile: "184px", // 76px + 108px
    navSubNavHeightDesktop: "134px", // 76px + 58px
    navSideNavHeightMobile: "140px", // 76px + 64px
  },
}

export const lightTheme = Object.assign(
  {},
  theme,
  { isDark: false },
  { colors: lightThemeColors }
)
export const darkTheme = Object.assign(
  {},
  theme,
  { isDark: true },
  { colors: darkThemeColors }
)

// Dynamic global styles
// Unfortunately Prettier doesn't format `createGlobalStyle`
// TODO external link styles no longer working...
// Seemingly nothing that doesn't involve a theme variable?
export const GlobalStyle = createGlobalStyle`
  body {
    background-color: ${(props) => props.theme.colors.background};
    color: ${(props) => props.theme.colors.text};
  }
  a {
    color: ${(props) => props.theme.colors.primary};
    text-decoration: underline;
  }
  mark {
    background: ${(props) => props.theme.colors.markBackground};
    box-shadow: inset 0 -2px 0 0 rgba(69,142,225,.8);
  }

  .anchor.before {
    fill: ${(props) => props.theme.colors.text};
  }

  hr {
    background: ${(props) => props.theme.colors.lightBorder};
  }

  /* Legacy styles from lists.styl */
  ul {
    font-size: 1rem;
    line-height: 1.6;
    font-weight: 400;
    margin: 2rem 0 1rem;
    padding: 0;
    margin: 1em;
    list-style-type: none;
    list-style-image: none;
  }

  li {
    padding-left: .5em;
    margin-bottom: .5em;
      p:first-of-type {
        margin-top: 0;
      }
      p:last-of-type {
        margin-bottom: 0;
      }
    &:before {
      content: "\2022";
      color: ${(props) => props.theme.colors.primary};
      display: inline-block;
      width: 1em;
      margin-left: -1em;
      position: absolute;
    }
  }

  /* YouTube embeds */
  iframe {
    display: block;
    max-width: 560px;
    margin: 32px 0;
  }
  
  h1 {
    font-size: 3rem;
    line-height: 1.4;
    margin: 2rem 0;
    font-weight: 700;
    scroll-margin-top: ${theme.variables.navHeight};
    scroll-snap-margin: ${theme.variables.navHeight};
    @media (max-width: ${theme.breakpoints.m}) {
      font-size: 2.5rem;
    }
  }
  
  h2 {
    font-size: 2rem;
    line-height: 1.4;
    margin: 2rem 0;
    margin-top: 3rem;
    font-weight: 600;
    scroll-margin-top: ${theme.variables.navHeight};
    scroll-snap-margin: ${theme.variables.navHeight};
    @media (max-width: ${theme.breakpoints.m}) {
      font-size: 1.5rem;
    }
  }
  
  h3 {
    font-size: 1.5rem;
    line-height: 1.4;
    margin: 2rem 0;
    margin-top: 2.5rem;
    font-weight: 600;
    scroll-margin-top: ${theme.variables.navHeight};
    scroll-snap-margin: ${theme.variables.navHeight};
    @media (max-width: ${theme.breakpoints.m}) {
      font-size: 1.25rem;
    }
  }
  
  h4 {
    font-size: 1.25rem;
    line-height: 1.4;
    font-weight: 500;
    margin: 2rem 0;
    scroll-margin-top: ${theme.variables.navHeight};
    scroll-snap-margin: ${theme.variables.navHeight};
    @media (max-width: ${theme.breakpoints.m}) {
      font-size: 1rem;
    }
  }
  
  h5 {
    font-size: 1rem;
    line-height: 1.4;
    font-weight: 450;
    margin: 2rem 0;
    scroll-margin-top: ${theme.variables.navHeight};
    scroll-snap-margin: ${theme.variables.navHeight};
  }

  h6 {
    font-size: 0.9rem;
    line-height: 1.4;
    font-weight: 400;
    text-transform: uppercase;
    margin: 2rem 0;
    scroll-margin-top: ${theme.variables.navHeight};
    scroll-snap-margin: ${theme.variables.navHeight};
  }
  
`
// H6 basically only uses as labels as per design system

// Old Mixins for referecne
// export const Mixins = {
//   textLevel1: `
//     font-size: 3rem;
//     line-height: 1.4;
//     margin: 2rem 0;
//     font-weight: 400;
//   `,
//   textLevel2: `
//     font-size: 2rem;
//     line-height: 1.4;
//     margin: 2rem 0;
//     font-weight: 600;
//   `,
//   textLevel3: `
//     font-size: 1.5rem;
//     line-height: 1.4;
//     margin: 1.5rem 0 2rem;
//     font-weight: 600;
//   `,
//   textLevel4: `
//     font-size: 1.25rem;
//     line-height: 1.4;
//     font-weight: 400;
//     margin-top: 2rem;
//   `,
//   textLevel5: `
//     font-size: 1rem;
//     line-height: 1.6;
//     font-weight: 400;
//     margin-top: 2rem;
//   `,
//   textLevel6: `
//     font-size: .875rem;
//     line-height: 1.6;
//     font-weight: 400;
//     letter-spacing: 0.04em;
//     margin: 1.14em 0;
//     text-transform uppercase
//   `,
//   textLevel7: `
//     font-size: 1rem;
//     line-height: 1.6;
//     font-weight: 400;
//     margin: 2rem 0 1rem;
//   `,
//   textLevel8: `
//     font-size: .875rem;
//     line-height:1.6;
//     margin: 1.14em 0;
//     font-weight: 400;
//   `,
// }<|MERGE_RESOLUTION|>--- conflicted
+++ resolved
@@ -237,7 +237,6 @@
   codeBackground: codeBoxLight,
   rollupDevDocList: primaryLight50,
   beta: "radial-gradient(25.56% 133.51% at 28.36% 45.54%, rgba(28, 28, 225, 0) 0%, rgba(28, 28, 225, 0.06) 100%)",
-<<<<<<< HEAD
   offBackground: "#f7f7f7",
   stakingPillPlatform: "#cd9df3",
   stakingPillUI: "#ebd27a",
@@ -245,10 +244,8 @@
   stakingGreen: "#129e5b",
   stakingBlue: "#0b83dc",
   stakingRed: "#a0524c",
-=======
   layer2Gradient:
     "linear-gradient(85.12deg, rgba(185, 185, 241, 0.2) 0%, rgba(84, 132, 234, 0.2) 56.29%, rgba(58, 142, 137, 0.2) 99.99%)",
->>>>>>> 0f097be7
 }
 
 // TODO replace random variables w/ baseColor variables
@@ -338,7 +335,6 @@
   beta: "background: radial-gradient(25.56% 133.51% at 28.36% 45.54%, rgba(255, 143, 80, 0.72) 0%, rgba(255, 143, 80, 0.22) 100%)",
   cardGradient:
     "linear-gradient(49.21deg, rgba(127, 127, 213, 0.2) 19.87%, rgba(134, 168, 231, 0.2) 58.46%, rgba(145, 234, 228, 0.2) 97.05% )",
-<<<<<<< HEAD
   offBackground: "#181818",
   stakingPillPlatform: "#cd9df3",
   stakingPillUI: "#ebd27a",
@@ -346,10 +342,8 @@
   stakingGreen: "#49DE96",
   stakingBlue: "#A9D3F2",
   stakingRed: "#D6BBB9",
-=======
   layer2Gradient:
     "linear-gradient(83.46deg, rgba(127, 127, 213, 0.2) 7.03%, rgba(138, 168, 231, 0.2) 52.42%, rgba(145, 234, 228, 0.2) 98.77%), #1E1E1E",
->>>>>>> 0f097be7
 }
 
 const lightThemeColors = Object.assign({}, baseColors, lightColors)
