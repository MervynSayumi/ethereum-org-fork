# This is the source file for developer documentation nav links
# Each `id` value should map to an equivalent key in src/intl/${lang}.json file

# To display item as a collapsable directory vs. a link
# use the `path` property (of the directory) vs. the `to` property
- id: docs-nav-readme
  to: /developers/docs/
- id: docs-nav-foundational-topics
  path: /developers/docs/
  items:
    - id: docs-nav-intro-to-ethereum
      to: /developers/docs/intro-to-ethereum/
      description: docs-nav-intro-to-ethereum-description
    - id: docs-nav-intro-to-ether
      to: /developers/docs/intro-to-ether/
      description: docs-nav-intro-to-ether-description
    - id: docs-nav-intro-to-dapps
      to: /developers/docs/dapps/
      description: docs-nav-intro-to-dapps-description
    - id: docs-nav-web2-vs-web3
      to: /developers/docs/web2-vs-web3/
      description: docs-nav-web2-vs-web3-description
    - id: docs-nav-accounts
      to: /developers/docs/accounts/
      description: docs-nav-accounts-description
    - id: docs-nav-transactions
      to: /developers/docs/transactions/
      description: docs-nav-transactions-description
    - id: docs-nav-blocks
      to: /developers/docs/blocks/
      description: docs-nav-blocks-description
    - id: docs-nav-evm
      to: /developers/docs/evm/
      description: docs-nav-evm-description
      items:
        - id: docs-nav-opcodes
          to: /developers/docs/evm/opcodes
    - id: docs-nav-gas
      to: /developers/docs/gas/
      description: docs-nav-gas-description
    - id: docs-nav-nodes-and-clients
      to: /developers/docs/nodes-and-clients/
      description: docs-nav-nodes-and-clients-description
      items:
        - id: docs-nav-run-a-node
          to: /developers/docs/nodes-and-clients/run-a-node/
        - id: docs-nav-client-diversity
          to: /developers/docs/nodes-and-clients/client-diversity/
        - id: docs-nav-nodes-as-a-service
          to: /developers/docs/nodes-and-clients/nodes-as-a-service/
    - id: docs-nav-networks
      to: /developers/docs/networks/
      description: docs-nav-networks-description
    - id: docs-nav-consensus-mechanisms
      to: /developers/docs/consensus-mechanisms/
      description: docs-nav-consensus-mechanisms-description
      items:
        - id: docs-nav-proof-of-work
          to: /developers/docs/consensus-mechanisms/pow/
          items:
            - id: docs-nav-mining
              to: /developers/docs/consensus-mechanisms/pow/mining/
              items:
                - id: docs-nav-mining-algorithms
                  to: /developers/docs/consensus-mechanisms/pow/mining-algorithms/
                  items:
                    - id: docs-nav-dagger-hashamoto
                      to: /developers/docs/consensus-mechanisms/pow/mining-algorithms/dagger-hashamoto
                    - id: docs-nav-ethash
                      to: /developers/docs/consensus-mechanisms/pow/mining-algorithms/ethash
        - id: docs-nav-proof-of-stake
          to: /developers/docs/consensus-mechanisms/pos/
- id: docs-nav-ethereum-stack
  path: /developers/docs/
  items:
    - id: docs-nav-intro-to-the-stack
      to: /developers/docs/ethereum-stack/
      description: docs-nav-intro-to-the-stack-description
    - id: docs-nav-smart-contracts
      to: /developers/docs/smart-contracts/
      description: docs-nav-smart-contracts-description
      items:
        - id: docs-nav-smart-contract-languages
          to: /developers/docs/smart-contracts/languages/
        - id: docs-nav-smart-contract-anatomy
          to: /developers/docs/smart-contracts/anatomy/
        - id: docs-nav-smart-contracts-libraries
          to: /developers/docs/smart-contracts/libraries/
        - id: docs-nav-testing-smart-contracts
          to: /developers/docs/smart-contracts/testing/
        - id: docs-nav-compiling-smart-contracts
          to: /developers/docs/smart-contracts/compiling/
        - id: docs-nav-deploying-smart-contracts
          to: /developers/docs/smart-contracts/deploying/
        - id: docs-nav-smart-contract-security
          to: /developers/docs/smart-contracts/security/
          description: docs-nav-smart-contract-security-description
        - id: docs-nav-composability
          to: /developers/docs/smart-contracts/composability/
    - id: docs-nav-development-networks
      to: /developers/docs/development-networks/
      description: docs-nav-development-networks-description
    - id: docs-nav-development-frameworks
      to: /developers/docs/frameworks/
      description: docs-nav-development-frameworks-description
    - id: docs-nav-ethereum-client-apis
      description: docs-nav-ethereum-client-apis-description
      items:
        - id: docs-nav-java-script-apis
          to: /developers/docs/apis/javascript/
        - id: docs-nav-backend-apis
          to: /developers/docs/apis/backend/
        - id: docs-nav-json-rpc
          to: /developers/docs/apis/json-rpc/
    - id: docs-nav-data-and-analytics
      to: /developers/docs/data-and-analytics/
      description: docs-nav-data-and-analytics-description
      items:
        - id: docs-nav-block-explorers
          to: /developers/docs/data-and-analytics/block-explorers/
    - id: docs-nav-storage
      to: /developers/docs/storage/
      description: docs-nav-storage-description
    - id: docs-nav-integrated-development-environments-ides
      to: /developers/docs/ides/
      description: docs-nav-integrated-development-environments-ides-description
    - id: docs-nav-programming-languages
      to: /developers/docs/programming-languages/
      description: docs-nav-programming-languages-description
      items:
        - id: docs-nav-dart
          to: /developers/docs/programming-languages/dart/
        - id: docs-nav-delphi
          to: /developers/docs/programming-languages/delphi/
        - id: docs-nav-dot-net
          to: /developers/docs/programming-languages/dot-net/
        - id: docs-nav-golang
          to: /developers/docs/programming-languages/golang/
        - id: docs-nav-java
          to: /developers/docs/programming-languages/java/
        - id: docs-nav-javascript
          to: /developers/docs/programming-languages/javascript/
        - id: docs-nav-python
          to: /developers/docs/programming-languages/python/
        - id: docs-nav-ruby
          to: /developers/docs/programming-languages/ruby/
        - id: docs-nav-rust
          to: /developers/docs/programming-languages/rust/
- id: docs-nav-advanced
  path: /developers/docs/
  items:
    - id: docs-nav-standards
      to: /developers/docs/standards/
      description: docs-nav-standards-description
      items:
        - id: docs-nav-token-standards
          to: /developers/docs/standards/tokens/
          items:
            - id: docs-nav-erc-20
              to: /developers/docs/standards/tokens/erc-20/
            - id: docs-nav-erc-721
              to: /developers/docs/standards/tokens/erc-721/
            - id: docs-nav-erc-777
              to: /developers/docs/standards/tokens/erc-777/
            - id: docs-nav-erc-1155
              to: /developers/docs/standards/tokens/erc-1155/
    - id: docs-nav-mev
      to: /developers/docs/mev/
      description: docs-nav-mev-description
    - id: docs-nav-oracles
      to: /developers/docs/oracles/
      description: docs-nav-oracles-description
    - id: docs-nav-scaling
      to: /developers/docs/scaling/
      description: docs-nav-scaling-description
      items:
        - id: docs-nav-scaling-optimistic-rollups
          to: /developers/docs/scaling/optimistic-rollups/
        - id: docs-nav-scaling-zk-rollups
          to: /developers/docs/scaling/zk-rollups
        - id: docs-nav-scaling-channels
          to: /developers/docs/scaling/state-channels/
        - id: docs-nav-scaling-sidechains
          to: /developers/docs/scaling/sidechains/
        - id: docs-nav-scaling-plasma
          to: /developers/docs/scaling/plasma/
        - id: docs-nav-scaling-validium
          to: /developers/docs/scaling/validium/
<<<<<<< HEAD
    - id: docs-nav-networking-layer
      to: /developers/docs/networking-layer/
      description: docs-nav-networking-layer-description
      items:
        - id: docs-nav-networking-layer-network-addresses
          to: /developers/docs/networking-layer/network-addresses/
=======
    - id: docs-nav-data-structures-and-encoding
      to: /developers/docs/data-structures-and-encoding/
      description: docs-nav-data-structures-and-encoding-description
      items:
        - id: docs-nav-data-structures-and-encoding-rlp
          to: /developers/docs/data-structures-and-encoding/rlp/
        - id: docs-nav-data-structures-and-encoding-patricia-merkle-trie
          to: /developers/docs/data-structures-and-encoding/patricia-merkle-trie/
        - id: docs-nav-data-structures-and-encoding-ssz
          to: /developers/docs/data-structures-and-encoding/ssz/
>>>>>>> 5c78c106
<|MERGE_RESOLUTION|>--- conflicted
+++ resolved
@@ -186,14 +186,12 @@
           to: /developers/docs/scaling/plasma/
         - id: docs-nav-scaling-validium
           to: /developers/docs/scaling/validium/
-<<<<<<< HEAD
     - id: docs-nav-networking-layer
       to: /developers/docs/networking-layer/
       description: docs-nav-networking-layer-description
       items:
         - id: docs-nav-networking-layer-network-addresses
           to: /developers/docs/networking-layer/network-addresses/
-=======
     - id: docs-nav-data-structures-and-encoding
       to: /developers/docs/data-structures-and-encoding/
       description: docs-nav-data-structures-and-encoding-description
@@ -203,5 +201,4 @@
         - id: docs-nav-data-structures-and-encoding-patricia-merkle-trie
           to: /developers/docs/data-structures-and-encoding/patricia-merkle-trie/
         - id: docs-nav-data-structures-and-encoding-ssz
-          to: /developers/docs/data-structures-and-encoding/ssz/
->>>>>>> 5c78c106
+          to: /developers/docs/data-structures-and-encoding/ssz/