--- conflicted
+++ resolved
@@ -83,13 +83,10 @@
               to: /developers/docs/consensus-mechanisms/pos/attack-and-defense/
             - id: docs-nav-keys
               to: /developers/docs/consensus-mechanisms/pos/keys/
-<<<<<<< HEAD
             - id: docs-nav-block-proposal
               to: /developers/docs/consensus-mechanisms/pos/block-proposal/
-=======
             - id: docs-nav-pos-faqs
               to: /developers/docs/consensus-mechanisms/pos/faqs
->>>>>>> b5060206
 - id: docs-nav-ethereum-stack
   path: /developers/docs/
   items:
