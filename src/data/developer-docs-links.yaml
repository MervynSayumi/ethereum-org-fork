--- conflicted
+++ resolved
@@ -50,13 +50,10 @@
           to: /developers/docs/nodes-and-clients/nodes-as-a-service/
         - id: docs-nav-node-architecture
           to: /developers/docs/nodes-and-clients/node-architecture/
-<<<<<<< HEAD
         - id: docs-nav-archive-nodes
           to: /developers/docs/nodes-and-clients/archive-nodes/
-=======
         - id: docs-nav-bootnodes
           to: /developers/docs/nodes-and-clients/bootnodes
->>>>>>> 11c0e794
     - id: docs-nav-networks
       to: /developers/docs/networks/
       description: docs-nav-networks-description
