--- conflicted
+++ resolved
@@ -64,20 +64,19 @@
     "endDate": "2021-10-21"
   },
   {
-<<<<<<< HEAD
     "title": "Chainlink Hackathon",
     "to": "https://chain.link/hackathon",
     "sponsor": "Chainlink",
     "description": "Build the next generation of hybrid smart contracts alongside developers, creators, artists, and industry-leading mentors from across the blockchain ecosystem.",
     "startDate": "2021-10-22",
     "endDate": "2021-11-28"
-=======
+  },
+  {
     "title": "ETH Portland",
     "to": "https://2021.ethportland.com",
     "sponsor": null,
     "description": "ETH Portland is a gathering of ETH folks from the Northwest. The goal is to bring together the local community & have fun.",
     "startDate": "2021-10-28",
     "endDate": "2021-10-29"
->>>>>>> f132a9be
   }
 ]