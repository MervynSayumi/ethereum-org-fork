import React, { ReactNode } from "react"
import { useI18next, useTranslation } from "gatsby-plugin-react-i18next"
import { chakra, HTMLChakraProps } from "@chakra-ui/react"
<<<<<<< HEAD
import { HandleClickParam } from "./use-trilemma"
=======
import { translateMessageId } from "../../utils/translations"
import { HandleClickParam } from "./useTrilemma"
>>>>>>> 73551c78

export interface IProps {
  handleClick: (selection: HandleClickParam) => void
  isDecentralizedAndSecure: boolean
  isScalableAndSecure: boolean
  isDecentralizedAndScalable: boolean
  isEthereum: boolean
  isDecentralized: boolean
  isSecure: boolean
  isScalable: boolean
}

export const TriangleSVG: React.FC<IProps> = ({
  handleClick,
  isDecentralizedAndSecure,
  isScalableAndSecure,
  isDecentralizedAndScalable,
  isEthereum,
  isDecentralized,
  isSecure,
  isScalable,
}) => {
  const { t } = useTranslation()

  const Path = () => (
    <chakra.path
      d="M111.183 479.532L566.904 181.217L598.824 787.211L111.183 479.532Z"
      stroke="border"
      strokeWidth="2"
    />
  )

  const CircleSelect = ({ children, onClick }) => (
    <chakra.g
      cursor="pointer"
      sx={{
        "circle:first-of-type": {
          fill: "white",
        },
      }}
      onClick={onClick}
    >
      {children}
    </chakra.g>
  )

  const FillCircle = ({ isEthereum = false, isActive, ...rest }) => {
    return (
      <chakra.circle
        fill={
          (isActive && (isEthereum ? "primary300" : "primary")) || "background"
        }
        _hover={{
          fill: isActive ? "primary" : "primary100",
        }}
        {...rest}
      />
    )
  }

  const Text = ({
    isActive,
    children,
    ...rest
  }: { isActive: boolean; children: ReactNode } & HTMLChakraProps<"text">) => (
    <chakra.text
      fill={isActive ? "primary400" : "text200"}
      fontWeight={isActive ? 700 : 500}
      opacity={isActive ? 1.0 : 0.6}
      fontSize={{ base: "2rem", sm: "1.4rem" }}
      textTransform="uppercase"
      transform={{ base: "translate(-80px, 0px)", sm: "none" }}
      {...rest}
    >
      {children}
    </chakra.text>
  )

  const commonCircleStyles = {
    stroke: "black",
    strokeOpacity: "0.12",
  }

  const topCircleStyles = {
    cx: "337.5",
    cy: "326.5",
    ...commonCircleStyles,
  }
  const centerCircleStyles = {
    cx: "400",
    cy: "480",
    ...commonCircleStyles,
  }
  const bottomCircleStyles = {
    cx: "321.5",
    cy: "611.501",
    ...commonCircleStyles,
  }
  const rightCircleStyles = {
    cx: "582.5",
    cy: "460.5",
    ...commonCircleStyles,
  }
  const OUTER_CIRCLE_RADIUS = "27"
  const INNER_CIRCLE_RADIUS = "21"

  return (
    <chakra.svg
      xmlns="http://www.w3.org/2000/svg"
      height="620px"
      viewBox="-100 100 850 915"
      fill="background"
      width={{ base: "full", lg: "auto" }}
      my={{ base: -28, sm: -16, lg: 0 }}
      mt={{ lg: 32 }}
      mr={{ lg: 32 }}
    >
      <Path />
      <Path />
      <Path />
      <CircleSelect onClick={() => handleClick("isDecentralizedAndSecure")}>
        <circle r={OUTER_CIRCLE_RADIUS} fill="white" {...topCircleStyles} />
        <FillCircle
          isEthereum={isEthereum}
          isActive={isDecentralizedAndSecure}
          r={INNER_CIRCLE_RADIUS}
          {...topCircleStyles}
        />
      </CircleSelect>
      <CircleSelect onClick={() => handleClick("isEthereum")}>
        <circle r={OUTER_CIRCLE_RADIUS} fill="white" {...centerCircleStyles} />
        <FillCircle
          isActive={isEthereum}
          r={INNER_CIRCLE_RADIUS}
          {...centerCircleStyles}
        />
      </CircleSelect>
      <CircleSelect onClick={() => handleClick("isScalableAndSecure")}>
        <circle r={OUTER_CIRCLE_RADIUS} fill="white" {...bottomCircleStyles} />
        <FillCircle
          isEthereum={isEthereum}
          isActive={isScalableAndSecure}
          r={INNER_CIRCLE_RADIUS}
          {...bottomCircleStyles}
        />
      </CircleSelect>
      <CircleSelect onClick={() => handleClick("isDecentralizedAndScalable")}>
        <circle r={OUTER_CIRCLE_RADIUS} fill="white" {...rightCircleStyles} />
        <FillCircle
          isEthereum={isEthereum}
          isActive={isDecentralizedAndScalable}
          r={INNER_CIRCLE_RADIUS}
          {...rightCircleStyles}
        />
      </CircleSelect>
      <Text x="400" y="540" isActive={isEthereum}>
        {t("ethereum")}
      </Text>
      <Text x="460" y="150" isActive={isDecentralized}>
        {t("page-upgrades-vision-trilemma-text-1")}
      </Text>
      <Text x="-24" y="486" isActive={isSecure}>
        {t("page-upgrades-vision-trilemma-text-2")}
      </Text>
      <Text x="540" y="835" isActive={isScalable}>
        {t("page-upgrades-vision-trilemma-text-3")}
      </Text>
    </chakra.svg>
  )
}<|MERGE_RESOLUTION|>--- conflicted
+++ resolved
@@ -1,12 +1,7 @@
 import React, { ReactNode } from "react"
-import { useI18next, useTranslation } from "gatsby-plugin-react-i18next"
+import { useTranslation } from "gatsby-plugin-react-i18next"
 import { chakra, HTMLChakraProps } from "@chakra-ui/react"
-<<<<<<< HEAD
-import { HandleClickParam } from "./use-trilemma"
-=======
-import { translateMessageId } from "../../utils/translations"
 import { HandleClickParam } from "./useTrilemma"
->>>>>>> 73551c78
 
 export interface IProps {
   handleClick: (selection: HandleClickParam) => void
