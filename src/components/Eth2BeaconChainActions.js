import React from "react"
import { useStaticQuery, graphql } from "gatsby"
import styled from "styled-components"
<<<<<<< HEAD
import { useIntl } from "gatsby-plugin-intl"

import { translateMessageId } from "../utils/translations"
=======

>>>>>>> f688c6df
import CardList from "./CardList"
import Card from "./Card"
import ButtonLink from "./ButtonLink"
import Translation from "../components/Translation"

const Container = styled.div`
  margin-bottom: 4rem;
`

const StyledCardContainer = styled.div`
  display: flex;
  padding-top: 1rem;
  @media (max-width: ${(props) => props.theme.breakpoints.m}) {
    flex-direction: column;
  }
`

const StyledCardLeft = styled(Card)`
  margin-left: 0rem;
  margin-right: 1rem;
  width: 100%;
  @media (max-width: ${(props) => props.theme.breakpoints.m}) {
    margin-right: 0rem;
    margin-bottom: 2rem;
  }
`

const StyledCardRight = styled(Card)`
  margin-left: 0rem;
  margin-left: 1rem;
  width: 100%;
  @media (max-width: ${(props) => props.theme.breakpoints.m}) {
    margin-left: 0rem;
  }
`

const H3 = styled.h3`
  font-size: 24px;
  font-weight: 700;
  margin-bottom: 2rem;
  a {
    display: none;
  }
`

const StyledButtonLink = styled(ButtonLink)`
  margin-bottom: 0.75rem;
`

<<<<<<< HEAD
const Eth2BeaconChainActions = ({ data }) => {
  const intl = useIntl()
=======
export const DataLogo = graphql`
  fragment DataLogo on File {
    childImageSharp {
      fixed(width: 24) {
        ...GatsbyImageSharpFixed
      }
    }
  }
`

const Eth2BeaconChainActions = () => {
  const data = useStaticQuery(graphql`
    query {
      beaconscan: file(relativePath: { eq: "eth2/etherscan.png" }) {
        ...DataLogo
      }
      beaconchain: file(relativePath: { eq: "eth2/beaconchainemoji.png" }) {
        ...DataLogo
      }
    }
  `)
>>>>>>> f688c6df
  const datapoints = [
    {
      title: "beaconscan",
      image: data.beaconscan.childImageSharp.fixed,
      link: "https://beaconscan.com",
      description: "Eth2 Beacon Chain explorer – Etherscan for Eth2",
    },
    {
      title: "beaconcha.in",
      image: data.beaconchain.childImageSharp.fixed,
      link: "https://beaconcha.in",
      description: "Open source Eth2 Beacon Chain explorer",
    },
  ]

  const reads = [
    {
      title: "Two Point Oh: The Beacon Chain",
      description: "Status",
      link: "https://our.status.im/two-point-oh-the-beacon-chain/",
    },
    {
      title: "The Beacon Chain Ethereum 2.0 explainer you need to read first",
      description: "Ethos.dev",
      link: "https://ethos.dev/beacon-chain/",
    },
    {
      title: "Sharding consensus",
      description: "Ethereum Foundation",
      link: "https://blog.ethereum.org/2020/03/27/sharding-consensus/",
    },
  ]

  return (
    <Container>
      <StyledCardContainer>
        <StyledCardLeft
          emoji=":money_with_wings:"
          title={translateMessageId("page-eth2-become-staker", intl)}
          description={translateMessageId("page-eth2-become-staker-desc", intl)}
        >
          <StyledButtonLink to="https://launchpad.ethereum.org">
            <Translation id="get-started" />
          </StyledButtonLink>
          <ButtonLink isSecondary to="/eth2/staking/">
            <Translation id="page-eth2-staking-learn" />
          </ButtonLink>
        </StyledCardLeft>
        <StyledCardRight
          emoji=":computer:"
          title={translateMessageId("page-eth2-run-beacon-chain", intl)}
          description={translateMessageId(
            "page-eth2-run-beacon-chain-desc",
            intl
          )}
        >
          <ButtonLink isSecondary to="/eth2/get-involved/">
            <Translation id="page-eth2-run-beacon-chain" />
          </ButtonLink>
        </StyledCardRight>
      </StyledCardContainer>
      <H3>
        <Translation id="page-eth2-explore" />
      </H3>

      <CardList content={datapoints} />
      <H3>
        <Translation id="page-eth2-read-more" />
      </H3>
      <CardList content={reads} />
    </Container>
  )
}

export default Eth2BeaconChainActions<|MERGE_RESOLUTION|>--- conflicted
+++ resolved
@@ -1,13 +1,10 @@
 import React from "react"
 import { useStaticQuery, graphql } from "gatsby"
 import styled from "styled-components"
-<<<<<<< HEAD
 import { useIntl } from "gatsby-plugin-intl"
 
 import { translateMessageId } from "../utils/translations"
-=======
 
->>>>>>> f688c6df
 import CardList from "./CardList"
 import Card from "./Card"
 import ButtonLink from "./ButtonLink"
@@ -57,10 +54,6 @@
   margin-bottom: 0.75rem;
 `
 
-<<<<<<< HEAD
-const Eth2BeaconChainActions = ({ data }) => {
-  const intl = useIntl()
-=======
 export const DataLogo = graphql`
   fragment DataLogo on File {
     childImageSharp {
@@ -72,6 +65,7 @@
 `
 
 const Eth2BeaconChainActions = () => {
+  const intl = useIntl()  
   const data = useStaticQuery(graphql`
     query {
       beaconscan: file(relativePath: { eq: "eth2/etherscan.png" }) {
@@ -82,7 +76,7 @@
       }
     }
   `)
->>>>>>> f688c6df
+
   const datapoints = [
     {
       title: "beaconscan",
