import { useState } from "react"
<<<<<<< HEAD
import { shuffle } from "lodash"
import { useRouter } from "next/router"
import { useTranslation } from "next-i18next"
=======
import { graphql,useStaticQuery } from "gatsby"
import { IGatsbyImageData } from "gatsby-plugin-image"
import { useI18next, useTranslation } from "gatsby-plugin-react-i18next"
import { shuffle } from "lodash"
>>>>>>> abfe6291

import { getImage, ImageDataLike } from "../../utils/image"
import { Lang } from "../../utils/languages"
import { trackCustomEvent } from "../../utils/matomo"
import { getLocaleTimestamp } from "../../utils/time"

export const cardListImage = graphql`
  fragment cardListImage on File {
    childImageSharp {
      gatsbyImageData(
        width: 20
        layout: FIXED
        placeholder: BLURRED
        quality: 100
      )
    }
  }
`

type StringBoolean = "TRUE" | "FALSE"

type ExchangeName =
  | "binance"
  | "binanceus"
  | "bitbuy"
  | "bitfinex"
  | "bitflyer"
  | "bitkub"
  | "bitso"
  | "bittrex"
  | "bitvavo"
  | "bybit"
  | "coinbase"
  | "coinmama"
  | "coinspot"
  | "cryptocom"
  | "easycrypto"
  | "gateio"
  | "gemini"
  | "huobiglobal"
  | "itezcom"
  | "kraken"
  | "kucoin"
  | "mtpelerin"
  | "moonpay"
  | "okx"
  | "rain"
  | "shakepay"
  | "wazirx"
  | "korbit"

type ExchangeByCountry = {
  value: string
  label: string
  exchanges: { [key in ExchangeName]: StringBoolean }
}

interface Exchange {
  name: string
  url: string
  image: ImageDataLike | null
  usaExceptions: Array<string>
}

type Exchanges = Record<ExchangeName, Exchange>

interface FilteredData {
  title: string
  description: string | null
  link: string
  image: IGatsbyImageData
  alt: string
}

interface State {
  selectedCountry?: ExchangeByCountry
}

export const useEthExchanges = () => {
  const { locale } = useRouter()
  const { t } = useTranslation("page-get-eth")
  const [state, setState] = useState<State>()

  const placeholderString = t("page-get-eth-exchanges-search")
  const data = useStaticQuery(graphql`
    query EthExchanges {
      exchangesByCountry: allExchangesByCountryCsv {
        nodes {
          binance
          binanceus
          bitbuy
          bitfinex
          bitflyer
          bitkub
          bitso
          bittrex
          bitvavo
          bybit
          coinbase
          coinmama
          coinspot
          country
          cryptocom
          easycrypto
          gateio
          gemini
          huobiglobal
          itezcom
          kraken
          kucoin
          moonpay
          mtpelerin
          okx
          rain
          shakepay
          simplex
          wazirx
          wyre
          korbit
        }
      }
      timestamp: exchangesByCountryCsv {
        parent {
          ... on File {
            id
            name
            fields {
              gitLogLatestDate
            }
          }
        }
      }
      argent: file(relativePath: { eq: "wallets/argent.png" }) {
        ...cardListImage
      }
      binance: file(relativePath: { eq: "exchanges/binance.png" }) {
        ...cardListImage
      }
      binanceus: file(relativePath: { eq: "exchanges/binance.png" }) {
        ...cardListImage
      }
      bitbuy: file(relativePath: { eq: "exchanges/bitbuy.png" }) {
        ...cardListImage
      }
      bitfinex: file(relativePath: { eq: "exchanges/bitfinex.png" }) {
        ...cardListImage
      }
      bitflyer: file(relativePath: { eq: "exchanges/bitflyer.png" }) {
        ...cardListImage
      }
      bitkub: file(relativePath: { eq: "exchanges/bitkub.png" }) {
        ...cardListImage
      }
      bitso: file(relativePath: { eq: "exchanges/bitso.png" }) {
        ...cardListImage
      }
      bittrex: file(relativePath: { eq: "exchanges/bittrex.png" }) {
        ...cardListImage
      }
      bitvavo: file(relativePath: { eq: "exchanges/bitvavo.png" }) {
        ...cardListImage
      }
      bybit: file(relativePath: { eq: "exchanges/bybit.png" }) {
        ...cardListImage
      }
      coinbase: file(relativePath: { eq: "exchanges/coinbase.png" }) {
        ...cardListImage
      }
      coinmama: file(relativePath: { eq: "exchanges/coinmama.png" }) {
        ...cardListImage
      }
      coinspot: file(relativePath: { eq: "exchanges/coinspot.png" }) {
        ...cardListImage
      }
      cryptocom: file(relativePath: { eq: "exchanges/crypto.com.png" }) {
        ...cardListImage
      }
      easycrypto: file(relativePath: { eq: "exchanges/easycrypto.png" }) {
        ...cardListImage
      }
      gateio: file(relativePath: { eq: "exchanges/gateio.png" }) {
        ...cardListImage
      }
      gemini: file(relativePath: { eq: "exchanges/gemini.png" }) {
        ...cardListImage
      }
      huobiglobal: file(relativePath: { eq: "exchanges/huobiglobal.png" }) {
        ...cardListImage
      }
      imtoken: file(relativePath: { eq: "wallets/imtoken.png" }) {
        ...cardListImage
      }
      itezcom: file(relativePath: { eq: "exchanges/itezcom.png" }) {
        ...cardListImage
      }
      kraken: file(relativePath: { eq: "exchanges/kraken.png" }) {
        ...cardListImage
      }
      kucoin: file(relativePath: { eq: "exchanges/kucoin.png" }) {
        ...cardListImage
      }
      moonpay: file(relativePath: { eq: "exchanges/moonpay.png" }) {
        ...cardListImage
      }
      mtpelerin: file(relativePath: { eq: "exchanges/mtpelerin.png" }) {
        ...cardListImage
      }
      myetherwallet: file(relativePath: { eq: "wallets/myetherwallet.png" }) {
        ...cardListImage
      }
      mycrypto: file(relativePath: { eq: "wallets/mycrypto.png" }) {
        ...cardListImage
      }
      okx: file(relativePath: { eq: "exchanges/okx.png" }) {
        ...cardListImage
      }
      rain: file(relativePath: { eq: "exchanges/rain.png" }) {
        ...cardListImage
      }
      shakepay: file(relativePath: { eq: "exchanges/shakepay.png" }) {
        ...cardListImage
      }
      squarelink: file(relativePath: { eq: "wallets/squarelink.png" }) {
        ...cardListImage
      }
      trust: file(relativePath: { eq: "wallets/trust.png" }) {
        ...cardListImage
      }
      wazirx: file(relativePath: { eq: "exchanges/wazirx.png" }) {
        ...cardListImage
      }
      korbit: file(relativePath: { eq: "exchanges/korbit.png" }) {
        ...cardListImage
      }
    }
  `)

  const exchanges: Exchanges = {
    binance: {
      name: "Binance",
      url: "https://www.binance.com/en",
      image: data.binance,
      usaExceptions: [],
    },
    binanceus: {
      name: "Binance US",
      url: "https://www.binance.us/en/home",
      image: data.binance,
      usaExceptions: ["HI", "ID", "NY", "TX", "VT"],
    },
    bitbuy: {
      name: "Bitbuy",
      url: "https://bitbuy.ca/",
      image: data.bitbuy,
      usaExceptions: [],
    },
    bitfinex: {
      name: "Bitfinex",
      url: "https://www.bitfinex.com/",
      image: data.bitfinex,
      usaExceptions: [],
    },
    bitflyer: {
      name: "bitFlyer",
      url: "https://bitflyer.com/",
      image: data.bitflyer,
      usaExceptions: ["NV", "WV"],
    },
    bitkub: {
      name: "Bitkub",
      url: "https://www.bitkub.com/",
      image: data.bitkub,
      usaExceptions: [],
    },
    bitso: {
      name: "Bitso",
      url: "https://bitso.com/",
      image: data.bitso,
      usaExceptions: [],
    },
    bittrex: {
      name: "Bittrex",
      url: "https://global.bittrex.com/",
      image: data.bittrex,
      usaExceptions: ["CT", "HI", "NY", "NH", "TX", "VT", "VA"],
    },
    bitvavo: {
      name: "Bitvavo",
      url: "https://bitvavo.com/en/ethereum",
      image: data.bitvavo,
      usaExceptions: [],
    },
    bybit: {
      name: "Bybit",
      url: "https://www.bybit.com/",
      image: data.bybit,
      usaExceptions: [],
    },
    coinbase: {
      name: "Coinbase",
      url: "https://www.coinbase.com/",
      image: data.coinbase,
      usaExceptions: ["HI"],
    },
    coinmama: {
      name: "Coinmama",
      url: "https://www.coinmama.com/",
      image: data.coinmama,
      usaExceptions: ["CT", "FL", "IA", "NY"],
    },
    coinspot: {
      name: "CoinSpot",
      url: "https://www.coinspot.com.au/",
      image: data.coinspot,
      usaExceptions: [],
    },
    cryptocom: {
      name: "Crypto.com",
      url: "https://crypto.com/exchange/",
      image: data.cryptocom,
      usaExceptions: ["NY"],
    },
    easycrypto: {
      name: "Easy Crypto",
      url: "https://easycrypto.com/",
      image: data.easycrypto,
      usaExceptions: [],
    },
    gateio: {
      name: "Gate.io",
      url: "https://www.gate.io/",
      image: data.gateio,
      usaExceptions: [],
    },
    huobiglobal: {
      name: "Huobi Global",
      url: "https://huobi.com/",
      image: data.huobiglobal,
      usaExceptions: [],
    },
    itezcom: {
      name: "Itez",
      url: "https://itez.com/",
      image: data.itezcom,
      usaExceptions: [],
    },
    kraken: {
      name: "Kraken",
      url: "https://www.kraken.com/",
      image: data.kraken,
      usaExceptions: ["NY, WA"],
    },
    kucoin: {
      name: "KuCoin",
      url: "https://www.kucoin.com/",
      image: data.kucoin,
      usaExceptions: [],
    },
    moonpay: {
      name: "MoonPay",
      url: "https://www.moonpay.com/",
      image: data.moonpay,
      usaExceptions: ["VI"],
    },
    mtpelerin: {
      name: "Mt Pelerin",
      url: "https://www.mtpelerin.com/",
      image: data.mtpelerin,
      usaExceptions: [],
    },
    okx: {
      name: "OKX",
      url: "https://www.okx.com/",
      image: data.okx,
      usaExceptions: [],
    },
    gemini: {
      name: "Gemini",
      url: "https://gemini.com/",
      image: data.gemini,
      usaExceptions: ["HI"],
    },
    rain: {
      name: "Rain",
      url: "https://rain.bh",
      image: data.rain,
      usaExceptions: [],
    },
    shakepay: {
      name: "Shakepay",
      url: "https://shakepay.com",
      image: data.shakepay,
      usaExceptions: [],
    },
    wazirx: {
      name: "WazirX",
      url: "https://wazirx.com/",
      image: data.wazirx,
      usaExceptions: [],
    },
    korbit: {
      name: "Korbit",
      url: "https://korbit.co.kr",
      image: data.korbit,
      usaExceptions: [],
    },
  }

  const lastUpdated = getLocaleTimestamp(
    locale! as Lang,
    data.timestamp.parent.fields.gitLogLatestDate
  )

  const handleSelectChange = (selectedOption: ExchangeByCountry) => {
    trackCustomEvent({
      eventCategory: `Country input`,
      eventAction: `Selected`,
      eventName: selectedOption.value,
    })
    setState({ selectedCountry: selectedOption })
  }

  // Add `value` & `label` for Select component
  const exchangesByCountry: Array<ExchangeByCountry> =
    data.exchangesByCountry.nodes
      .map((node) => {
        return {
          value: node.country,
          label: node.country,
          exchanges: node,
        }
      })
      .sort((a, b) => a.value.localeCompare(b.value))

  const exchangesArray = Object.keys(exchanges) as Array<ExchangeName>

  // Construct arrays for CardList
  let filteredExchanges: Array<FilteredData> = []

  const hasSelectedCountry = !!state?.selectedCountry?.value
  if (hasSelectedCountry) {
    // Filter to exchanges that serve selected Country
    filteredExchanges = shuffle(
      exchangesArray
        .filter(
          (exchange) => state?.selectedCountry?.exchanges[exchange] === "TRUE"
        )
        // Format array for <CardList/>
        .map((exchange) => {
          // Add state exceptions if Country is USA
          let description: string | null = null
          if (
            state?.selectedCountry?.value === t("page-get-eth-exchanges-usa")
          ) {
            const exceptions = exchanges[exchange].usaExceptions
            if (exceptions.length > 0) {
              description = `${t(
                "page-get-eth-exchanges-except"
              )} ${exceptions.join(", ")}`
            }
          }
          return {
            title: exchanges[exchange].name,
            description,
            link: exchanges[exchange].url,
            image: getImage(exchanges[exchange].image)!,
            alt: "",
          }
        })
    )
  }

  const hasExchangeResults = filteredExchanges.length > 0

  return {
    t,
    exchangesByCountry,
    handleSelectChange,
    placeholderString,
    hasSelectedCountry,
    hasExchangeResults,
    filteredExchanges,
    lastUpdated,
  }
}<|MERGE_RESOLUTION|>--- conflicted
+++ resolved
@@ -1,14 +1,7 @@
 import { useState } from "react"
-<<<<<<< HEAD
 import { shuffle } from "lodash"
 import { useRouter } from "next/router"
 import { useTranslation } from "next-i18next"
-=======
-import { graphql,useStaticQuery } from "gatsby"
-import { IGatsbyImageData } from "gatsby-plugin-image"
-import { useI18next, useTranslation } from "gatsby-plugin-react-i18next"
-import { shuffle } from "lodash"
->>>>>>> abfe6291
 
 import { getImage, ImageDataLike } from "../../utils/image"
 import { Lang } from "../../utils/languages"
