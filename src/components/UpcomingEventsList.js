--- conflicted
+++ resolved
@@ -114,25 +114,6 @@
   }
 
   return (
-<<<<<<< HEAD
-    <EventList>
-      {orderedUpcomingEvents?.map(
-        ({ title, to, formattedDetails, date, location }, idx) => {
-          return (
-            <EventCard
-              key={idx}
-              title={title}
-              to={to}
-              date={date}
-              description={formattedDetails}
-              location={location}
-              isEven={(idx + 1) % 2 === 0}
-            />
-          )
-        }
-      )}
-    </EventList>
-=======
     <>
       <EventList>
         {orderedUpcomingEvents
@@ -146,6 +127,7 @@
                   date={date}
                   description={formattedDetails}
                   location={location}
+                  isEven={(idx + 1) % 2 === 0}
                 />
               </EventListItem>
             )
@@ -159,7 +141,6 @@
         )}
       </ButtonLinkContainer>
     </>
->>>>>>> e1a02b98
   )
 }
 
