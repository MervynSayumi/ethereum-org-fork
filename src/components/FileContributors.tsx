--- conflicted
+++ resolved
@@ -21,162 +21,14 @@
 import { FaGithub } from "react-icons/fa"
 
 import { getLocaleTimestamp } from "../utils/time"
+import { trackCustomEvent } from "../utils/matomo"
 import { Lang } from "../utils/languages"
 
 import ButtonLink from "./ButtonLink"
 import Link from "./Link"
 import Modal from "./Modal"
 import Translation from "./Translation"
-<<<<<<< HEAD
 import Button from "./Button"
-=======
-import { ButtonSecondary } from "./SharedStyledComponents"
-import { getLocaleTimestamp } from "../utils/time"
-import { Lang } from "../utils/languages"
-import { trackCustomEvent } from "../utils/matomo"
-
-const loadingStyles = (theme: Theme) => css`
-  font-size: 0;
-  background: linear-gradient(
-    -90deg,
-    ${theme.colors.lightBorder} 0%,
-    ${theme.colors.searchBackgroundEmpty} 50%,
-    ${theme.colors.lightBorder} 100%
-  );
-  background-size: 400% 400%;
-  animation: pulse 1.2s ease-in-out infinite;
-
-  @keyframes pulse {
-    0% {
-      background-position: 0% 0%;
-    }
-    100% {
-      background-position: -135% 0%;
-    }
-  }
-`
-
-const Container = styled.div`
-  display: flex;
-  justify-content: space-between;
-  position: relative;
-
-  border-radius: 2px;
-  padding: 0.5rem;
-  @media (max-width: ${(props) => props.theme.breakpoints.m}) {
-    flex-direction: column;
-    padding-top: 0rem;
-    padding-left: 0rem;
-    padding-right: 0rem;
-    border-bottom: 0px solid ${(props) => props.theme.colors.border};
-  }
-  @media (max-width: ${(props) => props.theme.breakpoints.l}) {
-    border-bottom: 0px solid ${(props) => props.theme.colors.border};
-  }
-`
-
-const SkeletonContainer = styled(Container)<{
-  loading: boolean
-}>`
-  justify-content: flex-start;
-  position: absolute;
-  width: 100%;
-  height: 100%;
-  left: 0;
-  top: 0;
-  opacity: 1;
-  transition: opacity 0.15s ease-in-out;
-
-  ${({ loading }) =>
-    !loading &&
-    `
-    opacity: 0;
-    pointer-events: none;
-  `}
-`
-
-const LeftContent = styled.div`
-  display: flex;
-  align-items: center;
-  margin-right: 1rem;
-  @media (max-width: ${(props) => props.theme.breakpoints.m}) {
-    font-size: ${(props) => props.theme.fontSizes.s};
-  }
-`
-
-const SkeletonLeftContent = styled(LeftContent)`
-  flex: 1;
-  @media (max-width: ${(props) => props.theme.breakpoints.l}) {
-    margin-right: 2rem;
-  }
-  @media (max-width: ${(props) => props.theme.breakpoints.m}) {
-    margin-right: 1rem;
-    flex: none;
-  }
-`
-
-const Avatar = styled.img`
-  height: 40px;
-  width: 40px;
-  margin-right: 0.5rem;
-  border-radius: 50%;
-`
-
-const SkeletonAvatar = styled.div`
-  height: 40px;
-  width: 40px;
-  margin-right: 0.5rem;
-  border-radius: 50%;
-  ${({ theme }) => loadingStyles(theme)}
-`
-
-const Info = styled.div`
-  line-height: 130%;
-  color: ${(props) => props.theme.colors.text200};
-`
-
-const SkeletonInfo = styled(Info)`
-  ${({ theme }) => loadingStyles(theme)}
-  height: 40px;
-  flex: 1;
-  border-radius: 3px;
-`
-
-const ButtonContainer = styled.div`
-  display: flex;
-  flex-direction: column;
-  align-content: center;
-`
-
-const SkeletonButtonContainer = styled(ButtonContainer)`
-  ${({ theme }) => loadingStyles(theme)}
-  width: 145px;
-  border-radius: 3px;
-  @media (max-width: ${(props) => props.theme.breakpoints.l}) {
-    margin-top: 1rem;
-    justify-content: center;
-    height: 40px;
-  }
-  @media (max-width: ${(props) => props.theme.breakpoints.m}) {
-    width: 100%;
-    margin-top: 1rem;
-  }
-`
-
-const ContributorsButton = styled(ButtonSecondary)<{ loading: boolean }>`
-  background-color: ${(props) => props.theme.colors.background};
-  margin-top: 0;
-  height: 40px;
-  border: 0px;
-  &:hover {
-    border: 0px;
-  }
-  @media (max-width: ${(props) => props.theme.breakpoints.l}) {
-    margin-top: 1rem;
-    margin-bottom: 0.5rem;
-    justify-content: center;
-  }
->>>>>>> 1b792228
 
 interface Author {
   name: string
@@ -313,7 +165,6 @@
           </ContributorList>
         </ModalBody>
       </Modal>
-<<<<<<< HEAD
 
       <Flex
         direction={{
@@ -357,46 +208,19 @@
             isLoaded={!loading}
             mt={{ base: 4, md: 0 }}
             mb={{ base: 2, md: 0 }}
-=======
-      <Container>
-        <SkeletonContainer loading={!!loading}>
-          <SkeletonLeftContent>
-            <SkeletonAvatar />
-            <SkeletonInfo />
-          </SkeletonLeftContent>
-          <SkeletonButtonContainer />
-        </SkeletonContainer>
-        <LeftContent>
-          <Avatar src={lastContributor.avatarUrl} alt={lastContributor.name} />
-          <Info>
-            <Translation id="last-edit" />:{" "}
-            {lastContributor.user && (
-              <Link to={lastContributor.user.url}>
-                @{lastContributor.user.login}
-              </Link>
-            )}
-            {!lastContributor.user && <span>{lastContributor.name}</span>},{" "}
-            {getLocaleTimestamp(language as Lang, lastCommit.committedDate)}
-          </Info>
-        </LeftContent>
-        <ButtonContainer>
-          <ContributorsButton
-            onClick={() => {
-              setModalOpen(true)
-              trackCustomEvent({
-                eventCategory: "see contributors",
-                eventAction: "click",
-                eventName: "click",
-              })
-            }}
-            loading={loading}
->>>>>>> 1b792228
           >
             <Button
               variant="outline"
               bg="background"
               border={0}
-              onClick={() => setModalOpen(true)}
+              onClick={() => {
+                setModalOpen(true)
+                trackCustomEvent({
+                  eventCategory: "see contributors",
+                  eventAction: "click",
+                  eventName: "click",
+                })
+              }}
               w={{ base: "full", md: "inherit" }}
             >
               <Translation id="see-contributors" />
