--- conflicted
+++ resolved
@@ -1,11 +1,6 @@
-<<<<<<< HEAD
 import { useState, useEffect } from "react"
 import { useRouter } from "next/router"
 import { useTranslation } from "next-i18next"
-=======
-import React, { useEffect, useState } from "react"
-import { useI18next, useTranslation } from "gatsby-plugin-react-i18next"
->>>>>>> abfe6291
 
 import { GATSBY_FUNCTIONS_PATH } from "../../constants"
 import { Direction } from "../../types"
