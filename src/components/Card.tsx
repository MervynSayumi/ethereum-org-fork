import React, { ReactNode } from "react"
import styled from "styled-components"
import Emoji from "./Emoji"

const StyledCard = styled.div`
  display: flex;
  flex-direction: column;
  background: ${(props) => props.theme.colors.ednBackground};
  border-radius: 2px;
  border: 1px solid ${(props) => props.theme.colors.lightBorder};
  padding: 1.5rem;
`

const Description = styled.p`
  opacity: 0.8;
`

const TopContent = styled.div``

export interface IProps {
  emoji?: string
<<<<<<< HEAD
  title?: string
=======
  title?: ReactNode
>>>>>>> 19fc9455
  description?: ReactNode
  className?: string
}

const Card: React.FC<IProps> = ({
  emoji,
  title,
  description,
  children,
  className,
}) => (
  <StyledCard className={className}>
    <TopContent>
      {emoji && <Emoji size={3} text={emoji} mb="1rem" />}
      {title && <h3>{title}</h3>}
      {description && <Description>{description}</Description>}
    </TopContent>
    {children}
  </StyledCard>
)

export default Card<|MERGE_RESOLUTION|>--- conflicted
+++ resolved
@@ -19,11 +19,7 @@
 
 export interface IProps {
   emoji?: string
-<<<<<<< HEAD
-  title?: string
-=======
   title?: ReactNode
->>>>>>> 19fc9455
   description?: ReactNode
   className?: string
 }
