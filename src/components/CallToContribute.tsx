import { Flex, FlexProps, Icon, useToken } from "@chakra-ui/react"
import { FaGithub } from "react-icons/fa"
import React, { ReactNode } from "react"

import InlineLink from "./Link"
<<<<<<< HEAD
import { ButtonLink } from "./Buttons"
=======
import ButtonLink from "./ButtonLink"
import Text from "./OldText"
import OldHeading from "./OldHeading"
>>>>>>> f69a8846

import Translation from "./Translation"

export interface IProps {
  editPath: string
}

export type ChildOnlyType = {
  children: ReactNode
}

const ContentColumn = (props: {
  children: ReactNode
  hideBelow?: FlexProps["hideBelow"]
}) => (
  <Flex
    direction="column"
    flexGrow={1}
    flexShrink={1}
    flexBasis="50%"
    p={4}
    color="text"
    textAlign={{ base: "center", lg: "left" }}
    {...props}
  />
)

const DescriptionParagraph = ({ children }: ChildOnlyType) => (
  <Text lineHeight="140%" color="text" fontFamily="monospace">
    {children}
  </Text>
)

const CallToContribute: React.FC<IProps> = ({ editPath }) => {
  /**
   * TODO: After completion of the UI migration,
   * Remove this and pass the token value directly
   * into the `hideBelow` prop
   */
  const largeBp = useToken("breakpoints", "lg")

  return (
    <Flex
      as="aside"
      bg="ednBackground"
      align="center"
      mt={8}
      border="1px"
      borderColor="primary.base"
      borderRadius="base"
      boxShadow="inset 0 -2px 0 0 var(--eth-colors-primary400)"
    >
      <ContentColumn hideBelow={largeBp}>
        ░░░░░░░░░▄░░░░░░░░░░░░░░▄░░░░ ░░░░░░░░▌▒█░░░░░░░░░░░▄▀▒▌░░░
        ░░░░░░░░▌▒▒█░░░░░░░░▄▀▒▒▒▐░░░ ░░░░░░░▐▄▀▒▒▀▀▀▀▄▄▄▀▒▒▒▒▒▐░░░
        ░░░░░▄▄▀▒░▒▒▒▒▒▒▒▒▒█▒▒▄█▒▐░░░ ░░░▄▀▒▒▒░░░▒▒▒░░░▒▒▒▀██▀▒▌░░░
        ░░▐▒▒▒▄▄▒▒▒▒░░░▒▒▒▒▒▒▒▀▄▒▒▌░░ ░░▌░░▌█▀▒▒▒▒▒▄▀█▄▒▒▒▒▒▒▒█▒▐░░
        ░▐░░░▒▒▒▒▒▒▒▒▌██▀▒▒░░░▒▒▒▀▄▌░ ░▌░▒▄██▄▒▒▒▒▒▒▒▒▒░░░░░░▒▒▒▒▌░
        ▀▒▀▐▄█▄█▌▄░▀▒▒░░░░░░░░░░▒▒▒▐░ ▐▒▒▐▀▐▀▒░▄▄▒▄▒▒▒▒▒▒░▒░▒░▒▒▒▒▌
        ▐▒▒▒▀▀▄▄▒▒▒▄▒▒▒▒▒▒▒▒░▒░▒░▒▒▐░ ░▌▒▒▒▒▒▒▀▀▀▒▒▒▒▒▒░▒░▒░▒░▒▒▒▌░
        ░▐▒▒▒▒▒▒▒▒▒▒▒▒▒▒░▒░▒░▒▒▄▒▒▐░░ ░░▀▄▒▒▒▒▒▒▒▒▒▒▒░▒░▒░▒▄▒▒▒▒▌░░
        ░░░░▀▄▒▒▒▒▒▒▒▒▒▒▄▄▄▀▒▒▒▒▄▀░░░ ░░░░░░▀▄▄▄▄▄▄▀▀▀▒▒▒▒▒▄▄▀░░░░░
        ░░░░░░░░░▒▒▒▒▒▒▒▒▒▒▀▀░░░░░░░░
      </ContentColumn>
      <ContentColumn>
        <OldHeading
          as="h2"
          fontFamily="monospace"
          textTransform="uppercase"
          bg="border"
          p={1}
          fontSize="2rem"
          lineHeight={1.4}
        >
          <Translation id="page-calltocontribute-title" />
        </OldHeading>
        <DescriptionParagraph>
          <Translation id="page-calltocontribute-desc-1" />
        </DescriptionParagraph>
        <DescriptionParagraph>
          <Translation id="page-calltocontribute-desc-2" />
        </DescriptionParagraph>
        <DescriptionParagraph>
          <Translation id="page-calltocontribute-desc-3" />{" "}
          <InlineLink to="https://www.notion.so/efdn/Writer-template-4b40d196cde7422ca6a2091de33550bd">
            <Translation id="page-calltocontribute-link" />
          </InlineLink>
        </DescriptionParagraph>
        <DescriptionParagraph>
          <Translation id="page-calltocontribute-desc-4" />{" "}
          <InlineLink to="https://discord.gg/CetY6Y4">
            <Translation id="page-calltocontribute-link-2" />
          </InlineLink>{" "}
        </DescriptionParagraph>
        <ButtonLink
          to={editPath}
          leftIcon={
            <Icon
              fill="background.base"
              w={6}
              h={6}
              as={FaGithub}
              name="github"
            />
          }
        >
          <Translation id="page-calltocontribute-span" />
        </ButtonLink>
      </ContentColumn>
    </Flex>
  )
}

export default CallToContribute<|MERGE_RESOLUTION|>--- conflicted
+++ resolved
@@ -3,13 +3,9 @@
 import React, { ReactNode } from "react"
 
 import InlineLink from "./Link"
-<<<<<<< HEAD
 import { ButtonLink } from "./Buttons"
-=======
-import ButtonLink from "./ButtonLink"
 import Text from "./OldText"
 import OldHeading from "./OldHeading"
->>>>>>> f69a8846
 
 import Translation from "./Translation"
 
