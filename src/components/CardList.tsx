--- conflicted
+++ resolved
@@ -10,16 +10,10 @@
   useColorModeValue,
 } from "@chakra-ui/react"
 
-<<<<<<< HEAD
-import { BaseLink } from "./Link"
-import { Image } from "@/components/Image"
-import * as url from "@/lib/utils/url"
-=======
 import { BaseLink } from "@/components/Link"
 import { Image } from "@/components/Image"
 import * as url from "@/lib/utils/url"
 import type { StaticImageData } from "next/image"
->>>>>>> f771a1ac
 
 export type CardListItem = {
   title?: ReactNode
@@ -27,11 +21,7 @@
   caption?: ReactNode
   link?: string
   id?: string
-<<<<<<< HEAD
-  image?: string
-=======
   image?: string | StaticImageData
->>>>>>> f771a1ac
   alt?: string
 }
 
