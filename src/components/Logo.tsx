import { useColorModeValue } from "@chakra-ui/react"
<<<<<<< HEAD
import { useTranslation } from "next-i18next"
=======
>>>>>>> abfe6291

import { Image } from "@/components/Image"

import darkImage from "@/public/ef-logo.png"
import lightImage from "@/public/ef-logo-white.png"

const Logo = () => {
  const { t } = useTranslation("common")
  const image = useColorModeValue(darkImage, lightImage)

  return (
    <Image src={image} h={100} w="auto" alt={t("ethereum-foundation-logo")} />
  )
}

export default Logo<|MERGE_RESOLUTION|>--- conflicted
+++ resolved
@@ -1,8 +1,5 @@
 import { useColorModeValue } from "@chakra-ui/react"
-<<<<<<< HEAD
 import { useTranslation } from "next-i18next"
-=======
->>>>>>> abfe6291
 
 import { Image } from "@/components/Image"
 
