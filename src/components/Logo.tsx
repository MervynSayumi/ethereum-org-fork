<<<<<<< HEAD
import React from "react"
import { graphql,useStaticQuery } from "gatsby"
import { useTranslation } from "gatsby-plugin-react-i18next"
import { useColorMode } from "@chakra-ui/react"

import { getImage } from "../utils/image"

import GatsbyImage from "./GatsbyImage"

export interface IProps {}

const Logo: React.FC<IProps> = () => {
  const { t } = useTranslation()
  const { colorMode } = useColorMode()
  const isDarkTheme = colorMode === "dark"
  const data = useStaticQuery(graphql`
    {
      dark: file(relativePath: { eq: "ef-logo.png" }) {
        childImageSharp {
          gatsbyImageData(
            height: 100
            layout: FIXED
            placeholder: BLURRED
            quality: 100
          )
        }
      }
      light: file(relativePath: { eq: "ef-logo-white.png" }) {
        childImageSharp {
          gatsbyImageData(
            height: 100
            layout: FIXED
            placeholder: BLURRED
            quality: 100
          )
        }
      }
    }
  `)

  const image = isDarkTheme ? data.light : data.dark
  return (
    <GatsbyImage image={getImage(image)!} alt={t("ethereum-foundation-logo")} />
  )
=======
import { useColorModeValue } from "@chakra-ui/react"
import { Image } from "@/components/Image"
import darkImage from "@/public/ef-logo.png"
import lightImage from "@/public/ef-logo-white.png"

const Logo = () => {
  // TODO: Re-enable intl
  // const { t } = useTranslation()
  const image = useColorModeValue(darkImage, lightImage)
  // return <Image src={image} alt={t("ethereum-foundation-logo")} />
  return <Image src={image} h={100} w="auto" alt="Ethereum Foundation logo" />
>>>>>>> 729426d1
}

export default Logo<|MERGE_RESOLUTION|>--- conflicted
+++ resolved
@@ -1,49 +1,3 @@
-<<<<<<< HEAD
-import React from "react"
-import { graphql,useStaticQuery } from "gatsby"
-import { useTranslation } from "gatsby-plugin-react-i18next"
-import { useColorMode } from "@chakra-ui/react"
-
-import { getImage } from "../utils/image"
-
-import GatsbyImage from "./GatsbyImage"
-
-export interface IProps {}
-
-const Logo: React.FC<IProps> = () => {
-  const { t } = useTranslation()
-  const { colorMode } = useColorMode()
-  const isDarkTheme = colorMode === "dark"
-  const data = useStaticQuery(graphql`
-    {
-      dark: file(relativePath: { eq: "ef-logo.png" }) {
-        childImageSharp {
-          gatsbyImageData(
-            height: 100
-            layout: FIXED
-            placeholder: BLURRED
-            quality: 100
-          )
-        }
-      }
-      light: file(relativePath: { eq: "ef-logo-white.png" }) {
-        childImageSharp {
-          gatsbyImageData(
-            height: 100
-            layout: FIXED
-            placeholder: BLURRED
-            quality: 100
-          )
-        }
-      }
-    }
-  `)
-
-  const image = isDarkTheme ? data.light : data.dark
-  return (
-    <GatsbyImage image={getImage(image)!} alt={t("ethereum-foundation-logo")} />
-  )
-=======
 import { useColorModeValue } from "@chakra-ui/react"
 import { Image } from "@/components/Image"
 import darkImage from "@/public/ef-logo.png"
@@ -55,7 +9,6 @@
   const image = useColorModeValue(darkImage, lightImage)
   // return <Image src={image} alt={t("ethereum-foundation-logo")} />
   return <Image src={image} h={100} w="auto" alt="Ethereum Foundation logo" />
->>>>>>> 729426d1
 }
 
 export default Logo