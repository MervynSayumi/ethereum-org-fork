--- conflicted
+++ resolved
@@ -24,25 +24,7 @@
   type IProps as ButtonDropdownProps,
 } from "@/components/ButtonDropdown"
 import { ButtonLink } from "@/components/Buttons"
-<<<<<<< HEAD
-import Link from "@/components/Link"
-import MarkdownImage from "@/components/MarkdownImage"
-import MdLink from "@/components/MdLink"
-import OldHeading from "@/components/OldHeading"
-import { mdxTableComponents } from "@/components/Table"
-import YouTube from "@/components/YouTube"
-
-import GlossaryTooltip from "./Glossary/GlossaryTooltip"
-import QuizWidget from "./Quiz/QuizWidget"
-import Card from "./Card"
-import DocLink from "./DocLink"
-import Emoji from "./Emoji"
-import ExpandableCard from "./ExpandableCard"
-import InfoBanner from "./InfoBanner"
-// import Contributors from "@/components/Contributors"
-// import Logo from "@/components/Logo"
-// import MeetupList from "@/components/MeetupList"
-=======
+
 import Card from "./Card"
 import DocLink from "./DocLink"
 import Emoji from "./Emoji"
@@ -56,10 +38,8 @@
 import QuizWidget from "./Quiz/QuizWidget"
 
 import Link from "@/components/Link"
-import type { ChildOnlyProp } from "@/lib/types"
 import YouTube from "@/components/YouTube"
 import Contributors from "@/components/Contributors"
->>>>>>> 729426d1
 
 /**
  * Base HTML elements
