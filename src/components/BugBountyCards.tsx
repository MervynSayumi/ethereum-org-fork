--- conflicted
+++ resolved
@@ -14,12 +14,8 @@
 } from "@chakra-ui/react"
 
 import { TranslationKey } from "../utils/translations"
-<<<<<<< HEAD
 import { ButtonLink } from "./Buttons"
-=======
-import ButtonLink from "./ButtonLink"
 import Text from "./OldText"
->>>>>>> f69a8846
 
 import Translation from "./Translation"
 
