import React, { useState, useContext } from "react"
import { motion } from "framer-motion"
import { Link } from "gatsby"
import styled from "styled-components"

import ButtonLink from "./ButtonLink"
import Icon from "./Icon"
import Translation from "./Translation"
import { useActiveHash } from "../hooks/useActiveHash"
import { dropdownIconContainerVariant } from "./SharedStyledComponents"

import { ZenModeContext } from "../contexts/ZenModeContext"

const customIdRegEx = /^.+(\s*\{#([A-Za-z0-9\-_]+?)\}\s*)$/

const Aside = styled.aside`
  position: sticky;
  top: 7.25rem; /* account for navbar */
  padding: 1rem 0 1rem 1rem;
  max-width: 25%;
  min-width: 12rem;
  height: calc(100vh - 80px);
  overflow-y: auto;
  transition: all 0.2s ease-in-out;
  transition: transform 0.2s ease;

  @media (max-width: ${(props) => props.theme.breakpoints.l}) {
    display: none;
  }
`

const OuterList = styled(motion.ul)`
  list-style-type: none;
  list-style-image: none;
  padding: 0;
  margin: 0 0 3rem;
  border-left: 1px solid ${(props) => props.theme.colors.dropdownBorder};
  font-size: ${(props) => props.theme.fontSizes.s};
  line-height: 1.6;
  font-weight: 400;
  padding-right: 0.25rem;
  padding-left: 1rem;

  @media (max-width: ${(props) => props.theme.breakpoints.l}) {
    border-left: 0;
    border-top: 1px solid ${(props) => props.theme.colors.primary300};
    padding-top: 1rem;
    padding-left: 0rem;
  }
`

const InnerList = styled.ul`
  list-style-type: none;
  list-style-image: none;
  padding: 0;
  margin: 0;
  font-size: ${(props) => props.theme.fontSizes.s};
  line-height: 1.6;
  font-weight: 400;
  padding-right: 0.25rem;
  padding-left: 1rem;
`

const ListItem = styled.li`
  margin: 0;
`

const Header = styled(ListItem)`
  margin-bottom: 0.5rem;
  text-transform: uppercase;
`

const StyledTableOfContentsLink = styled(Link)`
  text-decoration: none;
  position: relative;
  display: inline-block;
  color: ${(props) => props.theme.colors.textTableOfContents};
  margin-bottom: 0.5rem !important;
  /* Add left border bullet on hover */
  &:hover {
    color: ${(props) => props.theme.colors.primary};
    &:after {
      content: "";
      background-color: ${(props) => props.theme.colors.background};
      border: 1px solid ${(props) => props.theme.colors.primary};
      border-radius: 50%;
      width: 0.5rem;
      height: 0.5rem;
      position: absolute;
      left: -1.29rem;
      top: 50%;
      margin-top: -0.25rem;
    }
  }
  /* Add left solid bullet when active */
  &.active {
    color: ${(props) => props.theme.colors.primary};
    &:after {
      content: "";
      background-color: ${(props) => props.theme.colors.primary};
      border: 1px solid ${(props) => props.theme.colors.primary};
      border-radius: 50%;
      width: 0.5rem;
      height: 0.5rem;
      position: absolute;
      left: -1.29rem;
      top: 50%;
      margin-top: -0.25rem;
    }
  }
  /* Extend bullet position when nested */
  &.nested {
    &:before {
      content: "⌞";
      opacity: 0.5;
      display: inline-flex;
      position: absolute;
      left: -14px;
      top: -4px;
    }
    &:hover {
      &:after {
        left: -2.29rem;
      }
    }
    &.active {
      &:after {
        left: -2.29rem;
      }
    }
  }
  /* Mobile styles */
  @media (max-width: ${(props) => props.theme.breakpoints.l}) {
    width: 100%;
  }
`

const ButtonContainer = styled(ListItem)`
  margin-bottom: 1.5rem;
`

const ButtonContent = styled.div`
  display: flex;
  align-items: center;
`

const GithubIcon = styled(Icon)`
  fill: ${(props) => props.theme.colors.text};
  margin-right: 0.5rem;
`

const ZenModeContainer = styled.div`
  margin-bottom: 0.5rem;
  display: flex;
  align-items: center;
`

const ZenModeToggleContainer = styled.span`
  cursor: pointer;
`

const ZenModeText = styled.span`
  margin-right: 0.7rem;
`

// Mobile styles

const AsideMobile = styled.aside`
  padding: 0.5rem 1rem;
  margin-top: 0rem;
  border-radius: 4px;
  background: ${(props) => props.theme.colors.background};
  border: 1px solid ${(props) => props.theme.colors.border};
  /* TODO find better way - this accounts for huge header margin top */
  /* but if doc DOESN'T start w/ header, it overlaps, e.g. /docs/accounts/  */
  /* margin-bottom: -10rem; */
  @media (min-width: ${(props) => props.theme.breakpoints.l}) {
    display: none;
  }
`

const HeaderMobile = styled.div`
  color: ${(props) => props.theme.colors.text200};
  cursor: pointer;
  display: flex;
  align-items: center;
  display: flex;
  justify-content: space-between;
`

const HeaderText = styled.span`
  width: 100%;
  font-weight: 500;
`

const IconContainer = styled(motion.div)`
  cursor: pointer;
`

const MobileIcon = styled(Icon)`
  fill: ${(props) => props.theme.colors.text200};

  &:hover {
    fill: ${(props) => props.theme.colors.text200};
  }
`

const slugify = (s) =>
  encodeURIComponent(String(s).trim().toLowerCase().replace(/\s+/g, "-"))

const getCustomId = (title) => {
  const match = customIdRegEx.exec(title)
  if (match) {
    return match[2].toLowerCase()
  }
  console.warn("Missing custom ID on header: ", title)
  return slugify(title)
}

const trimmedTitle = (title) => {
  const match = customIdRegEx.exec(title)
  return match ? title.replace(match[1], "").trim() : title
}

const TableOfContentsLink = ({ depth, item, activeHash }) => {
  const url = `#${getCustomId(item.title)}`
  const isActive = activeHash === url
  const isNested = depth === 2
  let classes = ""
  if (isActive) {
    classes += " active"
  }
  if (isNested) {
    classes += " nested"
  }
  return (
    <StyledTableOfContentsLink to={url} className={classes}>
      {trimmedTitle(item.title)}
    </StyledTableOfContentsLink>
  )
}

const ItemsList = ({ items, depth, maxDepth, activeHash }) => {
  if (depth > maxDepth || !items) {
    return null
  }
  return items.map((item, index) => (
    <ListItem key={index}>
      <div>
        {item.title && (
          <TableOfContentsLink
            depth={depth}
            item={item}
            activeHash={activeHash}
          />
        )}
        {item.items && (
          <InnerList key={item.title}>
            <ItemsList
              items={item.items}
              depth={depth + 1}
              maxDepth={maxDepth}
              activeHash={activeHash}
            />
          </InnerList>
        )}
      </div>
    </ListItem>
  ))
}

const TableOfContentsMobile = ({ items, maxDepth, className }) => {
  const [isOpen, setIsOpen] = useState(false)
  if (!items) {
    return null
  }

  return (
    <AsideMobile className={className}>
      <HeaderMobile onClick={() => setIsOpen(!isOpen)}>
        <HeaderText>
          <Translation id="on-this-page" />
        </HeaderText>
        <IconContainer
          variants={dropdownIconContainerVariant}
          animate={isOpen ? "open" : "closed"}
        >
          <MobileIcon name="chevronDown" />
        </IconContainer>
      </HeaderMobile>
      <OuterList
        animate={isOpen ? "open" : "closed"}
        variants={{
          open: {
            opacity: 1,
            display: "block",
            transition: {
              duration: 0.6,
            },
          },
          closed: {
            opacity: 0,
            transitionEnd: {
              display: "none",
            },
          },
        }}
        initial="closed"
      >
        <ItemsList items={items} depth={0} maxDepth={maxDepth ? maxDepth : 1} />
      </OuterList>
    </AsideMobile>
  )
}

const TableOfContents = ({
  items,
  maxDepth,
  className,
  slug,
  editPath,
  isMobile = false,
}) => {
<<<<<<< HEAD
  const { isZenMode, handleZenModeChange } = useContext(ZenModeContext)
  const intl = useIntl()

=======
>>>>>>> 2087b6f0
  const titleIds = []

  if (!isMobile) {
    const getTitleIds = (items, depth) => {
      if (depth > (maxDepth ? maxDepth : 1)) return

      items?.forEach((item) => {
        if (item.items && Array.isArray(item.items)) {
          if (item.title) titleIds.push(getCustomId(item.title))
          getTitleIds(item.items, depth + 1)
        } else {
          titleIds.push(getCustomId(item.title))
        }
      })
    }

    getTitleIds(items, 0)
  }

  const activeHash = useActiveHash(titleIds)

  if (!items) {
    return null
  }
  // Exclude <h1> from TOC
  if (items.length === 1) {
    items = items[0].items
  }
  if (isMobile) {
    return (
      <TableOfContentsMobile
        items={items}
        maxDepth={maxDepth}
        className={className}
      />
    )
  }

<<<<<<< HEAD
  const shouldShowZenModeToggle = slug?.includes("/docs/")
  const shouldShowEditButtom = editPath && intl.locale === "en"

=======
  const shouldShowEditButtom = !!editPath
>>>>>>> 2087b6f0
  return (
    <Aside className={className}>
      <OuterList>
        {shouldShowZenModeToggle && (
          <ZenModeContainer>
            <ZenModeText>
              <Translation id="zen-mode">Zen Mode:</Translation>
            </ZenModeText>
            <ZenModeToggleContainer onClick={(_e) => handleZenModeChange()}>
              <Icon name={isZenMode ? "zenModeOn" : "zenModeOff"} size="2rem" />
            </ZenModeToggleContainer>
          </ZenModeContainer>
        )}
        {shouldShowEditButtom && (
          <ButtonContainer>
            <ButtonLink to={editPath} isSecondary={true} mt={0}>
              <ButtonContent>
                <GithubIcon name="github" />{" "}
                <span>
                  <Translation id="edit-page" />
                </span>
              </ButtonContent>
            </ButtonLink>
          </ButtonContainer>
        )}
        <Header>
          <Translation id="on-this-page" />
        </Header>
        <ItemsList
          items={items}
          depth={0}
          maxDepth={maxDepth ? maxDepth : 1}
          activeHash={activeHash}
        />
      </OuterList>
    </Aside>
  )
}

export default TableOfContents<|MERGE_RESOLUTION|>--- conflicted
+++ resolved
@@ -321,12 +321,8 @@
   editPath,
   isMobile = false,
 }) => {
-<<<<<<< HEAD
   const { isZenMode, handleZenModeChange } = useContext(ZenModeContext)
-  const intl = useIntl()
-
-=======
->>>>>>> 2087b6f0
+
   const titleIds = []
 
   if (!isMobile) {
@@ -365,13 +361,9 @@
     )
   }
 
-<<<<<<< HEAD
   const shouldShowZenModeToggle = slug?.includes("/docs/")
-  const shouldShowEditButtom = editPath && intl.locale === "en"
-
-=======
   const shouldShowEditButtom = !!editPath
->>>>>>> 2087b6f0
+
   return (
     <Aside className={className}>
       <OuterList>
