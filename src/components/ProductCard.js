import React from "react"
import styled from "styled-components"
import { GatsbyImage } from "gatsby-plugin-image"
import { useQuery, gql } from "@apollo/client"

import GitStars from "./GitStars"
import ButtonLink from "./ButtonLink"

const ImageWrapper = styled.div`
  display: flex;
  flex-direction: row;
  justify-content: center;
  align-items: center;
  background: ${(props) => props.background};
  box-shadow: inset 0px -1px 0px rgba(0, 0, 0, 0.1);
  min-height: 200px;
`

const Image = styled(GatsbyImage)`
  width: 100%;
  align-self: center;
  max-width: 372px;
  max-height: 257px;
  @media (max-width: ${(props) => props.theme.breakpoints.s}) {
    max-width: 311px;
  }
`

const Card = styled.div`
  color: ${(props) => props.theme.colors.text};
  box-shadow: 0px 14px 66px rgba(0, 0, 0, 0.07);
  display: flex;
  flex-direction: column;
  justify-content: space-between;
  background: ${(props) => props.theme.colors.searchBackground};
  border-radius: 4px;
  border: 1px solid ${(props) => props.theme.colors.lightBorder};
  text-decoration: none;
  &:hover {
    transition: transform 0.1s;
    transform: scale(1.02);
  }
`

const Content = styled.div`
  padding: 1.5rem;
  text-align: left;
  height: 100%;
  display: flex;
  flex-direction: column;
`

const Title = styled.h3`
  margin-top: ${(props) => (props.gitHidden ? "2rem" : "3rem")};
  margin-bottom: 0.75rem;
`

const Description = styled.p`
  opacity: 0.8;
  font-size: ${(props) => props.theme.fontSizes.s};
  margin-bottom: 0.5rem;
  line-height: 140%;
`

const SubjectContainer = styled.div`
  margin-top: 1.25rem;
  padding: 0 1.5rem;
`

const SubjectPill = styled.div`
  text-align: center;
  padding: 0 0.5rem;
  margin: 0 0.75rem 0.5rem 0;
  color: ${(props) => props.theme.colors.black300};
  float: left;
  background: ${({ theme, subject }) => {
    switch (subject) {
      case "Solidity":
        return theme.colors.tagYellow
      case "Vyper":
        return theme.colors.tagBlue
      case "web3":
        return theme.colors.tagTurqouise
      case "JavaScript":
        return theme.colors.tagRed
      case "TypeScript":
        return theme.colors.tagBlue
      case "Go":
        return theme.colors.tagTurqouise
      case "Python":
        return theme.colors.tagMint
      case "Rust":
        return theme.colors.tagOrange
      case "C#":
        return theme.colors.tagBlue
      case "Java":
        return theme.colors.tagPink
      default:
        return theme.colors.tagGray
    }
  }};
  font-size: ${(props) => props.theme.fontSizes.xs};
  border: 1px solid ${(props) => props.theme.colors.lightBorder};
  border-radius: 4px;
`

const StyledButtonLink = styled(ButtonLink)`
  margin: 1rem;
`

const Children = styled.div`
  margin-top: 1rem;
`

const REPO_DATA = gql`
  query RepoData(
    $repoOwner: String!
    $repoName: String!
    $repoLangCount: Int!
  ) {
    repository(owner: $repoOwner, name: $repoName) {
      stargazerCount
      languages(
        orderBy: { field: SIZE, direction: DESC }
        first: $repoLangCount
      ) {
        nodes {
          name
        }
      }
      url
    }
  }
`

const ProductCard = ({
  url,
  background,
  image,
  name,
  description,
  alt = "",
  children,
  githubUrl = "",
  repoLangCount = 1,
  subjects,
  hideStars = false,
}) => {
  const split = githubUrl.split("/")
  const repoOwner = split[split.length - 2]
  const repoName = split[split.length - 1]

  // TODO add loading state
  const { error, data } = useQuery(REPO_DATA, {
    variables: {
      repoOwner,
      repoName,
      repoLangCount,
    },
    skip: !githubUrl,
  })

  const hasRepoData = data && data.repository && !error

  // Check if image is an svg as gatsby-image doesn't support svg
  let isSvg = false
  if (typeof image === "string") {
    if (image.includes("svg")) {
      isSvg = true
    }
  }

  return (
    <Card>
      <ImageWrapper background={background}>
<<<<<<< HEAD
        <Image image={image} alt={alt} />
=======
        {isSvg ? (
          <img src={image} alt={alt} />
        ) : (
          <Image fixed={image} alt={alt} />
        )}
>>>>>>> a164b526
      </ImageWrapper>
      <Content className="hover">
        <div>
          {hasRepoData && (
            <GitStars gitHubRepo={data.repository} hideStars={hideStars} />
          )}
          <Title gitHidden={!hasRepoData}>{name}</Title>
          <Description>{description}</Description>
        </div>
        {children && <Children>{children}</Children>}
      </Content>
      <SubjectContainer>
        {subjects &&
          subjects.map((subject, idx) => (
            <SubjectPill key={idx} subject={subject}>
              {subject}
            </SubjectPill>
          ))}
        {hasRepoData &&
          data.repository.languages.nodes.map(({ name }, idx) => (
            <SubjectPill key={idx} subject={name}>
              {name.toUpperCase()}
            </SubjectPill>
          ))}
      </SubjectContainer>
      <StyledButtonLink to={url} hideArrow={true}>
        Open {name}
      </StyledButtonLink>
    </Card>
  )
}

export default ProductCard<|MERGE_RESOLUTION|>--- conflicted
+++ resolved
@@ -173,15 +173,11 @@
   return (
     <Card>
       <ImageWrapper background={background}>
-<<<<<<< HEAD
-        <Image image={image} alt={alt} />
-=======
         {isSvg ? (
           <img src={image} alt={alt} />
         ) : (
-          <Image fixed={image} alt={alt} />
+          <Image image={image} alt={alt} />
         )}
->>>>>>> a164b526
       </ImageWrapper>
       <Content className="hover">
         <div>
