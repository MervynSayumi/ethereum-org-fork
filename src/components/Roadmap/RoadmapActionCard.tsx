--- conflicted
+++ resolved
@@ -7,16 +7,8 @@
   LinkBox,
   LinkOverlay,
 } from "@chakra-ui/react"
-import ButtonLink from "@/components/ButtonLink"
+import { ButtonLink } from "../Buttons"
 import { Image } from "@/components/Image"
-
-<<<<<<< HEAD
-=======
-import { ButtonLink } from "../Buttons"
-import GatsbyImage from "../GatsbyImage"
->>>>>>> 7a8065f7
-
-import { getImage } from "../../utils/image"
 
 interface IProps {
   to: string
