--- conflicted
+++ resolved
@@ -8,16 +8,12 @@
   LinkBox,
   LinkOverlay,
 } from "@chakra-ui/react"
+
 import { ButtonLink } from "../Buttons"
+import GatsbyImage from "../GatsbyImage"
 
 import { getImage } from "../../utils/image"
 
-<<<<<<< HEAD
-=======
-import ButtonLink from "../ButtonLink"
-import GatsbyImage from "../GatsbyImage"
-
->>>>>>> 64623981
 interface IProps {
   to: string
   alt: string
