import React from "react"
import { Text } from "@chakra-ui/react"

import { TranslationKey } from "../../utils/translations"
import BannerNotification from "../BannerNotification"
import Translation from "../Translation"

<<<<<<< HEAD
=======
import type { TranslationKey } from "@/lib/types"

>>>>>>> ea7045c3
export interface IProps {
  translationString: TranslationKey
}

const PostMergeBanner: React.FC<IProps> = ({ translationString }) => (
  <BannerNotification
    shouldShow
    zIndex={1}
    textAlign="center"
    sx={{
      a: {
        "text-decoration": "underline",
      },
    }}
  >
    <Text maxW="100ch" p={0}>
      <Translation id={translationString} />
    </Text>
  </BannerNotification>
)

export default PostMergeBanner<|MERGE_RESOLUTION|>--- conflicted
+++ resolved
@@ -1,15 +1,11 @@
 import React from "react"
 import { Text } from "@chakra-ui/react"
 
-import { TranslationKey } from "../../utils/translations"
+import type { TranslationKey } from "@/lib/types"
+
 import BannerNotification from "../BannerNotification"
 import Translation from "../Translation"
 
-<<<<<<< HEAD
-=======
-import type { TranslationKey } from "@/lib/types"
-
->>>>>>> ea7045c3
 export interface IProps {
   translationString: TranslationKey
 }
