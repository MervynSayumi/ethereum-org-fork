--- conflicted
+++ resolved
@@ -12,12 +12,7 @@
 import Search from "../Search"
 import Translation from "../Translation"
 import { NavLink } from "../SharedStyledComponents"
-<<<<<<< HEAD
-import HomeIcon from "../../assets/eth-home-icon.svg"
-=======
 import { EthHomeIcon } from "../icons"
-import { translateMessageId } from "../../utils/translations"
->>>>>>> ad77d594
 import { IItem, ISections } from "./types"
 
 const NavContainer = styled.div`
