import React, { FC, useRef } from "react"
import { Icon, Flex, Box, HStack, useDisclosure } from "@chakra-ui/react"
import { MdWbSunny, MdBrightness2, MdLanguage } from "react-icons/md"

import Menu from "./Menu"
import MobileNavMenu from "./Mobile"
import ButtonLink from "../ButtonLink"
import Link, { BaseLink } from "../Link"
import Search from "../Search"
import IconButton from "../IconButton"
import { EthHomeIcon } from "../icons"
import { useNav } from "./useNav"

export interface IProps {
  path: string
}

// TODO display page title on mobile
const Nav: FC<IProps> = ({ path }) => {
  const {
    ednLinks,
    fromPageParameter,
    // TODO
    // i18n,
    isDarkTheme,
    shouldShowSubNav,
    // TODO
    // t,
    toggleColorMode,
    linkSections,
    mobileNavProps,
  } = useNav({ path })
  const searchModalDisclosure = useDisclosure()

  const navWrapperRef = useRef(null)

  return (
    <Box position="sticky" top={0} zIndex={100} width="full">
      <Flex
        ref={navWrapperRef}
        as="nav"
        // TODO
        // aria-label={t("nav-primary")}
        bg="background.base"
        borderBottom="1px"
        borderColor="rgba(0, 0, 0, 0.1)"
        height="4.75rem"
        justifyContent="center"
        py={4}
        px={{ base: 4, xl: 8 }}
      >
        <Flex
          alignItems={{ base: "center", lg: "normal" }}
          justifyContent={{ base: "space-between", lg: "normal" }}
          width="full"
          maxW="container.2xl"
        >
          <BaseLink
            to="/"
            // TODO
            // aria-label={t("home")}
            display="inline-flex"
            alignItems="center"
            textDecor="none"
          >
            <EthHomeIcon opacity={0.85} _hover={{ opacity: 1 }} />
          </BaseLink>
          {/* Desktop */}
          <Flex
            w="full"
            justifyContent={{ base: "flex-end", lg: "space-between" }}
            ml={{ base: 3, xl: 8 }}
          >
            <Menu hideBelow="lg" path={path} sections={linkSections} />
            <Flex
              alignItems="center"
              justifyContent="space-between"
              gap={{ base: 2, xl: 4 }}
            >
              <Search {...searchModalDisclosure} />
              {/* Mobile */}
              <MobileNavMenu
                {...mobileNavProps}
                hideFrom="lg"
                toggleSearch={searchModalDisclosure.onOpen}
                drawerContainerRef={navWrapperRef}
              />
<<<<<<< HEAD
              <ButtonLink
                to={`/languages/${fromPageParameter}`}
                variant="icon"
                px={{ base: 1, xl: 1.5 }}
                size="sm"
                fontSize="md"
              >
                <Icon as={MdLanguage} fontSize="2xl" />
                <Text as="span" pl={2}>
                  <Box as="span" hideBelow="lg">
                    {/* TODO */}
                    {/* {t("languages")} */}
                    Languages EN
                  </Box>{" "}
                  {/* TODO */}
                  {/* {i18n.language.toUpperCase()} */}
                </Text>
              </ButtonLink>
=======
              <HStack spacing={2} hideBelow="lg">
                <IconButton
                  icon={isDarkTheme ? <MdWbSunny /> : <MdBrightness2 />}
                  aria-label={
                    isDarkTheme
                      ? "Switch to Light Theme"
                      : "Switch to Dark Theme"
                  }
                  variant="ghost"
                  isSecondary
                  px={1.5}
                  onClick={toggleColorMode}
                ></IconButton>
                <ButtonLink
                  to={`/languages/${fromPageParameter}`}
                  leftIcon={<Icon as={MdLanguage} />}
                  variant="ghost"
                  isSecondary
                  px={1.5}
                >
                  {t("languages")} {i18n.language.toUpperCase()}
                </ButtonLink>
              </HStack>
>>>>>>> 7555fe39
            </Flex>
          </Flex>
        </Flex>
      </Flex>
      {shouldShowSubNav && (
        <Flex
          as="nav"
          // TODO
          // aria-label={t("nav-developers")}
          display={{ base: "none", lg: "flex" }}
          bg="ednBackground"
          borderBottom="1px"
          borderColor="border"
          boxSizing="border-box"
          py={4}
          px={8}
        >
          {ednLinks.map((link, idx) => (
            <BaseLink
              key={idx}
              to={link.to}
              isPartiallyActive={link.isPartiallyActive}
              color="text"
              fontWeight="normal"
              textDecor="none"
              mr={8}
              _hover={{
                color: "primary.base",
                svg: {
                  fill: "currentColor",
                },
              }}
              _visited={{}}
              sx={{
                svg: {
                  fill: "currentColor",
                },
              }}
            >
              {link.text}
            </BaseLink>
          ))}
        </Flex>
      )}
    </Box>
  )
}

export default Nav<|MERGE_RESOLUTION|>--- conflicted
+++ resolved
@@ -85,26 +85,6 @@
                 toggleSearch={searchModalDisclosure.onOpen}
                 drawerContainerRef={navWrapperRef}
               />
-<<<<<<< HEAD
-              <ButtonLink
-                to={`/languages/${fromPageParameter}`}
-                variant="icon"
-                px={{ base: 1, xl: 1.5 }}
-                size="sm"
-                fontSize="md"
-              >
-                <Icon as={MdLanguage} fontSize="2xl" />
-                <Text as="span" pl={2}>
-                  <Box as="span" hideBelow="lg">
-                    {/* TODO */}
-                    {/* {t("languages")} */}
-                    Languages EN
-                  </Box>{" "}
-                  {/* TODO */}
-                  {/* {i18n.language.toUpperCase()} */}
-                </Text>
-              </ButtonLink>
-=======
               <HStack spacing={2} hideBelow="lg">
                 <IconButton
                   icon={isDarkTheme ? <MdWbSunny /> : <MdBrightness2 />}
@@ -125,10 +105,11 @@
                   isSecondary
                   px={1.5}
                 >
-                  {t("languages")} {i18n.language.toUpperCase()}
+                  {/* TODO */}
+                  {/* {t("languages")} {i18n.language.toUpperCase()} */}
+                  Languages EN
                 </ButtonLink>
               </HStack>
->>>>>>> 7555fe39
             </Flex>
           </Flex>
         </Flex>
