import React, { useState } from "react"
import { Icon, IconButton, Text, useColorMode } from "@chakra-ui/react"
import { MdWbSunny, MdBrightness2, MdLanguage } from "react-icons/md"
import styled from "@emotion/styled"
import { cloneDeep } from "lodash"
import { useTranslation } from "gatsby-plugin-react-i18next"

import Menu from "./Menu"
import MobileNavMenu from "./Mobile"
import ButtonLink from "../ButtonLink"
import Link from "../Link"
import Search from "../Search"
import Translation from "../Translation"
import { NavLink } from "../SharedStyledComponents"
import HomeIcon from "../../assets/eth-home-icon.svg"
import { IItem, ISections } from "./types"

const NavContainer = styled.div`
  position: sticky;
  top: 0;
  z-index: 1000;
  width: 100%;
`

const StyledNav = styled.nav`
  height: ${(props) => props.theme.variables.navHeight};
  padding: 1rem 2rem;
  box-sizing: border-box;
  display: flex;
  justify-content: center;
  background-color: ${(props) => props.theme.colors.background};
  border-bottom: 1px solid rgba(0, 0, 0, 0.1); /* TODO use theme variable */
`

const SubNav = styled.nav`
  padding: 1rem 2rem;
  box-sizing: border-box;
  display: flex;
  background: ${(props) => props.theme.colors.ednBackground};
  border-bottom: 1px solid ${(props) => props.theme.colors.border};
  /* TODO sort out mobile */
  @media (max-width: ${(props) => props.theme.breakpoints.l}) {
    display: none;
  }
`

const NavContent = styled.div`
  display: flex;
  width: 100%;
  max-width: ${(props) => props.theme.breakpoints.xl};
  @media (max-width: ${(props) => props.theme.breakpoints.l}) {
    align-items: center;
    justify-content: space-between;
  }
`

const InnerContent = styled.div`
  display: flex;
  justify-content: space-between;
  width: 100%;
  @media (max-width: ${(props) => props.theme.breakpoints.l}) {
    display: none;
  }
`

const LeftItems = styled.ul`
  margin: 0;
  margin-left: 2rem;
  display: flex;
  align-items: center;
  list-style-type: none;
  list-style-image: none;
`

const RightItems = styled.div`
  margin: 0;
  display: flex;
  justify-content: space-between;
  align-items: center;
  gap: 0.5rem;
`

const HomeLogoNavLink = styled(Link)`
  text-decoration: none;
  display: flex;
  align-items: center;
`

const HomeLogo = styled(HomeIcon)`
  width: 22px;
  height: 35px;
  opacity: 0.85;
  &:hover {
    opacity: 1;
  }
`

export interface IProps {
  path: string
}

// TODO display page title on mobile
const Nav: React.FC<IProps> = ({ path }) => {
  const { colorMode, toggleColorMode } = useColorMode()
  const [isMenuOpen, setIsMenuOpen] = useState(false)
  const [isSearchOpen, setIsSearchOpen] = useState(false)
  const { t } = useTranslation()

  const isDarkTheme = colorMode === "dark"

  const linkSections: ISections = {
    useEthereum: {
      text: t("use-ethereum"),
      ariaLabel: t("use-ethereum-menu"),
      items: [
        {
          text: t("find-wallet"),
          to: "/wallets/find-wallet/",
        },
        {
          text: t("get-eth"),
          to: "/get-eth/",
        },
        {
          text: t("decentralized-applications-dapps"),
          to: "/dapps/",
        },
        {
          text: t("layer-2"),
          to: "/layer-2/",
        },
        {
          text: t("nft-page"),
          to: "/nft/",
        },
        {
          text: t("defi-page"),
          to: "/defi/",
        },
        {
          text: t("dao-page"),
          to: "/dao/",
        },
        {
          text: t("page-stablecoins-title"),
          to: "/stablecoins/",
        },
        {
          text: t("page-stake-eth"),
          to: "/staking/",
        },
        {
          text: t("run-a-node"),
          to: "/run-a-node/",
        },
        {
          text: t("decentralized-social-networks"),
          to: "/social-networks/",
        },
        {
          text: t("decentralized-identity"),
          to: "/decentralized-identity/",
        },
        {
          text: t("decentralized-science"),
          to: "/desci/",
        },
      ],
    },
    learn: {
      text: t("learn"),
      ariaLabel: t("learn-menu"),
      items: [
        {
          text: "Start here",
          items: [
            {
<<<<<<< HEAD
              text: "Learn hub",
=======
              // @ts-ignore: until we add the translations
              text: "hero-title",
>>>>>>> 73551c78
              to: "/learn/",
            },
          ],
        },
        {
          text: "Ethereum basics",
          items: [
            {
              text: t("what-is-ethereum"),
              to: "/what-is-ethereum/",
            },
            {
              text: t("what-is-ether"),
              to: "/eth/",
            },
            {
              text: t("ethereum-wallets"),
              to: "/wallets/",
            },
            {
              text: t("ethereum-security"),
              to: "/security/",
            },
            {
              text: t("web3"),
              to: "/web3/",
            },
            {
              text: t("smart-contracts"),
              to: "/smart-contracts/",
            },
          ],
        },
        {
          text: "Ethereum protocol",
          items: [
            {
              text: t("energy-consumption"),
              to: "/energy-consumption/",
            },
            {
              text: t("ethereum-upgrades"),
              to: "/upgrades/",
            },
            {
              text: t("eips"),
              to: "/eips/",
            },
            {
              text: t("history-of-ethereum"),
              to: "/history/",
            },
            {
              text: t("ethereum-whitepaper"),
              to: "/whitepaper/",
            },
            {
              text: t("ethereum-glossary"),
              to: "/glossary/",
            },
            {
              text: t("ethereum-governance"),
              to: "/governance/",
            },
            {
              text: t("bridges"),
              to: "/bridges/",
            },
            {
              text: t("zero-knowledge-proofs"),
              to: "/zero-knowledge-proofs/",
            },
          ],
        },
      ],
    },
    developers: {
      text: t("developers"),
      ariaLabel: t("page-developers-aria-label"),
      items: [
        {
          text: t("developers-home"),
          to: "/developers/",
        },
        {
          text: t("documentation"),
          to: "/developers/docs/",
        },
        {
          text: t("tutorials"),
          to: "/developers/tutorials/",
        },
        {
          text: t("learn-by-coding"),
          to: "/developers/learning-tools/",
        },
        {
          text: t("set-up-local-env"),
          to: "/developers/local-environment/",
        },
      ],
    },
    enterprise: {
      text: t("enterprise"),
      ariaLabel: t("enterprise-menu"),
      items: [
        {
          text: t("mainnet-ethereum"),
          to: "/enterprise/",
        },
        {
          text: t("private-ethereum"),
          to: "/enterprise/private-ethereum/",
        },
      ],
    },
    community: {
      text: t("community"),
      ariaLabel: t("community-menu"),
      items: [
        {
          text: t("community-hub"),
          to: "/community/",
        },
        {
          text: t("ethereum-online"),
          to: "/community/online/",
        },
        {
          text: t("ethereum-events"),
          to: "/community/events/",
        },
        {
          text: t("get-involved"),
          to: "/community/get-involved/",
        },
        {
          text: t("open-research"),
          to: "/community/research/",
        },
        {
          text: t("grants"),
          to: "/community/grants/",
        },
        {
          text: t("ethereum-support"),
          to: "/community/support/",
        },
        {
          text: t("language-resources"),
          to: "/community/language-resources/",
        },
      ],
    },
  }

  const ednLinks: Array<IItem> = [
    {
      text: t("home"),
      to: "/developers/",
      isPartiallyActive: false,
    },
    {
      text: t("docs"),
      to: "/developers/docs/",
    },
    {
      text: t("tutorials"),
      to: "/developers/tutorials/",
    },
    {
      text: t("learn-by-coding"),
      to: "/developers/learning-tools/",
    },
    {
      text: t("set-up-local-env"),
      to: "/developers/local-environment/",
    },
  ]

  let mobileLinkSections = cloneDeep(linkSections)
  const handleMenuToggle = (item?: "search" | "menu"): void => {
    if (item === "menu") {
      setIsMenuOpen(!isMenuOpen)
    } else if (item === "search") {
      setIsSearchOpen(!isSearchOpen)
    } else {
      setIsMenuOpen(false)
      setIsSearchOpen(false)
    }

    if (isMenuOpen || isSearchOpen) {
      document.documentElement.style.overflowY = "scroll"
    } else {
      document.documentElement.style.overflowY = "hidden"
    }
  }

  const shouldShowSubNav = path.includes("/developers/")
  const splitPath = path.split("/")
  const fromPageParameter =
    splitPath.length > 3 && splitPath[2] !== "languages"
      ? `?from=/${splitPath.slice(2).join("/")}`
      : ""
  return (
    <NavContainer>
      <StyledNav aria-label={t("nav-primary")}>
        <NavContent>
          <HomeLogoNavLink to="/" aria-label={t("home")}>
            <HomeLogo />
          </HomeLogoNavLink>
          {/* Desktop */}
          <InnerContent>
            <LeftItems>
              <Menu path={path} sections={linkSections} />
            </LeftItems>
            <RightItems>
              <Search useKeyboardShortcut />
              <IconButton
                aria-label={
                  isDarkTheme ? "Switch to Light Theme" : "Switch to Dark Theme"
                }
                icon={
                  <Icon
                    as={isDarkTheme ? MdWbSunny : MdBrightness2}
                    fontSize="2xl"
                  />
                }
                variant="icon"
                _hover={{ color: "primary" }}
                onClick={toggleColorMode}
              />
              <ButtonLink to={`/languages/${fromPageParameter}`} variant="icon">
                <Icon as={MdLanguage} fontSize="2xl" />
                <Text as="span" pl={2}>
                  <Translation id="languages" />
                </Text>
              </ButtonLink>
            </RightItems>
          </InnerContent>
          {/* Mobile */}
          <MobileNavMenu
            isMenuOpen={isMenuOpen}
            isSearchOpen={isSearchOpen}
            isDarkTheme={isDarkTheme}
            toggleMenu={handleMenuToggle}
            toggleTheme={toggleColorMode}
            linkSections={mobileLinkSections}
            fromPageParameter={fromPageParameter}
          />
        </NavContent>
      </StyledNav>
      {shouldShowSubNav && (
        <SubNav aria-label={t("nav-developers")}>
          {ednLinks.map((link, idx) => (
            <NavLink
              key={idx}
              to={link.to}
              isPartiallyActive={link.isPartiallyActive}
            >
              {link.text}
            </NavLink>
          ))}
        </SubNav>
      )}
    </NavContainer>
  )
}

export default Nav<|MERGE_RESOLUTION|>--- conflicted
+++ resolved
@@ -175,12 +175,7 @@
           text: "Start here",
           items: [
             {
-<<<<<<< HEAD
-              text: "Learn hub",
-=======
-              // @ts-ignore: until we add the translations
               text: "hero-title",
->>>>>>> 73551c78
               to: "/learn/",
             },
           ],
