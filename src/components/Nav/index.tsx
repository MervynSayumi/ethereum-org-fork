import React, { FC, useRef, useState } from "react"
import { Icon, Flex, Box, HStack, useDisclosure } from "@chakra-ui/react"
import { MdWbSunny, MdBrightness2, MdLanguage } from "react-icons/md"

import Menu from "./Menu"
import MobileNavMenu from "./Mobile"
import ButtonLink from "../ButtonLink"
import Link, { BaseLink } from "../Link"
import Search from "../Search"
import IconButton from "../IconButton"
import { EthHomeIcon } from "../icons"
import { useNav } from "./useNav"

export interface IProps {
  path: string
}

// TODO display page title on mobile
const Nav: FC<IProps> = ({ path }) => {
  const {
    ednLinks,
    fromPageParameter,
    i18n,
    isDarkTheme,
    shouldShowSubNav,
    t,
    toggleColorMode,
    linkSections,
    mobileNavProps,
  } = useNav({ path })
  const searchModalDisclosure = useDisclosure()

  const navWrapperRef = useRef(null)
  const [languagesHover, setLanguagesHover] = useState(false)

  return (
    <Box position="sticky" top={0} zIndex={100} width="full">
      <Flex
        ref={navWrapperRef}
        as="nav"
        aria-label={t("nav-primary")}
        bg="background.base"
        borderBottom="1px"
        borderColor="rgba(0, 0, 0, 0.1)"
        height="4.75rem"
        justifyContent="center"
        py={4}
        px={{ base: 4, xl: 8 }}
      >
        <Flex
          alignItems={{ base: "center", lg: "normal" }}
          justifyContent={{ base: "space-between", lg: "normal" }}
          width="full"
          maxW="container.2xl"
        >
          <BaseLink
            to="/"
            aria-label={t("home")}
            display="inline-flex"
            alignItems="center"
            textDecor="none"
          >
            <EthHomeIcon opacity={0.85} _hover={{ opacity: 1 }} />
          </BaseLink>
          {/* Desktop */}
          <Flex
            w="full"
            justifyContent={{ base: "flex-end", lg: "space-between" }}
            ml={{ base: 3, xl: 8 }}
          >
            <Menu hideBelow="lg" path={path} sections={linkSections} />
            <Flex
              alignItems="center"
              justifyContent="space-between"
              gap={{ base: 2, xl: 4 }}
            >
              <Search {...searchModalDisclosure} />
              {/* Mobile */}
              <MobileNavMenu
                {...mobileNavProps}
                hideFrom="lg"
                toggleSearch={searchModalDisclosure.onOpen}
                drawerContainerRef={navWrapperRef}
              />
              <HStack spacing={2} hideBelow="lg">
                <IconButton
                  transition="transform 0.5s, color 0.2s"
                  icon={isDarkTheme ? <MdWbSunny /> : <MdBrightness2 />}
                  aria-label={
                    isDarkTheme
                      ? "Switch to Light Theme"
                      : "Switch to Dark Theme"
                  }
                  variant="ghost"
                  isSecondary
                  px={1.5}
                  _hover={{
                    transform: "rotate(30deg)", // Rotate the icon to 30 degrees on hover
                    color: "primary.hover", // Change color to blue on hover
                  }}
                  onClick={toggleColorMode}
                ></IconButton>

                <ButtonLink
                  onMouseOver={() => setLanguagesHover(true)}
                  onMouseOut={() => setLanguagesHover(false)}
                  to={`/languages/${fromPageParameter}`}
                  variant="ghost"
                  isSecondary
                  px={1.5}
                  _hover={{
<<<<<<< HEAD
                    color: "primary.hover", // Change color on hover
=======
                    color: "primary.hover", // Change color to blue on hover
>>>>>>> f9eeaa86
                  }}
                >
                  <Box mr={2} mt={2}>
                    {" "}
                    {/* Add spacing between the text and the icon */}
<<<<<<< HEAD
                    <ButtonLink
                      data-group
                      leftIcon={
                        <Icon
                          as={MdLanguage}
                          transition="transform 0.3s ease-in-out, color 0.2s"
                          // _groupHover renders "[data-group]:hover &"
                          _groupHover={{
                            transform: "rotate(30deg)",
                          }}
                        />
                      }
=======
                    <Icon
                      as={MdLanguage}
                      style={{
                        transition: "transform 0.3s ease-in-out, color 0.2s", // Apply the transition to the icon
                        transform: languagesHover
                          ? "rotate(30deg)"
                          : "rotate(0deg)", // Rotate the icon to 30 degrees on hover
                      }}
>>>>>>> f9eeaa86
                    />
                  </Box>
                  <span>Languages {i18n.language.toUpperCase()}</span>
                </ButtonLink>
              </HStack>
            </Flex>
          </Flex>
        </Flex>
      </Flex>
      {shouldShowSubNav && (
        <Flex
          as="nav"
          aria-label={t("nav-developers")}
          display={{ base: "none", lg: "flex" }}
          bg="ednBackground"
          borderBottom="1px"
          borderColor="border"
          boxSizing="border-box"
          py={4}
          px={8}
        >
          {ednLinks.map((link, idx) => (
            <BaseLink
              key={idx}
              to={link.to}
              isPartiallyActive={link.isPartiallyActive}
              color="text"
              fontWeight="normal"
              textDecor="none"
              mr={8}
              _hover={{
                color: "primary.base",
                svg: {
                  fill: "currentColor",
                },
              }}
              _visited={{}}
              sx={{
                svg: {
                  fill: "currentColor",
                },
              }}
            >
              {link.text}
            </BaseLink>
          ))}
        </Flex>
      )}
    </Box>
  )
}

export default Nav<|MERGE_RESOLUTION|>--- conflicted
+++ resolved
@@ -109,17 +109,12 @@
                   isSecondary
                   px={1.5}
                   _hover={{
-<<<<<<< HEAD
                     color: "primary.hover", // Change color on hover
-=======
-                    color: "primary.hover", // Change color to blue on hover
->>>>>>> f9eeaa86
                   }}
                 >
                   <Box mr={2} mt={2}>
                     {" "}
                     {/* Add spacing between the text and the icon */}
-<<<<<<< HEAD
                     <ButtonLink
                       data-group
                       leftIcon={
@@ -132,16 +127,6 @@
                           }}
                         />
                       }
-=======
-                    <Icon
-                      as={MdLanguage}
-                      style={{
-                        transition: "transform 0.3s ease-in-out, color 0.2s", // Apply the transition to the icon
-                        transform: languagesHover
-                          ? "rotate(30deg)"
-                          : "rotate(0deg)", // Rotate the icon to 30 degrees on hover
-                      }}
->>>>>>> f9eeaa86
                     />
                   </Box>
                   <span>Languages {i18n.language.toUpperCase()}</span>
