import React from "react"
import { Box, IconButton } from "@chakra-ui/react"
import styled from "@emotion/styled"
import { useIntl } from "react-intl"
import { motion } from "framer-motion"

import Icon from "../Icon"
import Link from "../Link"
<<<<<<< HEAD
import NakedButton from "../NakedButton"
=======
import Search from "../Search"
>>>>>>> 909d0122
import Translation from "../Translation"
import { NavLink } from "../SharedStyledComponents"
import { translateMessageId } from "../../utils/translations"

import { ISections } from "./types"

const MobileModal = styled(motion.div)`
  position: fixed;
  background: ${(props) => props.theme.colors.modalBackground};
  top: 0;
  left: 0;
  right: 0;
  bottom: 0;
  height: 100vh;
`

const mobileModalVariants = {
  open: { display: "block", opacity: 1 },
  closed: { display: "none", opacity: 0 },
}

const MenuContainer = styled(motion.div)`
  background: ${(props) => props.theme.colors.background};
  z-index: 99;
  position: fixed;
  left: 0;
  top: 0;
  height: 100vh;
  overflow: hidden;
  width: 100%;
  max-width: 450px;
`

const mobileMenuVariants = {
  closed: { x: `-100%`, transition: { duration: 0.2 } },
  open: { x: 0, transition: { duration: 0.8 } },
}

const GlyphButton = styled.svg`
  margin: 0 0.125rem;
  width: 1.5rem;
  height: 2.5rem;
  position: relative;
  stroke-width: 2px;
  z-index: 100;
  & > path {
    stroke: ${(props) => props.theme.colors.text};
    fill: none;
  }
  &:hover {
    color: ${(props) => props.theme.colors.primary};
    & > path {
      stroke: ${(props) => props.theme.colors.primary};
    }
  }
`

const hamburgerSvg =
  "M 2 13 l 10 0 l 0 0 l 10 0 M 4 19 l 8 0 M 12 19 l 8 0 M 2 25 l 10 0 l 0 0 l 10 0"
const glyphSvg =
  "M 2 19 l 10 -14 l 0 0 l 10 14 M 2 19 l 10 7 M 12 26 l 10 -7 M 2 22 l 10 15 l 0 0 l 10 -15"
const closeSvg =
  "M 2 13 l 0 -3 l 20 0 l 0 3 M 7 14 l 10 10 M 7 24 l 10 -10 M 2 25 l 0 3 l 20 0 l 0 -3"

const glyphPathVariants = {
  closed: {
    d: hamburgerSvg,
    transition: { duration: 0.4 },
  },
  open: {
    d: [hamburgerSvg, glyphSvg, glyphSvg, glyphSvg, closeSvg],
    transition: { duration: 1.2 },
  },
}

const MenuItems = styled.ul`
  margin: 0;
  height: 100%;
  overflow-y: scroll;
  overflow-x: hidden;
  padding: 3rem 1rem 8rem;
`

const NavListItem = styled.li`
  margin: 0;
  margin-bottom: 3rem;
  list-style-type: none;
  list-style-image: none;
`

const StyledNavLink = styled(NavLink)`
  display: flex;
  align-items: center;
  margin: 0;
`

const SectionTitle = styled.div`
  margin: 1rem 0;
  font-size: 1.3rem;
  color: ${(props) => props.theme.colors.text};
`

const SectionSubtitle = styled.div`
  margin-top: 2rem;
  margin-bottom: 1rem;
  font-size: 0.9rem;
  line-height: 1;
  color: ${(props) => props.theme.colors.text};
`

const SectionItems = styled.ul`
  margin: 0;
`

const SectionItem = styled.li`
  margin-bottom: 1rem;
  list-style-type: none;
  list-style-image: none;
  opacity: 0.7;
  &:hover {
    opacity: 1;
  }
`

const BottomMenu = styled(motion.div)`
  background: ${(props) => props.theme.colors.background};
  border-top: 1px solid ${(props) => props.theme.colors.lightBorder};
  padding-right: 1rem;
  padding-left: 1rem;
  margin-top: auto;
  display: flex;
  justify-content: space-between;
  position: fixed;
  bottom: 0;
  left: 0;
  right: 0;
  height: 108px;
  align-items: center;
  width: 100%;
  max-width: 450px;
  z-index: 99;
`

const BottomItem = styled.div`
  flex: 1 1 120px;
  display: flex;
  flex-direction: column;
  align-items: center;
  cursor: pointer;
  color: ${(props) => props.theme.colors.text};
  & > svg {
    fill: ${(props) => props.theme.colors.text};
  }
  &:hover {
    color: ${(props) => props.theme.colors.primary};
    & > svg {
      fill: ${(props) => props.theme.colors.primary};
    }
  }
`

const BottomLink = styled(Link)`
  text-decoration: none;
  display: flex;
  flex-direction: column;
  align-items: center;
  color: ${(props) => props.theme.colors.text};
  & > svg {
    fill: ${(props) => props.theme.colors.text};
  }
  &:hover {
    text-decoration: none;
    color: ${(props) => props.theme.colors.primary};
    & > svg {
      fill: ${(props) => props.theme.colors.primary};
    }
  }
`

const BottomItemText = styled.div`
  font-size: 0.875rem;
  line-height: 1.6;
  font-weight: 400;
  letter-spacing: 0.04em;
  margin-top: 0.5rem;
  text-transform: uppercase;
  text-align: center;
  opacity: 0.7;
  &:hover {
    opacity: 1;
  }
`

export interface IProps {
  isMenuOpen: boolean
  isSearchOpen: boolean
  isDarkTheme: boolean
  toggleMenu: (item?: "search" | "menu") => void
  toggleTheme: () => void
  linkSections: ISections
  fromPageParameter: string
}

const MobileNavMenu: React.FC<IProps> = ({
  isMenuOpen,
  isSearchOpen,
  isDarkTheme,
  toggleMenu,
  toggleTheme,
  linkSections,
  fromPageParameter,
}) => {
  const intl = useIntl()

  const isOpen = isMenuOpen || isSearchOpen

  const handleClick = (): void => {
    toggleMenu()
  }

  return (
    <Box
      display={{ base: "flex", lg: "none" }}
      gap={4}
      sx={{ svg: { fill: "body" } }}
    >
      <IconButton
        icon={<Icon name="search" />}
        onClick={() => toggleMenu("search")}
        aria-label={translateMessageId("aria-toggle-search-button", intl)}
        variant="icon"
        _hover={{ svg: { fill: "primary" } }}
      />
      <IconButton
        icon={
          <GlyphButton viewBox="0 0 24 40">
            <motion.path
              variants={glyphPathVariants}
              initial={false}
              animate={isOpen ? "open" : "closed"}
            />
          </GlyphButton>
        }
        onClick={() => toggleMenu("menu")}
        aria-label={translateMessageId("aria-toggle-search-button", intl)}
        variant="icon"
        _hover={{ svg: { fill: "primary" } }}
      />
      <MobileModal
        animate={isOpen ? "open" : "closed"}
        variants={mobileModalVariants}
        initial="closed"
        onClick={handleClick}
      />
      <MenuContainer
        aria-hidden={!isMenuOpen}
        animate={isMenuOpen ? "open" : "closed"}
        variants={mobileMenuVariants}
        initial="closed"
      >
        <MenuItems>
          {Object.keys(linkSections).map((sectionKey, idx) => {
            const section = linkSections[sectionKey]
            return section.items ? (
              <NavListItem
                key={idx}
                aria-label={`Select ${translateMessageId(section.text, intl)}`}
              >
                <SectionTitle>
                  <Translation id={section.text} />
                </SectionTitle>
                <SectionItems>
                  {section.items.map((item, idx) =>
                    item.items ? (
                      <React.Fragment key={idx}>
                        <SectionSubtitle>{item.text}</SectionSubtitle>
                        {item.items.map((item, idx) => (
                          <SectionItem key={idx} onClick={handleClick}>
                            <StyledNavLink
                              to={item.to}
                              isPartiallyActive={item.isPartiallyActive}
                            >
                              <Translation id={item.text} />
                            </StyledNavLink>
                          </SectionItem>
                        ))}
                      </React.Fragment>
                    ) : (
                      <SectionItem key={idx} onClick={handleClick}>
                        <StyledNavLink
                          to={item.to}
                          isPartiallyActive={item.isPartiallyActive}
                        >
                          <Translation id={item.text} />
                        </StyledNavLink>
                      </SectionItem>
                    )
                  )}
                </SectionItems>
              </NavListItem>
            ) : (
              <NavListItem onClick={handleClick} key={idx}>
                <NavLink
                  to={section.to}
                  isPartiallyActive={section.isPartiallyActive}
                >
                  <Translation id={section.text} />
                </NavLink>
              </NavListItem>
            )
          })}
        </MenuItems>
      </MenuContainer>
      <BottomMenu
        aria-hidden={!isMenuOpen}
        animate={isMenuOpen ? "open" : "closed"}
        variants={mobileMenuVariants}
        initial="closed"
      >
        <BottomItem onClick={() => toggleMenu("search")}>
          <Icon name="search" />
          <BottomItemText>
            <Translation id="search" />
          </BottomItemText>
        </BottomItem>
        <BottomItem onClick={toggleTheme}>
          <Icon name={isDarkTheme ? "darkTheme" : "lightTheme"} />
          <BottomItemText>
            <Translation id={isDarkTheme ? "dark-mode" : "light-mode"} />
          </BottomItemText>
        </BottomItem>
        <BottomItem onClick={handleClick}>
          <BottomLink to={`/languages/${fromPageParameter}`}>
            <Icon name="language" />
            <BottomItemText>
              <Translation id="languages" />
            </BottomItemText>
          </BottomLink>
        </BottomItem>
      </BottomMenu>
<<<<<<< HEAD
    </Container>
=======
      <SearchContainer
        animate={isSearchOpen ? "open" : "closed"}
        variants={mobileMenuVariants}
        initial="closed"
      >
        <SearchHeader>
          <Translation id="search" />
          <CloseIconContainer onClick={() => toggleMenu("search")}>
            <Icon name="close" />
          </CloseIconContainer>
        </SearchHeader>
        <Search handleSearchSelect={toggleMenu} />
        <BlankSearchState>
          <Emoji text=":sailboat:" size={3} />
          <Translation id="search-box-blank-state-text" />
        </BlankSearchState>
      </SearchContainer>
    </Box>
>>>>>>> 909d0122
  )
}

export default MobileNavMenu<|MERGE_RESOLUTION|>--- conflicted
+++ resolved
@@ -6,11 +6,6 @@
 
 import Icon from "../Icon"
 import Link from "../Link"
-<<<<<<< HEAD
-import NakedButton from "../NakedButton"
-=======
-import Search from "../Search"
->>>>>>> 909d0122
 import Translation from "../Translation"
 import { NavLink } from "../SharedStyledComponents"
 import { translateMessageId } from "../../utils/translations"
@@ -351,28 +346,7 @@
           </BottomLink>
         </BottomItem>
       </BottomMenu>
-<<<<<<< HEAD
-    </Container>
-=======
-      <SearchContainer
-        animate={isSearchOpen ? "open" : "closed"}
-        variants={mobileMenuVariants}
-        initial="closed"
-      >
-        <SearchHeader>
-          <Translation id="search" />
-          <CloseIconContainer onClick={() => toggleMenu("search")}>
-            <Icon name="close" />
-          </CloseIconContainer>
-        </SearchHeader>
-        <Search handleSearchSelect={toggleMenu} />
-        <BlankSearchState>
-          <Emoji text=":sailboat:" size={3} />
-          <Translation id="search-box-blank-state-text" />
-        </BlankSearchState>
-      </SearchContainer>
     </Box>
->>>>>>> 909d0122
   )
 }
 
