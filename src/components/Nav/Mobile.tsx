import React, { Fragment, ReactNode, RefObject } from "react"
import {
  Box,
  Icon,
  Drawer,
  DrawerOverlay,
  DrawerContent,
  DrawerBody,
  List,
  ListItem,
  forwardRef,
  DrawerFooter,
  Flex,
  ButtonProps,
} from "@chakra-ui/react"
import { MdBrightness2, MdLanguage, MdSearch, MdWbSunny } from "react-icons/md"
// import { useTranslation } from "gatsby-plugin-react-i18next"
import { motion } from "framer-motion"

import { BaseLink } from "../Link"
<<<<<<< HEAD
// import Translation from "../Translation"
import Button from "../Button"
=======
import { Button } from "../Buttons"
import Translation from "../Translation"
>>>>>>> 33593842

import { ISections } from "./types"
import type { ChildOnlyProp } from "../../lib/types"

const NavListItem = forwardRef<{ "aria-label"?: string }, typeof List>(
  (props, ref) => <ListItem ref={ref} mb={12} {...props} />
)

const SectionItem = forwardRef<ChildOnlyProp, typeof ListItem>((props, ref) => (
  <ListItem ref={ref} mb={4} opacity={0.7} _hover={{ opacity: 1 }} {...props} />
))

const StyledNavLink = (props: {
  to: string
  isPartiallyActive: boolean
  children: ReactNode
}) => (
  <BaseLink
    color="currentColor"
    textDecor="none"
    _hover={{
      color: "primary.base",
    }}
    {...props}
  />
)

const FooterItem = forwardRef<ChildOnlyProp, "div">((props, ref) => (
  <Flex
    ref={ref}
    flex="1 1 120px"
    alignItems="center"
    color="text"
    cursor="pointer"
    flexDir="column"
    _hover={{
      color: "primary.base",
      "& svg": {
        fill: "currentColor",
      },
    }}
    sx={{
      "& svg": {
        fill: "currentColor",
        fontSize: "2xl",
      },
    }}
    {...props}
  />
))

const FooterItemText = (props: ChildOnlyProp) => (
  <Box
    fontSize="sm"
    lineHeight={1.6}
    fontWeight={400}
    letterSpacing="0.04em"
    mt={2}
    textTransform="uppercase"
    textAlign="center"
    opacity={0.7}
    _hover={{ opacity: 1 }}
    {...props}
  />
)

const hamburgerSvg =
  "M 2 13 l 10 0 l 0 0 l 10 0 M 4 19 l 8 0 M 12 19 l 8 0 M 2 25 l 10 0 l 0 0 l 10 0"
const glyphSvg =
  "M 2 19 l 10 -14 l 0 0 l 10 14 M 2 19 l 10 7 M 12 26 l 10 -7 M 2 22 l 10 15 l 0 0 l 10 -15"
const closeSvg =
  "M 2 13 l 0 -3 l 20 0 l 0 3 M 7 14 l 10 10 M 7 24 l 10 -10 M 2 25 l 0 3 l 20 0 l 0 -3"

const glyphPathVariants = {
  closed: {
    d: hamburgerSvg,
    transition: { duration: 0.4 },
  },
  open: {
    d: [hamburgerSvg, glyphSvg, glyphSvg, glyphSvg, closeSvg],
    transition: { duration: 1.2 },
  },
}

export interface IProps extends ButtonProps {
  isMenuOpen: boolean
  isDarkTheme: boolean
  toggleMenu: () => void
  toggleTheme: () => void
  toggleSearch: () => void
  linkSections: ISections
  fromPageParameter: string
  drawerContainerRef: RefObject<HTMLElement | null>
}

const MobileNavMenu: React.FC<IProps> = ({
  isMenuOpen,
  isDarkTheme,
  toggleMenu,
  toggleTheme,
  toggleSearch,
  linkSections,
  fromPageParameter,
  drawerContainerRef,
  ...props
}) => {
  // const { t } = useTranslation()

  const handleClick = (): void => {
    toggleMenu()
  }

  return (
    <>
      <Button
        onClick={toggleMenu}
        // aria-label={t("aria-toggle-search-button")}
        aria-label=""
        variant="ghost"
        isSecondary
        px={0}
        zIndex={2000}
        {...props}
      >
        <Icon
          viewBox="0 0 24 40"
          pointerEvents={isMenuOpen ? "none" : "auto"}
          mx={0.5}
          width={6}
          height={10}
          position="relative"
          strokeWidth="2px"
          zIndex={100}
          _hover={{
            color: "primary.base",
            "& > path": {
              stroke: "primary.base",
            },
          }}
          sx={{
            "& > path": {
              stroke: "text",
              fill: "none",
            },
          }}
        >
          <motion.path
            variants={glyphPathVariants}
            initial={false}
            animate={isMenuOpen ? "open" : "closed"}
          />
        </Icon>
      </Button>
      <Drawer
        portalProps={{ containerRef: drawerContainerRef }}
        isOpen={isMenuOpen}
        onClose={handleClick}
        placement="left"
        size="sm"
      >
        <DrawerOverlay bg="modalBackground" />
        <DrawerContent bg="background.base">
          <DrawerBody pt={12} pb={24} px={4}>
            <List m={0}>
              {Object.keys(linkSections).map((sectionKey, idx) => {
                const section = linkSections[sectionKey]

                return section.items ? (
                  <NavListItem key={idx} aria-label={`Select ${section.text}`}>
                    <Box color="text" my={4} fontSize="1.3rem">
                      {section.text}
                    </Box>
                    <List m={0}>
                      {section.items.map((item, idx) =>
                        item.items ? (
                          <Fragment key={idx}>
                            <Box
                              mt={8}
                              mb={4}
                              fontSize="0.9rem"
                              lineHeight={1}
                              color="currentColor"
                            >
                              {item.text}
                            </Box>
                            {item.items.map((item, idx) => (
                              <SectionItem key={idx} onClick={handleClick}>
                                <StyledNavLink
                                  to={item.to}
                                  isPartiallyActive={item.isPartiallyActive}
                                >
                                  {item.text}
                                </StyledNavLink>
                              </SectionItem>
                            ))}
                          </Fragment>
                        ) : (
                          <SectionItem key={idx} onClick={handleClick}>
                            <StyledNavLink
                              to={item.to}
                              isPartiallyActive={item.isPartiallyActive}
                            >
                              {item.text}
                            </StyledNavLink>
                          </SectionItem>
                        )
                      )}
                    </List>
                  </NavListItem>
                ) : (
                  <NavListItem key={idx} onClick={handleClick}>
                    <StyledNavLink
                      to={section.to}
                      isPartiallyActive={section.isPartiallyActive}
                    >
                      {section.text}
                    </StyledNavLink>
                  </NavListItem>
                )
              })}
            </List>
          </DrawerBody>
          <DrawerFooter
            bg="background.base"
            borderTop="1px"
            borderColor="lightBorder"
            justifyContent="space-between"
            height="108px"
            px={4}
            py={0}
            mt="auto"
          >
            <FooterItem
              onClick={() => {
                // Workaround to ensure the input for the search modal can have focus
                toggleMenu()
                toggleSearch()
              }}
            >
              <Icon as={MdSearch} />
              <FooterItemText>
                {/* TODO */}
                {/* <Translation id="search" /> */}
                Search
              </FooterItemText>
            </FooterItem>
            <FooterItem onClick={toggleTheme}>
              <Icon as={isDarkTheme ? MdWbSunny : MdBrightness2} />
              <FooterItemText>
                {/* TODO */}
                {/* <Translation id={isDarkTheme ? "light-mode" : "dark-mode"} /> */}
                {isDarkTheme ? "light-mode" : "dark-mode"}
              </FooterItemText>
            </FooterItem>
            <FooterItem onClick={handleClick}>
              <Flex
                as={BaseLink}
                to={`/languages/${fromPageParameter}`}
                alignItems="center"
                color="text"
                flexDir="column"
                textDecor="none"
                _hover={{
                  color: "primary.base",
                  textDecor: "none",
                }}
              >
                <Icon as={MdLanguage} />
                <FooterItemText>
                  {/* TODO */}
                  {/* <Translation id="languages" /> */}
                  Languages
                </FooterItemText>
              </Flex>
            </FooterItem>
          </DrawerFooter>
        </DrawerContent>
      </Drawer>
    </>
  )
}

export default MobileNavMenu<|MERGE_RESOLUTION|>--- conflicted
+++ resolved
@@ -18,13 +18,8 @@
 import { motion } from "framer-motion"
 
 import { BaseLink } from "../Link"
-<<<<<<< HEAD
 // import Translation from "../Translation"
-import Button from "../Button"
-=======
 import { Button } from "../Buttons"
-import Translation from "../Translation"
->>>>>>> 33593842
 
 import { ISections } from "./types"
 import type { ChildOnlyProp } from "../../lib/types"
