--- conflicted
+++ resolved
@@ -18,12 +18,8 @@
 
 import Mobile from "./TableOfContentsMobile"
 import ItemsList from "./ItemsList"
-<<<<<<< HEAD
-import { getCustomId, Item, outerListProps } from "./utils"
-=======
 import { getCustomId, type Item, outerListProps } from "./utils"
 import { trackCustomEvent } from "../../utils/matomo"
->>>>>>> c9173b16
 
 export { Item }
 
