import { FaGithub } from "react-icons/fa"
import {
  Box,
  BoxProps,
  calc,
  Icon,
  List,
  ListItem,
  Show,
  useToken,
} from "@chakra-ui/react"

import type { ToCItem } from "@/lib/interfaces"

import { ButtonLink } from "@/components/Buttons"
import ItemsList from "@/components/TableOfContents/ItemsList"
import Mobile from "@/components/TableOfContents/TableOfContentsMobile"

import { outerListProps } from "@/lib/utils/toc"

// TODO: Re-enable after i18n implemented
// import Translation from "@/components/Translation"
import { useActiveHash } from "@/hooks/useActiveHash"
<<<<<<< HEAD
=======
import { outerListProps } from "@/lib/utils/toc"
import type { ToCItem } from "@/lib/types"
>>>>>>> ea7045c3

export interface IProps extends BoxProps {
  items: Array<ToCItem>
  maxDepth?: number
  slug?: string
  editPath?: string
  hideEditButton?: boolean
  isMobile?: boolean
}

const TableOfContents: React.FC<IProps> = ({
  items,
  maxDepth = 1,
  slug,
  editPath,
  hideEditButton = false,
  isMobile = false,
  ...rest
}) => {
  // TODO: Replace with direct token implementation after UI migration is completed
  const lgBp = useToken("breakpoints", "lg")

  const titleIds: Array<string> = []

  if (!isMobile) {
    const getTitleIds = (items: Array<ToCItem>, depth: number): void => {
      // Return early if maxDepth hit
      if (depth > maxDepth) return
      items?.forEach(({ url, items }) => {
        titleIds.push(url)
        items && getTitleIds(items, depth + 1)
      })
    }

    getTitleIds(items, 0)
  }

  const activeHash = useActiveHash(titleIds)

  if (!items) {
    return null
  }
  if (isMobile) {
    return <Mobile items={items} maxDepth={maxDepth} />
  }

  return (
    <Show above={lgBp}>
      <Box
        as="aside"
        position="sticky"
        top="7.25rem" // Account for navbar
        p={4}
        pe={0}
        maxW="25%"
        minW={48}
        height={calc.subtract("100vh", "80px")}
        overflowY="auto"
        {...rest}
      >
        <List {...outerListProps}>
          {!hideEditButton && editPath && (
            <ListItem mb={2}>
              <ButtonLink
                leftIcon={<Icon as={FaGithub} />}
                href={editPath}
                variant="outline"
              >
                {/* <Translation id="edit-page" /> */}
                Edit page
              </ButtonLink>
            </ListItem>
          )}
          <ListItem>
            <Box mb={2} textTransform="uppercase">
              {/* <Translation id="on-this-page" /> */}
              On this page
            </Box>
            <List m={0}>
              <ItemsList
                items={items}
                depth={0}
                maxDepth={maxDepth ? maxDepth : 1}
                activeHash={activeHash}
              />
            </List>
          </ListItem>
        </List>
      </Box>
    </Show>
  )
}

export default TableOfContents<|MERGE_RESOLUTION|>--- conflicted
+++ resolved
@@ -10,7 +10,7 @@
   useToken,
 } from "@chakra-ui/react"
 
-import type { ToCItem } from "@/lib/interfaces"
+import type { ToCItem } from "@/lib/types"
 
 import { ButtonLink } from "@/components/Buttons"
 import ItemsList from "@/components/TableOfContents/ItemsList"
@@ -21,11 +21,6 @@
 // TODO: Re-enable after i18n implemented
 // import Translation from "@/components/Translation"
 import { useActiveHash } from "@/hooks/useActiveHash"
-<<<<<<< HEAD
-=======
-import { outerListProps } from "@/lib/utils/toc"
-import type { ToCItem } from "@/lib/types"
->>>>>>> ea7045c3
 
 export interface IProps extends BoxProps {
   items: Array<ToCItem>
