import {
  Box,
  BoxProps,
  calc,
  Icon,
  List,
  ListItem,
  Show,
} from "@chakra-ui/react"
import { FaGithub } from "react-icons/fa"
<<<<<<< HEAD
import { useActiveHash } from "@/hooks/useActiveHash"
import ButtonLink from "../ButtonLink"
// import Translation from "../Translation"
=======
import { useActiveHash } from "../../hooks/useActiveHash"
import { ButtonLink } from "../Buttons"
import Translation from "../Translation"
>>>>>>> 6abd4641

import Mobile from "./TableOfContentsMobile"
import ItemsList from "./ItemsList"
import { getCustomId, type Item, outerListProps } from "./utils"

export { Item }

export interface IProps extends BoxProps {
  items: Array<Item>
  maxDepth?: number
  slug?: string
  editPath?: string
  hideEditButton?: boolean
  isMobile?: boolean
}

const TableOfContents: React.FC<IProps> = ({
  items,
  maxDepth = 1,
  slug,
  editPath,
  hideEditButton = false,
  isMobile = false,
  ...rest
}) => {
  const titleIds: Array<string> = []

  if (!isMobile) {
    const getTitleIds = (items: Array<Item>, depth: number): void => {
      if (depth > (maxDepth ? maxDepth : 1)) return

      items?.forEach((item) => {
        if (item.items && Array.isArray(item.items)) {
          if (item.title) titleIds.push(getCustomId(item.title))
          getTitleIds(item.items, depth + 1)
        } else {
          titleIds.push(getCustomId(item.title))
        }
      })
    }

    getTitleIds(items, 0)
  }

  const activeHash = useActiveHash(titleIds)

  // Exclude <h1> from TOC
  if (items?.length === 1) {
    items = items[0].items!
  }
  if (!items) {
    return null
  }
  if (isMobile) {
    return <Mobile items={items} maxDepth={maxDepth} />
  }

  return (
    <Show above="lg">
      <Box
        as="aside"
        position="sticky"
        top="7.25rem" // Account for navbar
        p={4}
        pe={0}
        maxW="25%"
        minW={48}
        height={calc.subtract("100vh", "80px")}
        overflowY="auto"
        {...rest}
      >
        <List {...outerListProps}>
          {!hideEditButton && (
            <ListItem mb={2}>
              <ButtonLink
                leftIcon={<Icon as={FaGithub} />}
                to={editPath}
                variant="outline"
              >
                {/* <Translation id="edit-page" /> */}
                Edit page
              </ButtonLink>
            </ListItem>
          )}
          <ListItem>
            <Box mb={2} textTransform="uppercase">
              {/* <Translation id="on-this-page" /> */}
              On this page
            </Box>
            <List m={0}>
              <ItemsList
                items={items}
                depth={0}
                maxDepth={maxDepth ? maxDepth : 1}
                activeHash={activeHash}
              />
            </List>
          </ListItem>
        </List>
      </Box>
    </Show>
  )
}

export default TableOfContents<|MERGE_RESOLUTION|>--- conflicted
+++ resolved
@@ -1,3 +1,4 @@
+import React from "react"
 import {
   Box,
   BoxProps,
@@ -8,15 +9,9 @@
   Show,
 } from "@chakra-ui/react"
 import { FaGithub } from "react-icons/fa"
-<<<<<<< HEAD
-import { useActiveHash } from "@/hooks/useActiveHash"
-import ButtonLink from "../ButtonLink"
+import { useActiveHash } from "../../hooks/useActiveHash"
+import ButtonLink from "../Buttons/ButtonLink"
 // import Translation from "../Translation"
-=======
-import { useActiveHash } from "../../hooks/useActiveHash"
-import { ButtonLink } from "../Buttons"
-import Translation from "../Translation"
->>>>>>> 6abd4641
 
 import Mobile from "./TableOfContentsMobile"
 import ItemsList from "./ItemsList"
