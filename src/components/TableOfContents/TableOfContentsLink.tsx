--- conflicted
+++ resolved
@@ -1,12 +1,6 @@
-<<<<<<< HEAD
 import { cssVar,SystemStyleObject } from "@chakra-ui/react"
 
-import type { ToCItem } from "@/lib/interfaces"
-=======
-import { SystemStyleObject, cssVar } from "@chakra-ui/react"
-import { BaseLink } from "@/components/Link"
 import type { ToCItem } from "@/lib/types"
->>>>>>> ea7045c3
 
 import { BaseLink } from "@/components/Link"
 
