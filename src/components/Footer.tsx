--- conflicted
+++ resolved
@@ -13,7 +13,6 @@
   SimpleGrid,
   useToken,
 } from "@chakra-ui/react"
-<<<<<<< HEAD
 import { useTranslation } from "next-i18next"
 import React from "react"
 import { FaDiscord, FaGithub, FaTwitter } from "react-icons/fa"
@@ -21,10 +20,11 @@
 
 import { BaseLink } from "@/components/Link"
 import Translation from "@/components/Translation"
-=======
+
+import { isLangRightToLeft } from "@/lib/utils/translations"
+import { getLocaleTimestamp } from "@/lib/utils/time"
 
 import { Lang, TranslationKey } from "@/lib/types"
->>>>>>> abfe6291
 
 import { getLocaleTimestamp } from "@/lib/utils/time"
 import { isLangRightToLeft } from "@/lib/utils/translations"
