--- conflicted
+++ resolved
@@ -13,23 +13,15 @@
 import React from "react"
 import { FaDiscord, FaGithub, FaTwitter, FaYoutube } from "react-icons/fa"
 
-<<<<<<< HEAD
 // TODO
 // import { Lang } from "../utils/languages"
 // import { getLocaleTimestamp } from "../utils/time"
 // import { isLangRightToLeft, TranslationKey } from "../utils/translations"
 // TODO: remove TranslationKey type below
 export type TranslationKey = string
-import Link from "./Link"
+import { BaseLink } from "./Link"
 // TODO
 // import Translation from "./Translation"
-=======
-import { Lang } from "../utils/languages"
-import { getLocaleTimestamp } from "../utils/time"
-import { isLangRightToLeft, TranslationKey } from "../utils/translations"
-import { BaseLink } from "./Link"
-import Translation from "./Translation"
->>>>>>> 7555fe39
 
 const socialLinks = [
   {
