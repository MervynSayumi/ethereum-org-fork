import {
  Box,
  Flex,
  Heading,
  Icon,
  List,
  ListItem,
  SimpleGrid,
  useToken,
} from "@chakra-ui/react"
import { graphql, StaticQuery } from "gatsby"
import React from "react"
<<<<<<< HEAD
import styled from "@emotion/styled"
import { useI18next } from "gatsby-plugin-react-i18next"
import { StaticQuery, graphql } from "gatsby"
import { Icon } from "@chakra-ui/react"
import { FaDiscord, FaGithub, FaTwitter, FaYoutube } from "react-icons/fa"

=======
import { FaGithub, FaTwitter, FaYoutube, FaDiscord } from "react-icons/fa"
import { useIntl } from "react-intl"
import { Lang } from "../utils/languages"
>>>>>>> 1009efd4
import { getLocaleTimestamp } from "../utils/time"
import { isLangRightToLeft, TranslationKey } from "../utils/translations"
import Link from "./Link"
import Translation from "./Translation"

const socialLinks = [
  {
    icon: FaGithub,
    to: "https://github.com/ethereum/ethereum-org-website",
    ariaLabel: "GitHub",
  },
  {
    icon: FaTwitter,
    to: "https://twitter.com/ethdotorg",
    ariaLabel: "Twitter",
  },
  {
    icon: FaYoutube,
    to: "https://youtube.com/channel/UCNOfzGXD_C9YMYmnefmPH0g",
    ariaLabel: "Youtube",
  },
  {
    icon: FaDiscord,
    to: "https://discord.gg/CetY6Y4",
    ariaLabel: "Discord",
  },
]

export interface LinkSection {
  title: TranslationKey
  links: Array<{
    to: string
    text: TranslationKey
    isPartiallyActive?: boolean
  }>
}

export interface IProps {}

const Footer: React.FC<IProps> = () => {
  const { language } = useI18next()

  const isPageRightToLeft = isLangRightToLeft(language as Lang)

  const [medBp] = useToken("breakpoints", ["md"])

  const linkSections: Array<LinkSection> = [
    {
      title: "use-ethereum",
      links: [
        {
          text: "find-wallet",
          to: "/wallets/find-wallet/",
        },
        {
          to: `/get-eth/`,
          text: "get-eth",
        },
        {
          to: `/dapps/`,
          text: "decentralized-applications-dapps",
        },
        {
          to: "/layer-2/",
          text: "layer-2",
        },
        {
          to: "/run-a-node/",
          text: "run-a-node",
        },
        {
          to: `/stablecoins/`,
          text: "page-stablecoins-title",
        },
        {
          to: `/staking/`,
          text: "page-upgrades-get-involved-stake-eth",
        },
      ],
    },
    {
      title: "learn",
      links: [
        {
          to: `/what-is-ethereum/`,
          text: "what-is-ethereum",
        },
        {
          to: `/eth/`,
          text: "what-is-ether",
        },
        {
          to: `/wallets/`,
          text: "ethereum-wallets",
        },
        {
          to: `/learn/`,
          text: "guides-and-resources",
        },
        {
          to: "/history/",
          text: "history-of-ethereum",
        },
        {
          to: "/whitepaper/",
          text: "ethereum-whitepaper",
        },
        {
          text: "ethereum-upgrades",
          to: "/upgrades/",
        },
        {
          text: "ethereum-security",
          to: "/security/",
        },
        {
          to: `/glossary/`,
          text: "ethereum-glossary",
        },
        {
          text: "ethereum-governance",
          to: "/governance/",
        },
        {
          text: "bridges",
          to: "/bridges/",
        },
        {
          text: "zero-knowledge-proofs",
          to: "/zero-knowledge-proofs/",
        },
        {
          text: "energy-consumption",
          to: "/energy-consumption/",
        },
        {
          text: "web3",
          to: "/web3/",
        },
        {
          to: "/eips/",
          text: "eips",
        },
      ],
    },
    {
      title: "developers",
      links: [
        {
          to: `/developers/`,
          text: "get-started",
          isPartiallyActive: false,
        },
        {
          to: `/developers/docs/`,
          text: "documentation",
        },
        {
          to: `/developers/tutorials/`,
          text: "tutorials",
        },
        {
          to: `/developers/learning-tools/`,
          text: "learn-by-coding",
        },
        {
          to: `/developers/local-environment/`,
          text: "set-up-local-env",
        },
      ],
    },
    {
      title: "ecosystem",
      links: [
        {
          to: `/community/`,
          text: "community-hub",
        },
        {
          to: "/foundation/",
          text: "ethereum-foundation",
        },
        {
          to: "https://blog.ethereum.org/",
          text: "ef-blog",
        },
        {
          to: "https://esp.ethereum.foundation",
          text: "esp",
        },
        {
          to: "/bug-bounty/",
          text: "ethereum-bug-bounty",
        },
        {
          to: "/community/grants",
          text: "grant-programs",
        },
        {
          to: "/assets/",
          text: "ethereum-brand-assets",
        },
        {
          to: "https://devcon.org/",
          text: "devcon",
        },
      ],
    },
    {
      title: "enterprise",
      links: [
        {
          to: "/enterprise/",
          text: "mainnet-ethereum",
        },
        {
          to: "/enterprise/private-ethereum/",
          text: "private-ethereum",
        },
        {
          to: "/enterprise/",
          text: "enterprise",
        },
      ],
    },
    {
      title: "about-ethereum-org",
      links: [
        {
          to: "/about/",
          text: "about-us",
        },
        {
          to: "/about/#open-jobs",
          text: "jobs",
        },
        {
          to: "/contributing/",
          text: "contributing",
        },
        {
          to: "/languages/",
          text: "language-support",
        },
        {
          to: "/privacy-policy/",
          text: "privacy-policy",
        },
        {
          to: "/terms-of-use/",
          text: "terms-of-use",
        },
        {
          to: "/cookie-policy/",
          text: "cookie-policy",
        },
        {
          to: "mailto:press@ethereum.org",
          text: "contact",
        },
      ],
    },
  ]

  return (
    <StaticQuery
      query={graphql`
        query FooterQuery {
          allSiteBuildMetadata {
            edges {
              node {
                buildTime
              }
            }
          }
        }
      `}
      render={(data) => (
        <Box as="footer" p="1rem 2rem">
          <Flex
            fontSize="sm"
            justify="space-between"
            alignItems="center"
            flexWrap="wrap"
          >
            <Box color="text200">
              <Translation id="website-last-updated" />:{" "}
              {getLocaleTimestamp(
                language as Lang,
                data.allSiteBuildMetadata.edges[0].node.buildTime
              )}
            </Box>
            <Box my={4}>
              {socialLinks.map((link, idk) => {
                return (
                  <Link
                    key={idk}
                    to={link.to}
                    hideArrow
                    color="secondary"
                    aria-label={link.ariaLabel}
                  >
                    <Icon as={link.icon} fontSize="4xl" ml={4} />
                  </Link>
                )
              })}
            </Box>
          </Flex>
          <SimpleGrid
            gap={4}
            justifyContent="space-between"
            gridTemplateColumns="repeat(6, auto)"
            sx={{
              "@media (max-width: 1300px)": {
                gridTemplateColumns: "repeat(3, auto)",
              },
              [`@media (max-width: ${medBp})`]: {
                gridTemplateColumns: "repeat(2, auto)",
              },
              "@media (max-width: 500px)": {
                gridTemplateColumns: "auto",
              },
            }}
          >
            {linkSections.map((section: LinkSection, idx) => (
              <Box key={idx}>
                <Heading as="h3" fontSize="sm" lineHeight="1.6" my="1.14em">
                  <Translation id={section.title} />
                </Heading>
                <List fontSize="sm" lineHeight="1.6" fontWeight="400" m={0}>
                  {section.links.map((link, linkIdx) => (
                    <ListItem key={linkIdx} mb={4}>
                      <Link
                        to={link.to}
                        isPartiallyActive={false}
                        dir={isPageRightToLeft ? "auto" : "ltr"}
                        textDecor="none"
                        color="text200"
                        _hover={{
                          textDecor: "none",
                          color: "primary",
                          _after: {
                            color: "primary",
                          },
                          "& svg": {
                            fill: "primary",
                          },
                        }}
                        sx={{
                          "& svg": {
                            fill: "text200",
                          },
                        }}
                      >
                        <Translation id={link.text} />
                      </Link>
                    </ListItem>
                  ))}
                </List>
              </Box>
            ))}
          </SimpleGrid>
        </Box>
      )}
    />
  )
}

export default Footer<|MERGE_RESOLUTION|>--- conflicted
+++ resolved
@@ -10,18 +10,10 @@
 } from "@chakra-ui/react"
 import { graphql, StaticQuery } from "gatsby"
 import React from "react"
-<<<<<<< HEAD
-import styled from "@emotion/styled"
+import { FaGithub, FaTwitter, FaYoutube, FaDiscord } from "react-icons/fa"
 import { useI18next } from "gatsby-plugin-react-i18next"
-import { StaticQuery, graphql } from "gatsby"
-import { Icon } from "@chakra-ui/react"
-import { FaDiscord, FaGithub, FaTwitter, FaYoutube } from "react-icons/fa"
-
-=======
-import { FaGithub, FaTwitter, FaYoutube, FaDiscord } from "react-icons/fa"
-import { useIntl } from "react-intl"
+
 import { Lang } from "../utils/languages"
->>>>>>> 1009efd4
 import { getLocaleTimestamp } from "../utils/time"
 import { isLangRightToLeft, TranslationKey } from "../utils/translations"
 import Link from "./Link"
