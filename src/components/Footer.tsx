--- conflicted
+++ resolved
@@ -9,14 +9,9 @@
   useToken,
 } from "@chakra-ui/react"
 import { graphql, useStaticQuery } from "gatsby"
-<<<<<<< HEAD
-import React from "react"
-import { FaGithub, FaTwitter, FaDiscord } from "react-icons/fa"
-=======
->>>>>>> af503e6b
 import { useI18next, useTranslation } from "gatsby-plugin-react-i18next"
 import React from "react"
-import { FaDiscord, FaGithub, FaTwitter, FaYoutube } from "react-icons/fa"
+import { FaDiscord, FaGithub, FaTwitter } from "react-icons/fa"
 
 import { Lang } from "../utils/languages"
 import { getLocaleTimestamp } from "../utils/time"
@@ -38,15 +33,6 @@
     color: "#1DA1F2",
   },
   {
-<<<<<<< HEAD
-=======
-    icon: FaYoutube,
-    to: "https://youtube.com/channel/UCNOfzGXD_C9YMYmnefmPH0g",
-    ariaLabel: "Youtube",
-    color: "#FF0000",
-  },
-  {
->>>>>>> af503e6b
     icon: FaDiscord,
     to: "https://discord.gg/CetY6Y4",
     ariaLabel: "Discord",
