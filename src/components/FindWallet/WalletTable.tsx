// Libraries
import React, { useState, SVGProps } from "react"
import { getImage, GatsbyImage } from "gatsby-plugin-image"
<<<<<<< HEAD
import styled, { keyframes } from "styled-components"
=======
import styled from "@emotion/styled"
>>>>>>> 06ea9b5d

// Components
import ButtonLink from "../ButtonLink"
import Icon from "../Icon"
import Link from "../Link"
import { StyledSelect as Select } from "../SharedStyledComponents"
import Tooltip from "../Tooltip"

// Data
import walletFilterData from "../../data/wallets/wallet-filters"

// Icons
import BuyCrypto from "../../assets/wallets/buy_crypto.svg"
import ENSSupport from "../../assets/wallets/ens_support.svg"
import ERC20Support from "../../assets/wallets/erc_20_support.svg"
import GasFeeCustomization from "../../assets/wallets/gas_fee_customization.svg"
import HardwareSupport from "../../assets/wallets/hardware_support.svg"
import Layer2 from "../../assets/wallets/layer_2.svg"
import NFTSupport from "../../assets/wallets/nft_support.svg"
import NonCustodial from "../../assets/wallets/non_custodial.svg"
import OpenSource from "../../assets/wallets/open_source.svg"
import RPCImporting from "../../assets/wallets/rpc_importing.svg"
import Staking from "../../assets/wallets/staking.svg"
import WalletConnect from "../../assets/wallets/walletconnect.svg"
import ConnectDapps from "../../assets/wallets/connect_dapps.svg"
import WithdrawCrypto from "../../assets/wallets/withdraw_crypto.svg"
import Multisig from "../../assets/wallets/multisig.svg"
import SocialRecover from "../../assets/wallets/social_recover.svg"
import Swap from "../../assets/wallets/swap.svg"
import Eip1559 from "../../assets/wallets/eip1559.svg"
import Warning from "../../assets/staking/warning-product-glyph.svg"
import GreenCheck from "../../assets/staking/green-check-product-glyph.svg"

// Utils
import { trackCustomEvent } from "../../utils/matomo"

// Styles
const Container = styled.table`
  width: 100%;
  th {
    font-weight: normal;
    p {
      font-size: 0.9rem;
    }
  }
`

const WalletContainer = styled(Container)`
  border-bottom: 1px solid ${(props) => props.theme.colors.lightBorder};
  :hover {
    background: ${(props) => props.theme.colors.boxShadow};
    transition: 0.5s all;
  }
`

const Grid = styled.tr`
  display: grid;
  grid-template-columns: 40% auto auto auto 5%;
  width: 100%;
  column-gap: 0.5rem;
  align-items: center;

  p {
    margin: 0;
  }

  @media (max-width: ${(props) => props.theme.breakpoints.m}) {
    grid-template-columns: 60% auto 0% 0% 5%;

    th:nth-of-type(3) {
      display: none;
    }
    th:nth-of-type(4) {
      display: none;
    }

    td:nth-of-type(3) {
      display: none;
    }
    td:nth-of-type(4) {
      display: none;
    }
  }
`

const WalletContentHeader = styled(Grid)`
  position: sticky;
  top: 0;
  padding: 8px;
  background: ${(props) => props.theme.colors.background};
  z-index: 1;
  border-bottom: 1px solid ${(props) => props.theme.colors.primary};

  th {
    padding: 0;
    border-bottom: none;
  }

  @media (max-width: ${(props) => props.theme.breakpoints.s}) {
    grid-template-columns: auto;
    gap: 1rem;
    text-align: center;
    th:nth-of-type(1) {
      text-align: center;
    }
    th:nth-of-type(2) {
      display: flex;
      align-items: center;
      gap: 1rem;
      &:before {
        white-space: nowrap;
        content: "Compare features";
      }
    }
  }

  @media (max-width: ${(props) => props.theme.breakpoints.m}) {
    top: 50;
  }
`

const Wallet = styled(Grid)`
  padding: 25px 4px;
  cursor: pointer;
  td {
    padding: 0;
    border-bottom: none;
    height: 100%;
  }
  @media (max-width: ${(props) => props.theme.breakpoints.l}) {
    padding: 25px 1rem;
  }
`

// https://react-select.com/styles#using-classnames
// Pass menuIsOpen={true} to component to debug
const StyledSelect = styled(Select)`
  .react-select__control {
    border: 1px solid ${(props) => props.theme.colors.text};
    cursor: pointer;
    font-size: 0.9rem;
    padding-right: 0.3rem;
    transition: 0.5s all;
    svg {
      fill: ${(props) => props.theme.colors.text};
      transition: 0.5s all;
    }

    .react-select__value-container {
      .react-select__single-value {
        color: ${(props) => props.theme.colors.text};
      }
    }

    .react-select__indicators {
      .react-select__indicator-separator {
        background: none;
      }
      .react-select__indicator {
        color: ${(props) => props.theme.colors.text};
        padding: 0;
      }
    }

    &:hover {
      background: ${(props) => props.theme.colors.primary};
      cursor: pointer;
      border-color: ${(props) => props.theme.colors.primary};
      color: ${(props) => props.theme.colors.background};
      transition: 0.5s all;
      svg {
        fill: ${(props) => props.theme.colors.background};
        transition: 0.5s all;
      }

      .react-select__value-container {
        .react-select__single-value {
          color: ${(props) => props.theme.colors.background};
        }
      }

      .react-select__indicators {
        .react-select__indicator-separator {
          background: none;
        }
        .react-select__indicator {
          color: ${(props) => props.theme.colors.text};
        }
      }
    }
  }

  .react-select__control--is-focused {
    border: border: 1px solid ${(props) => props.theme.colors.primary};
    background: ${(props) => props.theme.colors.primary};
    svg {
      fill: ${(props) => props.theme.colors.background};
      transition: 0.5s all;
    }

    .react-select__value-container {
      .react-select__single-value {
        color: ${(props) => props.theme.colors.background};
      }
    }

    .react-select__indicators {
      background: ${(props) => props.theme.colors.primary};
      .react-select__value-container {
        .react-select__single-value {
          color: ${(props) => props.theme.colors.background};
        }
      }

      .react-select__indicators {
        .react-select__indicator {
          color: ${(props) => props.theme.colors.background};
        }
      }
    }
  }

  @media (max-width: ${(props) => props.theme.breakpoints.s}) {
    .react-select__control {
      padding: 0;
    }
  }
`

const FlexInfo = styled.div`
  display: flex;
  gap: 1rem;
  align-items: center;
  padding-left: 0.3rem;

  p {
    padding: 0;
    font-size: 1.2rem;
    font-weight: bold;
  }
  p + p {
    margin-top: 0.1rem;
    font-size: 0.9rem;
    line-height: 1rem;
    font-weight: normal;
  }
`

const fadeIn = keyframes`
  0% {
    opacity: 0;
  }
  100% {
    opacity: 1;
  }
`

const fadeOut = keyframes`
  0% {
    opacity: 1;
  }
  100% {
    opacity: 0;
  }
`

const FlexInfoCenter = styled(FlexInfo)`
  justify-content: center;
  cursor: pointer;
  height: 100%;
  display: flex;
  animation: ${fadeIn} 0.5s;

  &.fade {
    animation: ${fadeOut} 0.5s;
  }
`

const Image = styled(GatsbyImage)`
  height: 56px;
  width: 56px;
`

const SecondaryText = styled.p`
  font-size: 0.7rem;
  line-height: 0.85rem;
  color: ${(props) => props.theme.colors.text200};

  @media (max-width: ${(props) => props.theme.breakpoints.s}) {
    display: none;
  }
`

const SecondaryTextMobile = styled.p`
  display: none;

  @media (max-width: ${(props) => props.theme.breakpoints.s}) {
    display: block;
    font-size: 0.7rem;
    line-height: 0.85rem;
    margin: 0;
    color: ${(props) => props.theme.colors.text200};
  }
`

const WalletMoreInfoArrow = styled(Icon)`
  fill: ${(props) => props.theme.colors.primary};
`

const WalletMoreInfoContainer = styled.div`
  display: grid;
  grid-template-columns: 65px auto;
  width: 100%;
`

const WalletMoreInfoCategory = styled.div`
  width: 100%;
  margin: 3rem 0 0;
  :first-child {
    margin: 0.5rem 0 0;
  }

  h4 {
    color: ${(props) => props.theme.colors.primary};
    margin: 0 0.2rem 0.5rem;
    display:block;
    font-size; 1rem;
  }
`

const Features = styled.div`
  display: flex;
  flex-wrap: wrap;
  gap: 0.2rem;

  @media (max-width: ${(props) => props.theme.breakpoints.m}) {
    flex-wrap: nowrap;
    flex-direction: column;
  }
`

const ColoredLine = styled.div<{ color: string }>`
  --color: ${(props) => props.color};
  margin: auto;
  width: 0.25rem;
  height: 100%;
  background: linear-gradient(
    180deg,
    var(--color) 0%,
    rgba(217, 217, 217, 0) 97.4%
  );
`

const FeatureLabel = styled.div<{ hasFeature: boolean }>`
  display: flex;
  gap: 0.2rem;
  font-size: 0.9rem;
  line-height: 1rem;
  align-items: center;
  padding: 0.2rem;
  margin: 0 1rem;
  position: relative;
  width: 200px;
  p {
    margin-bottom: 0;
    flex: none;
    color: ${(props) =>
      props.hasFeature
        ? props.theme.colors.text
        : props.theme.colors.secondary};
    text-decoration: ${(props) => (props.hasFeature ? "none" : "line-through")};
  }
  span + p {
    text-decoration: none;
  }
  p + div,
  div + div {
    svg {
      width: 1.5rem;
      fill: ${(props) => props.theme.colors.secondary};
      padding-right: 0.5rem;
    }
  }
`

const FeatureIcon = styled.div<{ hasFeature: boolean }>`
  svg {
    width: 1.75rem;
    height: 1.75rem;

    path {
      fill: ${(props) =>
        props.hasFeature
          ? props.theme.colors.text
          : props.theme.colors.secondary};
    }
  }
`

const SocialsContainer = styled.div`
  margin-top: 1rem;
  p {
    margin: 0;
  }
  a {
    height: 32px;
  }
`

const Socials = styled.div`
  display: flex;
  gap: 0.8rem;
  p {
    font-size: 0.9rem;
    color: ${(props) => props.theme.colors.primary};
    margin: 0;
  }
  a {
    height: auto;
    align-items: center;
    display: flex;
    transform: scale(1);
    transition: transform 0.1s;
    :hover {
      transform: scale(1.15);
      transition: transform 0.1s;
    }
  }
`

const LastUpdated = styled.p`
  color: ${(props) => props.theme.colors.text300};
  margin: 2rem 0;
  font-size: 0.875rem;
  display: flex;
  gap: 1rem;
  justify-content: space-between;
  flex-wrap: wrap;
  flex-direction: column;
  align-items: flex-start;
`

const StyledIcon = styled(Icon)<{ hasFeature: boolean }>`
  fill: ${(props) =>
    props.hasFeature ? props.theme.colors.text : props.theme.colors.secondary};
  &:hover,
  &:active,
  &:focus {
    fill: ${({ theme }) => theme.colors.primary};
  }
`
// Types
export interface DropdownOption {
  label: string
  value: string
  filterKey: string
  category: string
  icon: SVGProps<SVGElement>
}

type ColumnClassName = "firstCol" | "secondCol" | "thirdCol"

// Constants
const featureDropdownItems: Array<DropdownOption> = [
  {
    label: "Open source",
    value: "Open source",
    filterKey: "open_source",
    category: "security",
    icon: <OpenSource />,
  },
  {
    label: "Self custody",
    value: "Self custody",
    filterKey: "non_custodial",
    category: "security",
    icon: <NonCustodial />,
  },
  {
    label: "Hardware wallet support",
    value: "Hardware wallet support",
    filterKey: "hardware_support",
    category: "feature",
    icon: <HardwareSupport />,
  },
  {
    label: "WalletConnect",
    value: "WalletConnect",
    filterKey: "walletconnect",
    category: "feature",
    icon: <WalletConnect />,
  },
  {
    label: "RPC importing",
    value: "RPC importing",
    filterKey: "rpc_importing",
    category: "feature",
    icon: <RPCImporting />,
  },
  {
    label: "NFT support",
    value: "NFT support",
    filterKey: "nft_support",
    category: "feature",
    icon: <NFTSupport />,
  },
  {
    label: "Connect to dapps",
    value: "Connect to dapps",
    filterKey: "connect_to_dapps",
    category: "feature",
    icon: <ConnectDapps />,
  },
  {
    label: "Staking",
    value: "Staking",
    filterKey: "staking",
    category: "feature",
    icon: <Staking />,
  },
  {
    label: "Swaps",
    value: "Swaps",
    filterKey: "swaps",
    category: "feature",
    icon: <Swap />,
  },
  {
    label: "Layer 2",
    value: "Layer 2",
    filterKey: "layer_2",
    category: "feature",
    icon: <Layer2 />,
  },
  {
    label: "Gas fee customization",
    value: "Gas fee customization",
    filterKey: "gas_fee_customization",
    category: "feature",
    icon: <GasFeeCustomization />,
  },
  {
    label: "ENS support",
    value: "ENS support",
    filterKey: "ens_support",
    category: "feature",
    icon: <ENSSupport />,
  },
  {
    label: "Token importing",
    value: "Token importing",
    filterKey: "erc_20_support",
    category: "feature",
    icon: <ERC20Support />,
  },
  {
    label: "EIP-1559 support",
    value: "EIP-1559 support",
    filterKey: "eip_1559_support",
    category: "feature",
    icon: <Eip1559 />,
  },
  {
    label: "Buy crypto",
    value: "Buy crypto",
    filterKey: "buy_crypto",
    category: "trade_and_buy",
    icon: <BuyCrypto />,
  },
  {
    label: "Withdraw crypto",
    value: "Withdraw crypto",
    filterKey: "withdraw_crypto",
    category: "trade_and_buy",
    icon: <WithdrawCrypto />,
  },
  {
    label: "Multisig",
    value: "Multisig",
    filterKey: "multisig",
    category: "smart_contract",
    icon: <Multisig />,
  },
  {
    label: "Social recovery",
    value: "Social recovery",
    filterKey: "social_recovery",
    category: "smart_contract",
    icon: <SocialRecover />,
  },
]

const firstCol = "firstCol"
const secondCol = "secondCol"
const thirdCol = "thirdCol"

const WalletTable = ({ data, filters, walletData }) => {
  const [walletCardData, setWalletData] = useState(
    walletData.map((wallet) => {
      return { ...wallet, moreInfo: false, key: wallet.image_name }
    })
  )
  const [firstFeatureSelect, setFirstFeatureSelect] = useState(
    featureDropdownItems[14]
  )
  const [secondFeatureSelect, setSecondFeatureSelect] = useState(
    featureDropdownItems[1]
  )
  const [thirdFeatureSelect, setThirdFeatureSelect] = useState(
    featureDropdownItems[9]
  )

  const updateMoreInfo = (key) => {
    const temp = [...walletCardData]

    for (const [idx, wallet] of temp.entries()) {
      if (wallet.key === key) {
        temp[idx].moreInfo = !temp[idx].moreInfo
        break
      }
    }

    setWalletData(temp)
  }

  const filteredWallets = walletCardData.filter((wallet) => {
    let showWallet = true
    let mobileCheck = true
    let desktopCheck = true
    let browserCheck = true
    let hardwareCheck = true

    const featureFilterKeys = featureDropdownItems.map((item) => item.filterKey)
    const deviceFilters = Object.entries(filters).filter(
      (item) => !featureFilterKeys.includes(item[0])
    )
    const mobileFiltersTrue = deviceFilters
      .filter((item) => item[0] === "ios" || item[0] === "android")
      .filter((item) => item[1])
      .map((item) => item[0])
    const desktopFiltersTrue = deviceFilters
      .filter(
        (item) =>
          item[0] === "linux" || item[0] === "windows" || item[0] === "macOS"
      )
      .filter((item) => item[1])
      .map((item) => item[0])
    const browserFiltersTrue = deviceFilters
      .filter((item) => item[0] === "firefox" || item[0] === "chromium")
      .filter((item) => item[1])
      .map((item) => item[0])
    const hardwareFiltersTrue = deviceFilters
      .filter((item) => item[0] === "hardware")
      .filter((item) => item[1])
      .map((item) => item[0])

    for (let item of mobileFiltersTrue) {
      if (wallet[item]) {
        mobileCheck = true
        break
      } else {
        mobileCheck = false
      }
    }

    for (let item of desktopFiltersTrue) {
      if (wallet[item]) {
        desktopCheck = true
        break
      } else {
        desktopCheck = false
      }
    }

    for (let item of browserFiltersTrue) {
      if (wallet[item]) {
        browserCheck = true
        break
      } else {
        browserCheck = false
      }
    }

    for (let item of hardwareFiltersTrue) {
      if (wallet[item]) {
        hardwareCheck = true
        break
      } else {
        hardwareCheck = false
      }
    }

    featureFilterKeys.forEach((filter) => {
      if (filters[filter] && showWallet === true) {
        showWallet = filters[filter] === wallet[filter]
      }
    })

    return (
      mobileCheck && desktopCheck && browserCheck && hardwareCheck && showWallet
    )
  })

  const filteredFeatureDropdownItems = [...featureDropdownItems].filter(
    (item) => {
      return (
        item.label !== firstFeatureSelect.label &&
        item.label !== secondFeatureSelect.label &&
        item.label !== thirdFeatureSelect.label
      )
    }
  )

  /**
   *
   * @param selectedOption selected dropdown option
   * @param stateUpdateMethod method for updating state for dropdown
   * @param className className of column
   *
   * This method gets the elements with the className, adds a fade class to fade icons out, after 0.5s it will then update state for the dropdown with the selectedOption, and then remove the fade class to fade the icons back in. Then it will send a matomo event for updating the dropdown.
   */
  const updateDropdown = (
    selectedOption: DropdownOption,
    stateUpdateMethod: Function,
    className: ColumnClassName
  ) => {
    const domItems: HTMLCollectionOf<Element> =
      document.getElementsByClassName(className)
    for (let item of domItems) {
      item.classList.add("fade")
    }
    setTimeout(() => {
      stateUpdateMethod(selectedOption)
      for (let item of domItems) {
        item.classList.remove("fade")
      }
    }, 500)

    trackCustomEvent({
      eventCategory: "WalletFeatureCompare",
      eventAction: `Select WalletFeatureCompare`,
      eventName: `${selectedOption.filterKey} selected`,
    })
  }

  return (
    <Container>
      <WalletContentHeader>
        <th>
          {filteredWallets.length === walletCardData.length ? (
            <p>
              Showing all wallets (<strong>{walletCardData.length}</strong>)
            </p>
          ) : (
            <p>
              Showing{" "}
              <strong>
                {filteredWallets.length} of {walletCardData.length}
              </strong>{" "}
              wallets
            </p>
          )}
        </th>
        <th>
          <StyledSelect
            className="react-select-container"
            classNamePrefix="react-select"
            options={[
              {
                label: "Choose to compare",
                options: [...filteredFeatureDropdownItems],
              },
            ]}
            onChange={(selectedOption) => {
              updateDropdown(selectedOption, setFirstFeatureSelect, firstCol)
            }}
            defaultValue={firstFeatureSelect}
            isSearchable={false}
          />
        </th>
        <th>
          <StyledSelect
            className="react-select-container"
            classNamePrefix="react-select"
            options={[
              {
                label: "Choose to compare",
                options: [...filteredFeatureDropdownItems],
              },
            ]}
            onChange={(selectedOption) => {
              updateDropdown(selectedOption, setSecondFeatureSelect, secondCol)
            }}
            defaultValue={secondFeatureSelect}
            isSearchable={false}
          />
        </th>
        <th>
          <StyledSelect
            className="react-select-container"
            classNamePrefix="react-select"
            options={[
              {
                label: "Choose to compare",
                options: [...filteredFeatureDropdownItems],
              },
            ]}
            onChange={(selectedOption) => {
              updateDropdown(selectedOption, setThirdFeatureSelect, thirdCol)
            }}
            defaultValue={thirdFeatureSelect}
            isSearchable={false}
          />
        </th>
      </WalletContentHeader>
      {filteredWallets.map((wallet, idx) => {
        const deviceLabels: Array<string> = []

        wallet.ios && deviceLabels.push("iOS")
        wallet.android && deviceLabels.push("Android")
        wallet.linux && deviceLabels.push("Linux")
        wallet.windows && deviceLabels.push("Windows")
        wallet.macOS && deviceLabels.push("macOS")
        wallet.chromium && deviceLabels.push("Chromium")
        wallet.firefox && deviceLabels.push("Firefox")
        wallet.hardware && deviceLabels.push("Hardware")

        return (
          <WalletContainer>
            <Wallet
              onClick={() => {
                updateMoreInfo(wallet.key)
                trackCustomEvent({
                  eventCategory: "WalletMoreInfo",
                  eventAction: `More info wallet`,
                  eventName: `More info ${wallet.name} ${wallet.moreInfo}`,
                })
              }}
            >
              <td>
                <FlexInfo>
                  <div>
                    <Image
                      image={getImage(data[wallet.image_name])!}
                      objectFit="contain"
                    />
                  </div>
                  <div>
                    <p>{wallet.name}</p>
                    <SecondaryText>{deviceLabels.join(" | ")}</SecondaryText>
                    {deviceLabels.map((label) => (
                      <SecondaryTextMobile>{label}</SecondaryTextMobile>
                    ))}
                    <SocialsContainer>
                      <Socials>
                        <Link
                          to={wallet.url}
                          hideArrow={true}
                          customEventOptions={{
                            eventCategory: "WalletExternalLinkList",
                            eventAction: `Go to wallet`,
                            eventName: `${wallet.name} ${idx}`,
                            eventValue: filters,
                          }}
                        >
                          <Icon name="webpage" size={"1.5rem"} color={true} />
                        </Link>
                        {wallet.twitter && (
                          <Link
                            to={wallet.twitter}
                            hideArrow={true}
                            customEventOptions={{
                              eventCategory: "WalletExternalLinkList",
                              eventAction: `Go to wallet`,
                              eventName: `${wallet.name} ${idx}`,
                              eventValue: filters,
                            }}
                          >
                            <Icon name="twitter" size={"1.5rem"} color={true} />
                          </Link>
                        )}
                        {wallet.discord && (
                          <Link
                            to={wallet.discord}
                            hideArrow={true}
                            customEventOptions={{
                              eventCategory: "WalletExternalLinkList",
                              eventAction: `Go to wallet`,
                              eventName: `${wallet.name} ${idx}`,
                              eventValue: filters,
                            }}
                          >
                            <Icon name="discord" size={"1.5rem"} color={true} />
                          </Link>
                        )}
                      </Socials>
                    </SocialsContainer>
                  </div>
                </FlexInfo>
              </td>
              <td>
                <FlexInfoCenter className={firstCol}>
                  {wallet[firstFeatureSelect.filterKey!] ? (
                    <GreenCheck />
                  ) : (
                    <Warning />
                  )}
                </FlexInfoCenter>
              </td>
              <td>
                <FlexInfoCenter className={secondCol}>
                  {wallet[secondFeatureSelect.filterKey!] ? (
                    <GreenCheck />
                  ) : (
                    <Warning />
                  )}
                </FlexInfoCenter>
              </td>
              <td>
                <FlexInfoCenter className={thirdCol}>
                  {wallet[thirdFeatureSelect.filterKey!] ? (
                    <GreenCheck />
                  ) : (
                    <Warning />
                  )}
                </FlexInfoCenter>
              </td>
              <td>
                <FlexInfoCenter>
                  <div>
                    <WalletMoreInfoArrow
                      name={wallet.moreInfo ? "chevronUp" : "chevronDown"}
                    />
                  </div>
                </FlexInfoCenter>
              </td>
            </Wallet>
            {wallet.moreInfo && (
              <WalletMoreInfo wallet={wallet} filters={filters} idx={idx} />
            )}
          </WalletContainer>
        )
      })}
    </Container>
  )
}

const WalletMoreInfo = ({ wallet, filters, idx }) => {
  const walletHasFilter = (filterKey) => {
    return wallet[filterKey] === true
  }
  // Cast as Number because TypeScript warned about sorting implictily by true/false
  const orderedFeatureDropdownItems = [...featureDropdownItems].sort(
    (a, b) =>
      Number(walletHasFilter(b.filterKey)) -
      Number(walletHasFilter(a.filterKey))
  )

  return (
    <div>
      <WalletMoreInfoContainer>
        <div>
          <ColoredLine color={wallet.brand_color} />
        </div>
        <div>
          <WalletMoreInfoCategory>
            <h4>Features</h4>
            <Features>
              {orderedFeatureDropdownItems.map((feature) => {
                if (feature.category === "feature")
                  return (
                    <FeatureLabel hasFeature={wallet[feature.filterKey!]}>
                      <FeatureIcon hasFeature={wallet[feature.filterKey!]}>
                        {feature.icon}
                      </FeatureIcon>
                      <p>{feature.label}</p>
                      <Tooltip
                        content={
                          <p>
                            {walletFilterData[feature.filterKey].description}
                          </p>
                        }
                      >
                        <StyledIcon
                          name="info"
                          hasFeature={wallet[feature.filterKey!]}
                        />
                      </Tooltip>
                    </FeatureLabel>
                  )
              })}
            </Features>
          </WalletMoreInfoCategory>
          <WalletMoreInfoCategory>
            <h4>Security</h4>
            <Features>
              {orderedFeatureDropdownItems.map((feature) => {
                if (feature.category === "security")
                  return (
                    <FeatureLabel hasFeature={wallet[feature.filterKey!]}>
                      <FeatureIcon hasFeature={wallet[feature.filterKey!]}>
                        {feature.icon}
                      </FeatureIcon>
                      <p>{feature.label}</p>
                      <Tooltip
                        content={
                          <p>
                            {walletFilterData[feature.filterKey].description}
                          </p>
                        }
                      >
                        <StyledIcon
                          name="info"
                          hasFeature={wallet[feature.filterKey!]}
                        />
                      </Tooltip>
                    </FeatureLabel>
                  )
              })}
            </Features>
          </WalletMoreInfoCategory>
          <WalletMoreInfoCategory>
            <h4>Trade & buy</h4>
            <Features>
              {orderedFeatureDropdownItems.map((feature) => {
                if (feature.category === "trade_and_buy")
                  return (
                    <FeatureLabel hasFeature={wallet[feature.filterKey!]}>
                      <FeatureIcon hasFeature={wallet[feature.filterKey!]}>
                        {feature.icon}
                      </FeatureIcon>
                      <p>{feature.label}</p>
                      <Tooltip
                        content={
                          <p>
                            {walletFilterData[feature.filterKey].description}
                          </p>
                        }
                      >
                        <StyledIcon
                          name="info"
                          hasFeature={wallet[feature.filterKey!]}
                        />
                      </Tooltip>
                    </FeatureLabel>
                  )
              })}
            </Features>
          </WalletMoreInfoCategory>
          <WalletMoreInfoCategory>
            <h4>Smart contract</h4>
            <Features>
              {orderedFeatureDropdownItems.map((feature) => {
                if (feature.category === "smart_contract")
                  return (
                    <FeatureLabel hasFeature={wallet[feature.filterKey!]}>
                      <FeatureIcon hasFeature={wallet[feature.filterKey!]}>
                        {feature.icon}
                      </FeatureIcon>
                      <p>{feature.label}</p>
                      <Tooltip
                        content={
                          <p>
                            {walletFilterData[feature.filterKey].description}
                          </p>
                        }
                      >
                        <StyledIcon
                          name="info"
                          hasFeature={wallet[feature.filterKey!]}
                        />
                      </Tooltip>
                    </FeatureLabel>
                  )
              })}
            </Features>
          </WalletMoreInfoCategory>
          <LastUpdated>
            <ButtonLink
              to={wallet.url}
              customEventOptions={{
                eventCategory: "WalletExternalLinkList",
                eventAction: `Go to wallet`,
                eventName: `${wallet.name} ${idx}`,
                eventValue: filters,
              }}
            >
              Check out {wallet.name}
            </ButtonLink>
            <i>
              {wallet.name} info updated on {wallet.last_updated}
            </i>
          </LastUpdated>
        </div>
      </WalletMoreInfoContainer>
    </div>
  )
}

export default WalletTable<|MERGE_RESOLUTION|>--- conflicted
+++ resolved
@@ -1,11 +1,8 @@
 // Libraries
 import React, { useState, SVGProps } from "react"
 import { getImage, GatsbyImage } from "gatsby-plugin-image"
-<<<<<<< HEAD
-import styled, { keyframes } from "styled-components"
-=======
+import { keyframes } from "@emotion/react"
 import styled from "@emotion/styled"
->>>>>>> 06ea9b5d
 
 // Components
 import ButtonLink from "../ButtonLink"
