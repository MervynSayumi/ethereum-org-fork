// Libraries
import React, { ReactNode, useState } from "react"
import { GatsbyImage } from "gatsby-plugin-image"
import { keyframes } from "@emotion/react"
import styled from "@emotion/styled"
<<<<<<< HEAD
import { useTranslation } from "gatsby-plugin-react-i18next"
=======
import { Icon as ChakraIcon } from "@chakra-ui/react"
import { useIntl } from "react-intl"
>>>>>>> ad77d594

// Components
import ButtonLink from "../ButtonLink"
import Icon from "../Icon"
import Link from "../Link"
import { StyledSelect as Select } from "../SharedStyledComponents"
import Tooltip from "../Tooltip"
import Translation from "../Translation"

// Data
import walletFilterData from "../../data/wallets/wallet-filters"

// Icons
import {
  GreenCheckProductGlyphIcon,
  WarningProductGlyphIcon,
} from "../icons/staking"
import {
  BuyCryptoIcon,
  ConnectDappsIcon,
  EIP1559Icon,
  ENSSupportIcon,
  ERC20SupportIcon,
  GasFeeCustomizationIcon,
  HardwareSupportIcon,
  Layer2Icon,
  MultisigIcon,
  NFTSupportIcon,
  NonCustodialIcon,
  OpenSourceWalletIcon,
  RPCImportingIcon,
  SocialRecoverIcon,
  StakingIcon,
  SwapIcon,
  WalletConnectIcon,
  WithdrawCryptoIcon,
} from "../icons/wallets"

// Utils
import { trackCustomEvent } from "../../utils/matomo"
import { getImage } from "../../utils/image"

// Styles
const Container = styled.table`
  width: 100%;
  th {
    font-weight: normal;
    p {
      font-size: 0.9rem;
    }
  }
`

const WalletContainer = styled(Container)`
  border-bottom: 1px solid ${(props) => props.theme.colors.lightBorder};
  :hover {
    background: ${(props) => props.theme.colors.boxShadow};
    transition: 0.5s all;
  }
`

const Grid = styled.tr`
  display: grid;
  grid-template-columns: 40% auto auto auto 5%;
  width: 100%;
  column-gap: 0.5rem;
  align-items: center;

  p {
    margin: 0;
  }

  @media (max-width: ${(props) => props.theme.breakpoints.m}) {
    grid-template-columns: 60% auto 0% 0% 5%;

    th:nth-of-type(3) {
      display: none;
    }
    th:nth-of-type(4) {
      display: none;
    }

    td:nth-of-type(3) {
      display: none;
    }
    td:nth-of-type(4) {
      display: none;
    }
  }
`

const WalletContentHeader = styled(Grid)`
  position: sticky;
  top: 0;
  padding: 8px;
  background: ${(props) => props.theme.colors.background};
  z-index: 1;
  border-bottom: 1px solid ${(props) => props.theme.colors.primary};

  th {
    padding: 0;
    border-bottom: none;
  }

  @media (max-width: ${(props) => props.theme.breakpoints.s}) {
    grid-template-columns: auto;
    gap: 1rem;
    text-align: center;
    th:nth-of-type(1) {
      text-align: center;
    }
    th:nth-of-type(2) {
      display: flex;
      align-items: center;
      gap: 1rem;
      &:before {
        white-space: nowrap;
        content: "Compare features";
      }
    }
  }

  @media (max-width: ${(props) => props.theme.breakpoints.m}) {
    top: 50;
  }
`

const Wallet = styled(Grid)`
  padding: 25px 4px;
  cursor: pointer;
  td {
    padding: 0;
    border-bottom: none;
    height: 100%;
  }
  @media (max-width: ${(props) => props.theme.breakpoints.l}) {
    padding: 25px 1rem;
  }
`

// https://react-select.com/styles#using-classnames
// Pass menuIsOpen={true} to component to debug
const StyledSelect = styled(Select)`
  .react-select__control {
    border: 1px solid ${(props) => props.theme.colors.text};
    cursor: pointer;
    font-size: 0.9rem;
    padding-right: 0.3rem;
    transition: 0.5s all;
    svg {
      fill: ${(props) => props.theme.colors.text};
      transition: 0.5s all;
    }

    .react-select__value-container {
      .react-select__single-value {
        color: ${(props) => props.theme.colors.text};
      }
    }

    .react-select__indicators {
      .react-select__indicator-separator {
        background: none;
      }
      .react-select__indicator {
        color: ${(props) => props.theme.colors.text};
        padding: 0;
      }
    }

    &:hover {
      background: ${(props) => props.theme.colors.primary};
      cursor: pointer;
      border-color: ${(props) => props.theme.colors.primary};
      color: ${(props) => props.theme.colors.background};
      transition: 0.5s all;
      svg {
        fill: ${(props) => props.theme.colors.background};
        transition: 0.5s all;
      }

      .react-select__value-container {
        .react-select__single-value {
          color: ${(props) => props.theme.colors.background};
        }
      }

      .react-select__indicators {
        .react-select__indicator-separator {
          background: none;
        }
        .react-select__indicator {
          color: ${(props) => props.theme.colors.text};
        }
      }
    }
  }

  .react-select__control--is-focused {
    border: border: 1px solid ${(props) => props.theme.colors.primary};
    background: ${(props) => props.theme.colors.primary};
    svg {
      fill: ${(props) => props.theme.colors.background};
      transition: 0.5s all;
    }

    .react-select__value-container {
      .react-select__single-value {
        color: ${(props) => props.theme.colors.background};
      }
    }

    .react-select__indicators {
      background: ${(props) => props.theme.colors.primary};
      .react-select__value-container {
        .react-select__single-value {
          color: ${(props) => props.theme.colors.background};
        }
      }

      .react-select__indicators {
        .react-select__indicator {
          color: ${(props) => props.theme.colors.background};
        }
      }
    }
  }

  @media (max-width: ${(props) => props.theme.breakpoints.s}) {
    .react-select__control {
      padding: 0;
    }
  }
`

const FlexInfo = styled.div`
  display: flex;
  gap: 1rem;
  align-items: center;
  padding-left: 0.3rem;

  p {
    padding: 0;
    font-size: 1.2rem;
    font-weight: bold;
  }
  p + p {
    margin-top: 0.1rem;
    font-size: 0.9rem;
    line-height: 1rem;
    font-weight: normal;
  }
`

const fadeIn = keyframes`
  0% {
    opacity: 0;
  }
  100% {
    opacity: 1;
  }
`

const fadeOut = keyframes`
  0% {
    opacity: 1;
  }
  100% {
    opacity: 0;
  }
`

const FlexInfoCenter = styled(FlexInfo)`
  justify-content: center;
  cursor: pointer;
  height: 100%;
  display: flex;
  animation: ${fadeIn} 0.375s;

  &.fade {
    animation: ${fadeOut} 0.375s;
  }
`

const Image = styled(GatsbyImage)`
  height: 56px;
  width: 56px;
`

const SecondaryText = styled.p`
  font-size: 0.7rem;
  line-height: 0.85rem;
  color: ${(props) => props.theme.colors.text200};

  @media (max-width: ${(props) => props.theme.breakpoints.s}) {
    display: none;
  }
`

const SecondaryTextMobile = styled.p`
  display: none;

  @media (max-width: ${(props) => props.theme.breakpoints.s}) {
    display: block;
    font-size: 0.7rem;
    line-height: 0.85rem;
    margin: 0;
    color: ${(props) => props.theme.colors.text200};
  }
`

const WalletMoreInfoArrow = styled(Icon)`
  fill: ${(props) => props.theme.colors.primary};
`

const WalletMoreInfoContainer = styled.div`
  display: grid;
  grid-template-columns: 65px auto;
  width: 100%;
`

const WalletMoreInfoCategory = styled.div`
  width: 100%;
  margin: 3rem 0 0;
  :first-child {
    margin: 0.5rem 0 0;
  }

  h4 {
    color: ${(props) => props.theme.colors.primary};
    margin: 0 0.2rem 0.5rem;
    display:block;
    font-size; 1rem;
  }
`

const Features = styled.div`
  display: flex;
  flex-wrap: wrap;
  gap: 0.2rem;

  @media (max-width: ${(props) => props.theme.breakpoints.m}) {
    flex-wrap: nowrap;
    flex-direction: column;
  }
`

const ColoredLine = styled.div<{ color: string }>`
  --color: ${(props) => props.color};
  margin: auto;
  width: 0.25rem;
  height: 100%;
  background: linear-gradient(
    180deg,
    var(--color) 0%,
    rgba(217, 217, 217, 0) 97.4%
  );
`

const FeatureLabel = styled.div<{ hasFeature: boolean }>`
  display: flex;
  gap: 0.2rem;
  font-size: 0.9rem;
  line-height: 1rem;
  align-items: center;
  padding: 0.2rem;
  margin: 0 1rem;
  position: relative;
  width: 200px;
  p {
    margin-bottom: 0;
    flex: none;
    color: ${(props) =>
      props.hasFeature
        ? props.theme.colors.text
        : props.theme.colors.secondary};
    text-decoration: ${(props) => (props.hasFeature ? "none" : "line-through")};
  }
  span + p {
    text-decoration: none;
  }
  p + div,
  div + div {
    svg {
      width: 1.5rem;
      fill: ${(props) => props.theme.colors.secondary};
      padding-right: 0.5rem;
    }
  }
`

const FeatureIcon = styled.div<{ hasFeature: boolean }>`
  svg {
    width: 1.75rem;
    height: 1.75rem;

    path {
      fill: ${(props) =>
        props.hasFeature
          ? props.theme.colors.text
          : props.theme.colors.secondary};
    }
  }
`

const SocialsContainer = styled.div`
  margin-top: 1rem;
  p {
    margin: 0;
  }
  a {
    height: 32px;
  }
`

const Socials = styled.div`
  display: flex;
  gap: 0.8rem;
  p {
    font-size: 0.9rem;
    color: ${(props) => props.theme.colors.primary};
    margin: 0;
  }
  a {
    height: auto;
    align-items: center;
    display: flex;
    transform: scale(1);
    transition: transform 0.1s;
    :hover {
      transform: scale(1.15);
      transition: transform 0.1s;
    }
  }
`

const LastUpdated = styled.p`
  color: ${(props) => props.theme.colors.text300};
  margin: 2rem 0;
  font-size: 0.875rem;
  display: flex;
  gap: 1rem;
  justify-content: space-between;
  flex-wrap: wrap;
  flex-direction: column;
  align-items: flex-start;
`

const StyledIcon = styled(Icon)<{ hasFeature: boolean }>`
  fill: ${(props) =>
    props.hasFeature ? props.theme.colors.text : props.theme.colors.secondary};
  &:hover,
  &:active,
  &:focus {
    fill: ${({ theme }) => theme.colors.primary};
  }
`
// Types
export interface DropdownOption {
  label: string
  value: string
  filterKey: string
  category: string
  icon: ReactNode
}

type ColumnClassName = "firstCol" | "secondCol" | "thirdCol"

// Constants
const firstCol = "firstCol"
const secondCol = "secondCol"
const thirdCol = "thirdCol"

const WalletTable = ({ data, filters, walletData }) => {
  const { t } = useTranslation()
  const featureDropdownItems: Array<DropdownOption> = [
    {
      label: t("page-find-wallet-open-source"),
      value: t("page-find-wallet-open-source"),
      filterKey: "open_source",
      category: "security",
      icon: <OpenSourceWalletIcon />,
    },
    {
      label: t("page-find-wallet-self-custody"),
      value: t("page-find-wallet-self-custody"),
      filterKey: "non_custodial",
      category: "security",
      icon: <NonCustodialIcon />,
    },
    {
      label: t("page-find-wallet-hardware-wallet-support"),
      value: t("page-find-wallet-hardware-wallet-support"),
      filterKey: "hardware_support",
      category: "feature",
      icon: <HardwareSupportIcon />,
    },
    {
      label: t("page-find-wallet-walletconnect"),
      value: t("page-find-wallet-walletconnect"),
      filterKey: "walletconnect",
      category: "feature",
      icon: <WalletConnectIcon />,
    },
    {
      label: t("page-find-wallet-rpc-importing"),
      value: t("page-find-wallet-rpc-importing"),
      filterKey: "rpc_importing",
      category: "feature",
      icon: <RPCImportingIcon />,
    },
    {
      label: t("page-find-wallet-nft-support"),
      value: t("page-find-wallet-nft-support"),
      filterKey: "nft_support",
      category: "feature",
      icon: <NFTSupportIcon />,
    },
    {
      label: t("page-find-wallet-connect-to-dapps"),
      value: t("page-find-wallet-connect-to-dapps"),
      filterKey: "connect_to_dapps",
      category: "feature",
      icon: <ConnectDappsIcon />,
    },
    {
      label: t("page-find-wallet-staking"),
      value: t("page-find-wallet-staking"),
      filterKey: "staking",
      category: "feature",
      icon: <StakingIcon />,
    },
    {
      label: t("page-find-wallet-swaps"),
      value: t("page-find-wallet-swaps"),
      filterKey: "swaps",
      category: "feature",
      icon: <SwapIcon />,
    },
    {
      label: t("page-find-wallet-layer-2"),
      value: t("page-find-wallet-layer-2"),
      filterKey: "layer_2",
      category: "feature",
      icon: <Layer2Icon />,
    },
    {
      label: t("page-find-wallet-gas-fee-customization"),
      value: t("page-find-wallet-gas-fee-customization"),
      filterKey: "gas_fee_customization",
      category: "feature",
      icon: <GasFeeCustomizationIcon />,
    },
    {
      label: t("page-find-wallet-ens-support"),
      value: t("page-find-wallet-ens-support"),
      filterKey: "ens_support",
      category: "feature",
      icon: <ENSSupportIcon />,
    },
    {
      label: t("page-find-wallet-token-importing"),
      value: t("page-find-wallet-token-importing"),
      filterKey: "erc_20_support",
      category: "feature",
      icon: <ERC20SupportIcon />,
    },
    {
      label: t("page-find-wallet-fee-optimization"),
      value: t("page-find-wallet-fee-optimization"),
      filterKey: "eip_1559_support",
      category: "feature",
      icon: <EIP1559Icon />,
    },
    {
      label: t("page-find-wallet-buy-crypto"),
      value: t("page-find-wallet-buy-crypto"),
      filterKey: "buy_crypto",
      category: "trade_and_buy",
      icon: <BuyCryptoIcon />,
    },
    {
      label: t("page-find-wallet-sell-for-fiat"),
      value: t("page-find-wallet-sell-for-fiat"),
      filterKey: "withdraw_crypto",
      category: "trade_and_buy",
      icon: <WithdrawCryptoIcon />,
    },
    {
      label: t("page-find-wallet-multisig"),
      value: t("page-find-wallet-multisig"),
      filterKey: "multisig",
      category: "smart_contract",
      icon: <MultisigIcon />,
    },
    {
      label: t("page-find-wallet-social-recovery"),
      value: t("page-find-wallet-social-recovery"),
      filterKey: "social_recovery",
      category: "smart_contract",
      icon: <SocialRecoverIcon />,
    },
  ]

  const [walletCardData, setWalletData] = useState(
    walletData.map((wallet) => {
      return { ...wallet, moreInfo: false, key: wallet.image_name }
    })
  )
  const [firstFeatureSelect, setFirstFeatureSelect] = useState(
    featureDropdownItems[14]
  )
  const [secondFeatureSelect, setSecondFeatureSelect] = useState(
    featureDropdownItems[1]
  )
  const [thirdFeatureSelect, setThirdFeatureSelect] = useState(
    featureDropdownItems[9]
  )

  const updateMoreInfo = (key) => {
    const temp = [...walletCardData]

    for (const [idx, wallet] of temp.entries()) {
      if (wallet.key === key) {
        temp[idx].moreInfo = !temp[idx].moreInfo
        break
      }
    }

    setWalletData(temp)
  }

  const filteredWallets = walletCardData.filter((wallet) => {
    let showWallet = true
    let mobileCheck = true
    let desktopCheck = true
    let browserCheck = true
    let hardwareCheck = true

    const featureFilterKeys = featureDropdownItems.map((item) => item.filterKey)
    const deviceFilters = Object.entries(filters).filter(
      (item) => !featureFilterKeys.includes(item[0])
    )
    const mobileFiltersTrue = deviceFilters
      .filter((item) => item[0] === "ios" || item[0] === "android")
      .filter((item) => item[1])
      .map((item) => item[0])
    const desktopFiltersTrue = deviceFilters
      .filter(
        (item) =>
          item[0] === "linux" || item[0] === "windows" || item[0] === "macOS"
      )
      .filter((item) => item[1])
      .map((item) => item[0])
    const browserFiltersTrue = deviceFilters
      .filter((item) => item[0] === "firefox" || item[0] === "chromium")
      .filter((item) => item[1])
      .map((item) => item[0])
    const hardwareFiltersTrue = deviceFilters
      .filter((item) => item[0] === "hardware")
      .filter((item) => item[1])
      .map((item) => item[0])

    for (let item of mobileFiltersTrue) {
      if (wallet[item]) {
        mobileCheck = true
        break
      } else {
        mobileCheck = false
      }
    }

    for (let item of desktopFiltersTrue) {
      if (wallet[item]) {
        desktopCheck = true
        break
      } else {
        desktopCheck = false
      }
    }

    for (let item of browserFiltersTrue) {
      if (wallet[item]) {
        browserCheck = true
        break
      } else {
        browserCheck = false
      }
    }

    for (let item of hardwareFiltersTrue) {
      if (wallet[item]) {
        hardwareCheck = true
        break
      } else {
        hardwareCheck = false
      }
    }

    featureFilterKeys.forEach((filter) => {
      if (filters[filter] && showWallet === true) {
        showWallet = filters[filter] === wallet[filter]
      }
    })

    return (
      mobileCheck && desktopCheck && browserCheck && hardwareCheck && showWallet
    )
  })

  const filteredFeatureDropdownItems = [...featureDropdownItems].filter(
    (item) => {
      return (
        item.label !== firstFeatureSelect.label &&
        item.label !== secondFeatureSelect.label &&
        item.label !== thirdFeatureSelect.label
      )
    }
  )

  /**
   *
   * @param selectedOption selected dropdown option
   * @param stateUpdateMethod method for updating state for dropdown
   * @param className className of column
   *
   * This method gets the elements with the className, adds a fade class to fade icons out, after 0.5s it will then update state for the dropdown with the selectedOption, and then remove the fade class to fade the icons back in. Then it will send a matomo event for updating the dropdown.
   */
  const updateDropdown = (
    selectedOption: DropdownOption,
    stateUpdateMethod: Function,
    className: ColumnClassName
  ) => {
    const domItems: HTMLCollectionOf<Element> =
      document.getElementsByClassName(className)
    for (let item of domItems) {
      item.classList.add("fade")
    }
    setTimeout(() => {
      stateUpdateMethod(selectedOption)
      for (let item of domItems) {
        item.classList.remove("fade")
      }
    }, 375)

    trackCustomEvent({
      eventCategory: "WalletFeatureCompare",
      eventAction: `Select WalletFeatureCompare`,
      eventName: `${selectedOption.filterKey} selected`,
    })
  }

  const WalletMoreInfo = ({ wallet, filters, idx }) => {
    const walletHasFilter = (filterKey) => {
      return wallet[filterKey] === true
    }
    // Cast as Number because TypeScript warned about sorting implictily by true/false
    const orderedFeatureDropdownItems = [...featureDropdownItems].sort(
      (a, b) =>
        Number(walletHasFilter(b.filterKey)) -
        Number(walletHasFilter(a.filterKey))
    )

    return (
      <div>
        <WalletMoreInfoContainer>
          <div>
            <ColoredLine color={wallet.brand_color} />
          </div>
          <div>
            <WalletMoreInfoCategory>
              <h4>
                <Translation id="page-find-wallet-features" />
              </h4>
              <Features>
                {orderedFeatureDropdownItems.map((feature) => {
                  if (feature.category === "feature")
                    return (
                      <FeatureLabel
                        hasFeature={wallet[feature.filterKey!]}
                        key={feature.label}
                      >
                        <FeatureIcon hasFeature={wallet[feature.filterKey!]}>
                          {feature.icon}
                        </FeatureIcon>
                        <p>{feature.label}</p>
                        <Tooltip
                          content={
                            <p>
                              {t(
                                walletFilterData[feature.filterKey].description
                              )}
                            </p>
                          }
                        >
                          <StyledIcon
                            name="info"
                            hasFeature={wallet[feature.filterKey!]}
                          />
                        </Tooltip>
                      </FeatureLabel>
                    )
                })}
              </Features>
            </WalletMoreInfoCategory>
            <WalletMoreInfoCategory>
              <h4>
                <Translation id="page-find-wallet-security" />
              </h4>
              <Features>
                {orderedFeatureDropdownItems.map((feature) => {
                  if (feature.category === "security")
                    return (
                      <FeatureLabel
                        hasFeature={wallet[feature.filterKey!]}
                        key={feature.label}
                      >
                        <FeatureIcon hasFeature={wallet[feature.filterKey!]}>
                          {feature.icon}
                        </FeatureIcon>
                        <p>{feature.label}</p>
                        <Tooltip
                          content={
                            <p>
                              {t(
                                walletFilterData[feature.filterKey].description
                              )}
                            </p>
                          }
                        >
                          <StyledIcon
                            name="info"
                            hasFeature={wallet[feature.filterKey!]}
                          />
                        </Tooltip>
                      </FeatureLabel>
                    )
                })}
              </Features>
            </WalletMoreInfoCategory>
            <WalletMoreInfoCategory>
              <h4>
                {`${t("page-find-wallet-buy-crypto")} / ${t(
                  "page-find-wallet-sell-for-fiat"
                )}`}
              </h4>
              <Features>
                {orderedFeatureDropdownItems.map((feature) => {
                  if (feature.category === "trade_and_buy")
                    return (
                      <FeatureLabel
                        hasFeature={wallet[feature.filterKey!]}
                        key={feature.label}
                      >
                        <FeatureIcon hasFeature={wallet[feature.filterKey!]}>
                          {feature.icon}
                        </FeatureIcon>
                        <p>{feature.label}</p>
                        <Tooltip
                          content={
                            <p>
                              {t(
                                walletFilterData[feature.filterKey].description
                              )}
                            </p>
                          }
                        >
                          <StyledIcon
                            name="info"
                            hasFeature={wallet[feature.filterKey!]}
                          />
                        </Tooltip>
                      </FeatureLabel>
                    )
                })}
              </Features>
            </WalletMoreInfoCategory>
            <WalletMoreInfoCategory>
              <h4>
                <Translation id="page-find-wallet-smart-contract" />
              </h4>
              <Features>
                {orderedFeatureDropdownItems.map((feature) => {
                  if (feature.category === "smart_contract")
                    return (
                      <FeatureLabel
                        hasFeature={wallet[feature.filterKey!]}
                        key={feature.label}
                      >
                        <FeatureIcon hasFeature={wallet[feature.filterKey!]}>
                          {feature.icon}
                        </FeatureIcon>
                        <p>{feature.label}</p>
                        <Tooltip
                          content={
                            <p>
                              {t(
                                walletFilterData[feature.filterKey].description
                              )}
                            </p>
                          }
                        >
                          <StyledIcon
                            name="info"
                            hasFeature={wallet[feature.filterKey!]}
                          />
                        </Tooltip>
                      </FeatureLabel>
                    )
                })}
              </Features>
            </WalletMoreInfoCategory>
            <LastUpdated>
              <ButtonLink
                to={wallet.url}
                customEventOptions={{
                  eventCategory: "WalletExternalLinkList",
                  eventAction: `Go to wallet`,
                  eventName: `${wallet.name} ${idx}`,
                  eventValue: filters,
                }}
              >
                {`${t("page-find-wallet-check-out")} ${wallet.name}`}
              </ButtonLink>
              <i>
                {`${wallet.name} ${t("page-find-wallet-info-updated-on")} ${
                  wallet.last_updated
                }`}
              </i>
            </LastUpdated>
          </div>
        </WalletMoreInfoContainer>
      </div>
    )
  }

  return (
    <Container>
      <WalletContentHeader>
        <th>
          {filteredWallets.length === walletCardData.length ? (
            <p>
              {t("page-find-wallet-showing-all-wallets")} (
              <strong>{walletCardData.length}</strong>)
            </p>
          ) : (
            <p>
              {t("page-find-wallet-showing")}{" "}
              <strong>
                {filteredWallets.length} / {walletCardData.length}
              </strong>{" "}
              {t("page-find-wallet-wallets")}
            </p>
          )}
        </th>
        <th>
          <StyledSelect
            className="react-select-container"
            classNamePrefix="react-select"
            options={[
              {
                label: t("page-find-choose-to-compare"),
                options: [...filteredFeatureDropdownItems],
              },
            ]}
            onChange={(selectedOption) => {
              updateDropdown(selectedOption, setFirstFeatureSelect, firstCol)
            }}
            defaultValue={firstFeatureSelect}
            isSearchable={false}
          />
        </th>
        <th>
          <StyledSelect
            className="react-select-container"
            classNamePrefix="react-select"
            options={[
              {
                label: t("page-find-choose-to-compare"),
                options: [...filteredFeatureDropdownItems],
              },
            ]}
            onChange={(selectedOption) => {
              updateDropdown(selectedOption, setSecondFeatureSelect, secondCol)
            }}
            defaultValue={secondFeatureSelect}
            isSearchable={false}
          />
        </th>
        <th>
          <StyledSelect
            className="react-select-container"
            classNamePrefix="react-select"
            options={[
              {
                label: t("page-find-choose-to-compare"),
                options: [...filteredFeatureDropdownItems],
              },
            ]}
            onChange={(selectedOption) => {
              updateDropdown(selectedOption, setThirdFeatureSelect, thirdCol)
            }}
            defaultValue={thirdFeatureSelect}
            isSearchable={false}
          />
        </th>
      </WalletContentHeader>
      {filteredWallets.map((wallet, idx) => {
        const deviceLabels: Array<string> = []

        wallet.ios && deviceLabels.push(t("page-find-wallet-iOS"))
        wallet.android && deviceLabels.push(t("page-find-wallet-android"))
        wallet.linux && deviceLabels.push(t("page-find-wallet-linux"))
        wallet.windows && deviceLabels.push(t("page-find-wallet-windows"))
        wallet.macOS && deviceLabels.push(t("page-find-wallet-macOS"))
        wallet.chromium && deviceLabels.push(t("page-find-wallet-chromium"))
        wallet.firefox && deviceLabels.push(t("page-find-wallet-firefox"))
        wallet.hardware && deviceLabels.push(t("page-find-wallet-hardware"))

        return (
          <WalletContainer key={wallet.key}>
            <Wallet
              onClick={() => {
                updateMoreInfo(wallet.key)
                trackCustomEvent({
                  eventCategory: "WalletMoreInfo",
                  eventAction: `More info wallet`,
                  eventName: `More info ${wallet.name} ${wallet.moreInfo}`,
                })
              }}
            >
              <td>
                <FlexInfo>
                  <div>
                    <Image
                      image={getImage(data[wallet.image_name])!}
                      alt=""
                      objectFit="contain"
                    />
                  </div>
                  <div>
                    <p>{wallet.name}</p>
                    <SecondaryText>{deviceLabels.join(" | ")}</SecondaryText>
                    {deviceLabels.map((label) => (
                      <SecondaryTextMobile key={label}>
                        {label}
                      </SecondaryTextMobile>
                    ))}
                    <SocialsContainer>
                      <Socials>
                        <Link
                          to={wallet.url}
                          hideArrow={true}
                          customEventOptions={{
                            eventCategory: "WalletExternalLinkList",
                            eventAction: `Go to wallet`,
                            eventName: `${wallet.name} ${idx}`,
                            eventValue: filters,
                          }}
                        >
                          <Icon name="webpage" size={"1.5rem"} color={true} />
                        </Link>
                        {wallet.twitter && (
                          <Link
                            to={wallet.twitter}
                            hideArrow={true}
                            customEventOptions={{
                              eventCategory: "WalletExternalLinkList",
                              eventAction: `Go to wallet`,
                              eventName: `${wallet.name} ${idx}`,
                              eventValue: filters,
                            }}
                          >
                            <Icon name="twitter" size={"1.5rem"} color={true} />
                          </Link>
                        )}
                        {wallet.discord && (
                          <Link
                            to={wallet.discord}
                            hideArrow={true}
                            customEventOptions={{
                              eventCategory: "WalletExternalLinkList",
                              eventAction: `Go to wallet`,
                              eventName: `${wallet.name} ${idx}`,
                              eventValue: filters,
                            }}
                          >
                            <Icon name="discord" size={"1.5rem"} color={true} />
                          </Link>
                        )}
                      </Socials>
                    </SocialsContainer>
                  </div>
                </FlexInfo>
              </td>
              <td>
                <FlexInfoCenter className={firstCol}>
                  {wallet[firstFeatureSelect.filterKey!] ? (
                    <GreenCheckProductGlyphIcon />
                  ) : (
                    <WarningProductGlyphIcon />
                  )}
                </FlexInfoCenter>
              </td>
              <td>
                <FlexInfoCenter className={secondCol}>
                  {wallet[secondFeatureSelect.filterKey!] ? (
                    <GreenCheckProductGlyphIcon />
                  ) : (
                    <WarningProductGlyphIcon />
                  )}
                </FlexInfoCenter>
              </td>
              <td>
                <FlexInfoCenter className={thirdCol}>
                  {wallet[thirdFeatureSelect.filterKey!] ? (
                    <GreenCheckProductGlyphIcon />
                  ) : (
                    <WarningProductGlyphIcon />
                  )}
                </FlexInfoCenter>
              </td>
              <td>
                <FlexInfoCenter>
                  <div>
                    <WalletMoreInfoArrow
                      name={wallet.moreInfo ? "chevronUp" : "chevronDown"}
                    />
                  </div>
                </FlexInfoCenter>
              </td>
            </Wallet>
            {wallet.moreInfo && (
              <WalletMoreInfo wallet={wallet} filters={filters} idx={idx} />
            )}
          </WalletContainer>
        )
      })}
    </Container>
  )
}

export default WalletTable<|MERGE_RESOLUTION|>--- conflicted
+++ resolved
@@ -3,12 +3,8 @@
 import { GatsbyImage } from "gatsby-plugin-image"
 import { keyframes } from "@emotion/react"
 import styled from "@emotion/styled"
-<<<<<<< HEAD
+import { Icon as ChakraIcon } from "@chakra-ui/react"
 import { useTranslation } from "gatsby-plugin-react-i18next"
-=======
-import { Icon as ChakraIcon } from "@chakra-ui/react"
-import { useIntl } from "react-intl"
->>>>>>> ad77d594
 
 // Components
 import ButtonLink from "../ButtonLink"
