--- conflicted
+++ resolved
@@ -1,12 +1,7 @@
 // Libraries
 import { useEffect, useState } from "react"
-<<<<<<< HEAD
+import { useTranslation } from "next-i18next"
 import { Icon } from "@chakra-ui/react"
-import { useTranslation } from "next-i18next"
-=======
-import { useTranslation } from "gatsby-plugin-react-i18next"
-import { Icon } from "@chakra-ui/react"
->>>>>>> abfe6291
 
 // Data
 import walletFilterData from "../../../../data/wallets/wallet-filters"
