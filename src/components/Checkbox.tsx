--- conflicted
+++ resolved
@@ -1,34 +1,5 @@
 import React from "react"
-<<<<<<< HEAD
 import { Box, VisuallyHiddenInput, Text } from "@chakra-ui/react"
-=======
-import {
-  Checkbox as ChakraCheckbox,
-  Icon,
-  VisuallyHiddenInput,
-  Text,
-  VStack,
-} from "@chakra-ui/react"
-
-// Checkbox Container
-const containerProps = {
-  display: "inline-block",
-  verticalAlign: "middle",
-}
-
-// Hidden input
-
-// StyledCheckbox
-
-// Icon
-const svgProps = {
-  fill: "none",
-  stroke: `${(props) => props.theme.colors.white}`,
-  strokeWidth: "2px",
-  visibility: `${(props) => (props.checked ? "visible" : "hidden")}`,
-}
-// Label
->>>>>>> 9d777840
 
 // Props
 export interface IProps {
@@ -65,7 +36,6 @@
     }
   }
 
-<<<<<<< HEAD
   const checkboxContainerAttributes = {
     display: "inline-block",
     verticalAlign: "middle",
@@ -123,23 +93,6 @@
         </Text>
       )}
     </Box>
-=======
-  return (
-    <VStack className={className} onClick={handleClick} {...containerProps}>
-      <VisuallyHiddenInput type="checkbox" checked={checked} readOnly />
-      <ChakraCheckbox
-        aria-hidden="true"
-        checked={checked}
-        className="styled-checkbox"
-        size={size}
-      >
-        <svg checked={checked} viewBox="0 0 24 24" {...svgProps}>
-          <polyline points="20 6 9 17 4 12" />
-        </svg>
-      </ChakraCheckbox>
-      {children && <Text>{children}</Text>}
-    </VStack>
->>>>>>> 9d777840
   )
 }
 
