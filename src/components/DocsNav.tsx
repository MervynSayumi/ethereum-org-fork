--- conflicted
+++ resolved
@@ -8,7 +8,6 @@
   Spacer,
 } from "@chakra-ui/react"
 
-<<<<<<< HEAD
 import { BaseLink } from "@/components/Link"
 import Emoji from "@/components/Emoji"
 import Translation from "@/components/Translation"
@@ -19,18 +18,6 @@
 
 import type { DeveloperDocsLink } from "@/lib/interfaces"
 import { TranslationKey } from "@/lib/types"
-
-=======
-import docLinks from "../data/developer-docs-links.yaml"
-import { DeveloperDocsLink } from "../types"
-import { trackCustomEvent } from "../utils/matomo"
-import { TranslationKey } from "../utils/translations"
-
-import Emoji from "./Emoji"
-import { BaseLink } from "./Link"
-import Text from "./OldText"
-import Translation from "./Translation"
->>>>>>> c9ec88f5
 
 const TextDiv: React.FC<FlexProps> = ({ children, ...props }) => (
   <Flex
