--- conflicted
+++ resolved
@@ -53,9 +53,6 @@
 
 // TODO add `position` prop
 const Tooltip = ({ content, children }) => {
-  const isMobile = /Android|webOS|iPhone|iPad|iPod|BlackBerry|IEMobile|Opera Mini/i.test(
-    navigator.userAgent
-  )
   const [isVisible, setIsVisible] = useState(false)
   let isMobile = false
 
@@ -65,7 +62,6 @@
     )
   }
 
-<<<<<<< HEAD
   useEffect(() => {
     window.addEventListener("scroll", () => {
       if (isMobile) {
@@ -81,8 +77,6 @@
     }
   }, [isVisible])
 
-=======
->>>>>>> d0399fcb
   return (
     <>
       {isVisible && isMobile && (
