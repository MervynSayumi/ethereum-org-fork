--- conflicted
+++ resolved
@@ -1,13 +1,8 @@
-<<<<<<< HEAD
 import { useEffect, useState } from "react"
 import { Box, CloseButton, Flex, Heading, useToken } from "@chakra-ui/react"
 import { useTranslation } from "next-i18next"
-=======
-import React, { useEffect, useState } from "react"
-import { Box, CloseButton, Flex, Heading, useToken } from "@chakra-ui/react"
 
 import { DEFAULT_LOCALE } from "../lib/constants"
->>>>>>> abfe6291
 
 import { ButtonLink } from "./Buttons"
 import Emoji from "./Emoji"
