import React from "react"
import styled from "styled-components"
import { IconContext } from "react-icons"
import {
  FaGithub,
  FaTwitter,
  FaYoutube,
  FaDiscord,
  FaRedditAlien,
  FaStackExchange,
  FaGlobe,
} from "react-icons/fa"
import {
  MdAdd,
  MdBrightness2,
  MdOutlineCancel,
  MdCircle,
  MdClose,
  MdDone,
  MdExpandLess,
  MdExpandMore,
  MdArrowForward,
  MdInfoOutline,
  MdLanguage,
  MdMenu,
  MdSearch,
  MdWbSunny,
  MdFlip,
  MdLiveHelp,
  MdKeyboardArrowLeft,
  MdKeyboardArrowRight,
} from "react-icons/md"
import {
  BsArrowCounterclockwise,
  BsQuestionSquareFill,
  BsToggleOff,
  BsToggleOn,
} from "react-icons/bs"
import { IoCodeOutline, IoCodeDownload } from "react-icons/io5"

const socialColors = {
  reddit: "#ff4301",
  twitter: "#1da1f2",
  youtube: "#ff0000",
  discord: "#7289da",
  stackExchange: "#48a2da",
}

export interface IProps {
  name?: string
  color?: string | boolean
  size?: string
  className?: string
}

const Icon: React.FC<IProps> = ({
  name = "",
  color,
  size = "24",
  className,
}) => (
  <IconContext.Provider value={{ size: size, className }}>
    {name === "add" && <MdAdd />}
    {name === "chevronUp" && <MdExpandLess />}
    {name === "chevronDown" && <MdExpandMore />}
    {name === "circle" && <MdCircle />}
    {name === "arrowRight" && <MdArrowForward />}
<<<<<<< HEAD
    {name === "arrowRightIos" && <MdKeyboardArrowRight />}
    {name === "arrowLeftIos" && <MdKeyboardArrowLeft />}
=======
    {name === "cancel" && <MdOutlineCancel />}
>>>>>>> 2bacc80c
    {name === "close" && <MdClose />}
    {name === "darkTheme" && <MdBrightness2 />}
    {name === "github" && <FaGithub />}
    {name === "info" && <MdInfoOutline />}
    {name === "language" && <MdLanguage />}
    {name === "lightTheme" && <MdWbSunny />}
    {name === "toggleOff" && <BsToggleOff />}
    {name === "toggleOn" && <BsToggleOn />}
    {name === "menu" && <MdMenu />}
    {name === "check" && <MdDone />}
    {name === "twitter" && (
      <FaTwitter color={color ? socialColors.twitter : undefined} />
    )}
    {name === "search" && <MdSearch />}
    {name === "youtube" && (
      <FaYoutube color={color ? socialColors.youtube : undefined} />
    )}
    {name === "discord" && (
      <FaDiscord color={color ? socialColors.discord : undefined} />
    )}
    {name === "glossary" && <BsQuestionSquareFill />}
    {name === "codeDownload" && <IoCodeDownload />}
    {name === "code" && <IoCodeOutline />}
    {name === "flip" && <MdFlip />}
    {name === "help" && <MdLiveHelp />}
    {name === "reddit" && (
      <FaRedditAlien color={color ? socialColors.reddit : undefined} />
    )}
    {name === "stackExchange" && (
      <FaStackExchange color={color ? socialColors.stackExchange : undefined} />
    )}
    {name === "webpage" && <FaGlobe />}
    {name === "arrowCounterClockwise" && <BsArrowCounterclockwise />}
  </IconContext.Provider>
)

const StyledIcon = styled(Icon)`
  fill: ${(props) =>
    props.color ? props.color : props.theme.colors.secondary};

  &:hover svg {
    fill: ${(props) => props.theme.colors.primary};
  }
`

export default StyledIcon<|MERGE_RESOLUTION|>--- conflicted
+++ resolved
@@ -65,12 +65,9 @@
     {name === "chevronDown" && <MdExpandMore />}
     {name === "circle" && <MdCircle />}
     {name === "arrowRight" && <MdArrowForward />}
-<<<<<<< HEAD
     {name === "arrowRightIos" && <MdKeyboardArrowRight />}
     {name === "arrowLeftIos" && <MdKeyboardArrowLeft />}
-=======
     {name === "cancel" && <MdOutlineCancel />}
->>>>>>> 2bacc80c
     {name === "close" && <MdClose />}
     {name === "darkTheme" && <MdBrightness2 />}
     {name === "github" && <FaGithub />}
