--- conflicted
+++ resolved
@@ -1,9 +1,4 @@
-<<<<<<< HEAD
-// Libraries
 import { useEffect, useState } from "react"
-=======
-import React, { useEffect, useState } from "react"
->>>>>>> abfe6291
 import { Box } from "@chakra-ui/react"
 
 import events from "../data/community-events.json"
@@ -12,15 +7,11 @@
 import EventCard from "./EventCard"
 import InfoBanner from "./InfoBanner"
 import InlineLink from "./Link"
-<<<<<<< HEAD
 import { Button } from "./Buttons"
 import Translation from "@/components/Translation"
 
 // Data
 import events from "../data/community-events.json"
-=======
-import Translation from "./Translation"
->>>>>>> abfe6291
 
 // TODO: add trackCustomEvent when util is migrated
 // import { trackCustomEvent } from "../utils/matomo"
