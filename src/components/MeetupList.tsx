--- conflicted
+++ resolved
@@ -17,14 +17,9 @@
 // Components
 import Emoji from "./Emoji"
 import InfoBanner from "./InfoBanner"
-<<<<<<< HEAD
-import Link from "./Link"
+import InlineLink, { BaseLink } from "./Link"
 // TODO: add Translation when i18n is set up
 // import Translation from "./Translation"
-=======
-import InlineLink, { BaseLink } from "./Link"
-import Translation from "./Translation"
->>>>>>> 7555fe39
 
 // Data
 import meetups from "../data/community-meetups.json"
@@ -155,21 +150,14 @@
       <Box aria-live="assertive" aria-atomic>
         {!filteredMeetups.length && (
           <InfoBanner emoji=":information_source:">
-<<<<<<< HEAD
             {/* TODO: add Translation when i18n is set up */}
             {/* <Translation id="page-community-meetuplist-no-meetups" />{" "} */}
             We don't have any meetups matching this search. Know of one?
-            <Link to="https://github.com/ethereum/ethereum-org-website/blob/dev/src/data/community-meetups.json">
+            <InlineLink to="https://github.com/ethereum/ethereum-org-website/blob/dev/src/data/community-meetups.json">
               {/* TODO: add Translation when i18n is set up */}
               {/* <Translation id="page-community-please-add-to-page" /> */}
               Please add it to this page!
-            </Link>
-=======
-            <Translation id="page-community-meetuplist-no-meetups" />{" "}
-            <InlineLink to="https://github.com/ethereum/ethereum-org-website/blob/dev/src/data/community-meetups.json">
-              <Translation id="page-community-please-add-to-page" />
             </InlineLink>
->>>>>>> 7555fe39
           </InfoBanner>
         )}
       </Box>
