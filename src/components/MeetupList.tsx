import { useState } from "react"
import { sortBy } from "lodash"
import {
  Box,
  Flex,
  LinkBox,
  LinkOverlay,
  List,
  ListItem,
  useColorModeValue,
  useToken,
  VisuallyHidden,
} from "@chakra-ui/react"

import Emoji from "@/components/Emoji"
import InfoBanner from "@/components/InfoBanner"
import Input from "@/components/Input"
import InlineLink, { BaseLink } from "@/components/Link"
import Text from "@/components/OldText"
<<<<<<< HEAD
import Translation from "@/components/Translation"

=======

import { trackCustomEvent } from "@/lib/utils/matomo"

// TODO: add Translation when i18n is set up
// import Translation from "./Translation"
>>>>>>> abfe6291
import meetups from "@/data/community-meetups.json"

export interface Meetup {
  title: string
  emoji: string
  location: string
  link: string
}

const filterMeetups = (query: string): Array<Meetup> => {
  if (!query) return sortedMeetups

  const lowercaseQuery = query.toLowerCase()

  return sortedMeetups.filter((meetup) => {
    return (
      meetup.title.toLowerCase().includes(lowercaseQuery) ||
      meetup.location.toLowerCase().includes(lowercaseQuery)
    )
  })
}

// sort meetups by country and then by city
const sortedMeetups: Array<Meetup> = sortBy(meetups, ["emoji", "location"])

export interface IProps {}

// TODO create generalized CardList / TableCard
// TODO prop if ordered list or unordered
const MeetupList: React.FC<IProps> = () => {
  const [searchField, setSearchField] = useState<string>("")
  const filteredMeetups = filterMeetups(searchField)
  const listBoxShadow = useColorModeValue("tableBox.light", "tableBox.dark")
  const listItemBoxShadow = useColorModeValue(
    "tableItemBox.light",
    "tableItemBox.dark"
  )

  const handleSearch = (event: React.ChangeEvent<HTMLInputElement>): void => {
    setSearchField(event.target.value)
    trackCustomEvent({
      eventCategory: "events search",
      eventAction: "click",
      eventName: event.target.value,
    })
  }

  const primaryBaseColor = useToken("colors", "primary.base")

  return (
    <Box>
      <Input
        mb={6}
        onChange={handleSearch}
        placeholder={"Search by meetup title or location"}
        aria-describedby="input-instruction"
      />
      {/* hidden for attachment to input only */}
      <VisuallyHidden hidden id="input-instruction">
        results update as you type
      </VisuallyHidden>

      <List m={0} boxShadow={listBoxShadow} aria-label="Event meetup results">
        {filteredMeetups.map((meetup, idx) => (
          <LinkBox
            as={ListItem}
            key={idx}
            display="flex"
            justifyContent="space-between"
            boxShadow={listItemBoxShadow}
            mb={0.25}
            p={4}
            w="100%"
            _hover={{
              textDecoration: "none",
              borderRadius: "base",
              boxShadow: `0 0 1px ${primaryBaseColor}`,
              bg: "tableBackgroundHover",
            }}
          >
            <Flex flex="1 1 75%" mr={4}>
              <Box mr={4} opacity="0.4">
                {idx + 1}
              </Box>
              <Box>
                <LinkOverlay
                  as={BaseLink}
                  href={meetup.link}
                  textDecor="none"
                  color="text"
                  hideArrow
                >
                  {meetup.title}
                </LinkOverlay>
              </Box>
            </Flex>
            <Flex
              textAlign="right"
              alignContent="flex-start"
              flex="1 1 25%"
              mr={4}
              flexWrap="wrap"
            >
              <Emoji text={meetup.emoji} boxSize={4} mr={2} />
              <Text mb={0} opacity={"0.6"}>
                {meetup.location}
              </Text>
            </Flex>
            <Box
              as="span"
              _after={{
                content: '"↗"',
                ml: 0.5,
                mr: 1.5,
              }}
            ></Box>
          </LinkBox>
        ))}
      </List>
      <Box aria-live="assertive" aria-atomic>
        {!filteredMeetups.length && (
          <InfoBanner emoji=":information_source:">
            <Translation id="page-community-meetuplist-no-meetups" />{" "}
            <InlineLink to="https://github.com/ethereum/ethereum-org-website/blob/dev/src/data/community-meetups.json">
              <Translation id="page-community-please-add-to-page" />
            </InlineLink>
          </InfoBanner>
        )}
      </Box>
    </Box>
  )
}

export default MeetupList<|MERGE_RESOLUTION|>--- conflicted
+++ resolved
@@ -17,16 +17,10 @@
 import Input from "@/components/Input"
 import InlineLink, { BaseLink } from "@/components/Link"
 import Text from "@/components/OldText"
-<<<<<<< HEAD
-import Translation from "@/components/Translation"
-
-=======
 
 import { trackCustomEvent } from "@/lib/utils/matomo"
 
-// TODO: add Translation when i18n is set up
-// import Translation from "./Translation"
->>>>>>> abfe6291
+import Translation from "@/components/Translation"
 import meetups from "@/data/community-meetups.json"
 
 export interface Meetup {
