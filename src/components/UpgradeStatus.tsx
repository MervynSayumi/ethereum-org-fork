--- conflicted
+++ resolved
@@ -2,13 +2,8 @@
 import { Heading, useColorModeValue, VStack } from "@chakra-ui/react"
 import { useTranslation } from "next-i18next"
 
-<<<<<<< HEAD
-=======
 import type { TranslationKey } from "@/lib/types"
 
-// TODO: Re-enable after i18n implemented
-// import Translation from "./Translation"
->>>>>>> abfe6291
 import Text from "./OldText"
 
 export interface IStyledContainer {
