--- conflicted
+++ resolved
@@ -187,15 +187,11 @@
               !item.user.username.includes("REMOVED_USER") &&
               !item.user.username.includes("Aco_") &&
               !item.user.fullName.includes("Aco_") &&
-<<<<<<< HEAD
-              !item.user.fullName.includes("Acc_")
-=======
               !item.user.username.includes("Acc_") &&
               !item.user.fullName.includes("Acc_") &&
               item.user.username !== "Finnish_Sandberg" &&
               item.user.username !== "Norwegian_Sandberg" &&
               item.user.username !== "Swedish_Sandberg"
->>>>>>> 4879c9fe
           )
           .filter((item, idx) => idx < filterAmount)
           .map((item, idx) => {
