--- conflicted
+++ resolved
@@ -1,6 +1,6 @@
 import React from "react"
 import { useIntl } from "react-intl"
-import { Box, Flex, HStack, Text } from "@chakra-ui/react"
+import { Badge, Box, Flex, HStack, Text } from "@chakra-ui/react"
 import CopyToClipboard from "./CopyToClipboard"
 import Pill from "./Pill"
 import Link from "./Link"
@@ -10,80 +10,7 @@
 import Translation from "./Translation"
 import { Lang } from "../utils/languages"
 import { TranslationKey } from "../utils/translations"
-import { Badge } from "@chakra-ui/react"
 
-<<<<<<< HEAD
-const Container = styled.div`
-  display: flex;
-  flex-direction: column;
-  justify-content: space-between;
-  border-bottom: 1px solid ${(props) => props.theme.colors.border};
-  @media (max-width: ${(props) => props.theme.breakpoints.l}) {
-    border-bottom: 0px;
-  }
-`
-
-const TagsContainer = styled.div`
-  display: flex;
-  justify-content: space-between;
-  align-items: center;
-  width: 100%;
-  margin-bottom: 2rem;
-`
-
-const PillContainer = styled.div`
-  display: flex;
-  flex-wrap: wrap;
-  width: 100%;
-`
-
-const SkillPill = styled(Badge)`
-  align-self: flex-start;
-  margin-bottom: 0.5rem;
-  white-space: nowrap;
-`
-
-const HorizontalContainer = styled.div`
-  display: flex;
-  margin-bottom: 1.5rem;
-  flex-wrap: wrap;
-  margin-top: -1rem;
-  font-size: 0.875rem;
-  color: ${(props) => props.theme.colors.text300};
-  justify-content: flex-start;
-`
-
-const DataContainer = styled.div`
-  margin-right: 1rem;
-`
-
-const AddressContainer = styled.div`
-  display: flex;
-  flex-wrap: wrap;
-  width: 100%;
-  margin-right: 1rem;
-`
-
-const Code = styled.div`
-  overflow: hidden;
-  text-overflow: ellipsis;
-  font-family: ${(props) => props.theme.fonts.monospace};
-  background: ${(props) => props.theme.colors.ednBackground};
-  padding-left: 0.25rem;
-  padding-right: 0.25rem;
-  font-size: 0.875rem;
-
-  &:hover {
-    background: ${(props) => props.theme.colors.primary100};
-  }
-`
-
-const AllCapsTranslation = styled(Translation)`
-  text-transform: uppercase;
-`
-
-=======
->>>>>>> 8677d856
 export interface IProps {
   tutorial: any
 }
@@ -116,19 +43,14 @@
       <Flex justifyContent="space-between" alignItems="center" w="full" mb={8}>
         <Flex flexWrap="wrap" w="full">
           <TutorialTags tags={frontmatter.tags} />
-<<<<<<< HEAD
-        </PillContainer>
-        <SkillPill variant="secondary" className="">
-=======
         </Flex>
         <Flex
-          as={Pill}
+          as={Badge}
+          variant="secondary"
           alignSelf="flex-start"
           mb={2}
           whiteSpace="nowrap"
-          isSecondary={true}
         >
->>>>>>> 8677d856
           <Translation id={getSkillTranslationId(frontmatter.skill)} />
         </Flex>
       </Flex>
