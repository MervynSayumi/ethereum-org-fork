--- conflicted
+++ resolved
@@ -125,32 +125,16 @@
 
               <Progress value={(userScore / totalQuizzesPoints) * 100} />
 
-<<<<<<< HEAD
-              <Flex direction={{ base: "column", lg: "row" }}>
-                <Text
-                  mr={10}
-                  mb={0}
-                  mt={{ base: 2, lg: 0 }}
-                  color="body.medium"
-                >
-                  {t("average-score")}{" "}
-=======
               <Flex columnGap="10" direction={{ base: "column", lg: "row" }}>
                 <Text mt={{ base: "2", lg: 0 }} color="body.medium">
-                  <Translation id="average-score" />{" "}
->>>>>>> d2b688ee
+                  {t("average-score")}{" "}
                   <Text as="span" color="body.base">
                     {formattedUserAverageScore}
                   </Text>
                 </Text>
 
-<<<<<<< HEAD
-                <Text mb={0} color="body.medium">
+                <Text color="body.medium">
                   {t("completed")}{" "}
-=======
-                <Text color="body.medium">
-                  <Translation id="completed" />{" "}
->>>>>>> d2b688ee
                   <Text as="span" color="body.base">
                     {numberOfCompletedQuizzes}/{totalQuizzesNumber}
                   </Text>
@@ -169,13 +153,8 @@
           border="none"
           p="8"
         >
-<<<<<<< HEAD
-          <Text color="body.base" fontWeight="bold" fontSize="xl" mb={0}>
+          <Text color="body.base" fontWeight="bold" fontSize="xl">
             {t("community-stats")}
-=======
-          <Text color="body.base" fontWeight="bold" fontSize="xl">
-            <Translation id="community-stats" />
->>>>>>> d2b688ee
           </Text>
 
           <Flex
@@ -183,36 +162,6 @@
             columnGap="20"
             rowGap="6"
           >
-<<<<<<< HEAD
-            <Stack>
-              <Text mr={10} mb={-2} color="body.medium">
-                {t("average-score")}
-              </Text>
-              {/* Data from Matomo, manually updated */}
-              <Text color="body.base">{formattedCollectiveAverageScore}</Text>
-            </Stack>
-
-            <Stack>
-              <Text mr={10} mb={-2} color="body.medium">
-                {t("questions-answered")}
-              </Text>
-
-              {/* Data from Matomo, manually updated */}
-              <Text color="body.base">
-                {formattedCollectiveQuestionsAnswered}
-                <Text as="span">+</Text>
-              </Text>
-            </Stack>
-
-            <Stack>
-              <Text mr={10} mb={-2} color="body.medium">
-                {t("retry")}
-              </Text>
-
-              {/* Data from Matomo, manually updated */}
-              <Text color="body.base">{formattedCollectiveRetryRate}</Text>
-            </Stack>
-=======
             {(
               [
                 {
@@ -237,7 +186,6 @@
                 <Text color="body.base">{value}</Text>
               </Stack>
             ))}
->>>>>>> d2b688ee
           </Flex>
         </Stack>
       </Stack>
