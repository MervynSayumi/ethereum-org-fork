import React, { useEffect } from "react"
import { useRouter } from "next/router"
<<<<<<< HEAD
import { useTranslation } from "next-i18next"
=======
import { Box, Flex, useMediaQuery } from "@chakra-ui/react"

import { UserStats } from "@/lib/types"
>>>>>>> abfe6291

import { numberToPercent } from "@/lib/utils/numberToPercent"

<<<<<<< HEAD
=======
import Text from "../OldText"

>>>>>>> abfe6291
import { updateUserStats } from "./utils"

import { UserStats } from "@/lib/types"

interface IProps {
  quizKey: string
  numberOfCorrectAnswers: number
  isPassingScore: boolean
  questionCount: number
  ratioCorrect: number
  quizScore: number
  setUserStats: (stats: UserStats) => void
}

const QuizSummary: React.FC<IProps> = ({
  quizKey,
  numberOfCorrectAnswers,
  isPassingScore,
  questionCount,
  ratioCorrect,
  quizScore,
  setUserStats,
}) => {
  const { locale } = useRouter()
  const { t } = useTranslation("learn-quizzes")

  const [largerThanMobile] = useMediaQuery("(min-width: 30em)")

  const valueStyles = { fontWeight: "700", mb: 2 }
  const labelStyles = { fontSize: "sm", m: 0, color: "disabled" }

  // QuizSummary is rendered when user has finished the quiz, proper time to update the stats
  useEffect(() => {
    updateUserStats({
      quizKey,
      quizScore,
      numberOfCorrectAnswers,
      setUserStats,
    })
  }, [])

  return (
    <Box w="full" fontSize={["xl", "2xl"]}>
      <Text
        fontWeight="700"
        textAlign="center"
        color={isPassingScore ? "success.base" : "body.base"}
        fontSize="3xl"
      >
        {isPassingScore ? t("passed") : t("your-results")}
      </Text>

      <Flex
        p={4}
        justify="center"
        boxShadow="drop"
        bg="background.base"
        mx="auto"
        w="fit-content"
        sx={{
          "div:not(:last-of-type)": {
            borderEnd: "1px",
            borderColor: "disabled",
          },
          div: {
            p: 4,
            flexDirection: "column",
            alignItems: "center",
          },
        }}
        overflowX="hidden"
      >
        <Flex>
          <Text {...valueStyles}>{numberToPercent(ratioCorrect, locale)}</Text>
          <Text {...labelStyles}>{t("score")}</Text>
        </Flex>

        <Flex>
          <Text {...valueStyles}>+{numberOfCorrectAnswers}</Text>
          <Text {...labelStyles}>{t("correct")}</Text>
        </Flex>

        {largerThanMobile && (
          <Flex>
            <Text {...valueStyles}>{questionCount}</Text>
            <Text {...labelStyles}>{t("questions")}</Text>
          </Flex>
        )}
      </Flex>
    </Box>
  )
}

export default QuizSummary<|MERGE_RESOLUTION|>--- conflicted
+++ resolved
@@ -1,23 +1,15 @@
 import React, { useEffect } from "react"
 import { useRouter } from "next/router"
-<<<<<<< HEAD
-import { useTranslation } from "next-i18next"
-=======
 import { Box, Flex, useMediaQuery } from "@chakra-ui/react"
 
 import { UserStats } from "@/lib/types"
->>>>>>> abfe6291
 
 import { numberToPercent } from "@/lib/utils/numberToPercent"
+import { useTranslation } from "next-i18next"
 
-<<<<<<< HEAD
-=======
 import Text from "../OldText"
 
->>>>>>> abfe6291
 import { updateUserStats } from "./utils"
-
-import { UserStats } from "@/lib/types"
 
 interface IProps {
   quizKey: string
