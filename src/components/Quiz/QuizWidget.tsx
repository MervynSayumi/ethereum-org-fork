--- conflicted
+++ resolved
@@ -1,16 +1,4 @@
-<<<<<<< HEAD
 import { useEffect, useState, useMemo, useCallback, useContext } from "react"
-=======
-import React, {
-  useCallback,
-  useContext,
-  useEffect,
-  useMemo,
-  useState,
-} from "react"
-import { shuffle } from "lodash"
-import { FaTwitter } from "react-icons/fa"
->>>>>>> abfe6291
 import {
   Box,
   Center,
@@ -22,18 +10,6 @@
   Spinner,
   Stack,
 } from "@chakra-ui/react"
-<<<<<<< HEAD
-import { shuffle } from "lodash"
-import { FaTwitter } from "react-icons/fa"
-import { useTranslation } from "next-i18next"
-
-import Button from "../Buttons/Button"
-import QuizRadioGroup from "./QuizRadioGroup"
-import QuizSummary from "./QuizSummary"
-import Text from "../OldText"
-import Translation from "@/components/Translation"
-
-=======
 
 import type { QuizStatus } from "@/lib/types"
 import type {
@@ -54,12 +30,14 @@
   PROGRESS_BAR_GAP,
   USER_STATS_KEY,
 } from "@/lib/constants"
+import { useTranslation } from "next-i18next"
 
 import Button from "../Buttons/Button"
-// TODO: Re-enable after intl implemented
-// import { useTranslation } from "gatsby-plugin-react-i18next"
-// import Translation from "../Translation"
->>>>>>> abfe6291
+import QuizRadioGroup from "./QuizRadioGroup"
+import QuizSummary from "./QuizSummary"
+import Text from "../OldText"
+import Translation from "@/components/Translation"
+
 import {
   CorrectIcon,
   IncorrectIcon,
