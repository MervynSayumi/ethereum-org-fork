--- conflicted
+++ resolved
@@ -2,14 +2,8 @@
 
 import { Image } from "@/components/Image"
 import OrderedList from "@/components/OrderedList"
-<<<<<<< HEAD
+
 import Translation from "@/components/Translation"
-
-=======
-
-// Re-enable after i18n implemented
-// import Translation from "@/components/Translation"
->>>>>>> abfe6291
 import image from "@/public/hackathon_transparent.png"
 
 const StakingHowSoloWorks: React.FC = () => {
