import { Box, Flex, Heading, useTheme } from "@chakra-ui/react"
import { useTranslation } from "next-i18next"

<<<<<<< HEAD
import InlineLink from "@/components/Link"
// import Translation from "@/components/Translation"
import Text from "@/components/OldText"
import OldHeading from "@/components/OldHeading"

import { MatomoEventOptions, trackCustomEvent } from "@/lib/utils/matomo"
=======
>>>>>>> abfe6291
import type { StakingPage, TranslationKey } from "@/lib/types"

import {
  StakingGlyphCloudIcon,
  StakingGlyphCPUIcon,
  StakingGlyphTokenWalletIcon,
} from "@/components/icons/staking"
import InlineLink from "@/components/Link"
import OldHeading from "@/components/OldHeading"
// TODO: Re-enable when translations are ready
// import Translation from "@/components/Translation"
import Text from "@/components/OldText"

import { MatomoEventOptions, trackCustomEvent } from "@/lib/utils/matomo"

interface DataType {
  title: TranslationKey
  linkText: TranslationKey
  to: string
  matomo: MatomoEventOptions
  color: string
  glyph: JSX.Element
}

export interface IProps {
  page: StakingPage
  className?: string
}

const StakingComparison: React.FC<IProps> = ({ page, className }) => {
  const theme = useTheme()
  const { stakingGold, stakingGreen, stakingBlue } = theme.colors
  const { t } = useTranslation("page-staking")

  const solo: DataType = {
    title: "page-staking-dropdown-solo",
    linkText: "page-staking-learn-more-solo",
    to: "/staking/solo/",
    matomo: {
      eventCategory: `StakingComparison`,
      eventAction: `Clicked`,
      eventName: "clicked solo staking",
    },
    color: stakingGold,
    glyph: <StakingGlyphCPUIcon color="stakingGold" boxSize="50px" />,
  }
  const saas: DataType = {
    title: "page-staking-saas-with-abbrev",
    linkText: "page-staking-learn-more-saas",
    to: "/staking/saas/",
    matomo: {
      eventCategory: `StakingComparison`,
      eventAction: `Clicked`,
      eventName: "clicked staking as a service",
    },
    color: stakingGreen,
    glyph: <StakingGlyphCloudIcon color="stakingGreen" w="50px" h="28px" />,
  }
  const pools: DataType = {
    title: "page-staking-dropdown-pools",
    linkText: "page-staking-learn-more-pools",
    to: "/staking/pools/",
    matomo: {
      eventCategory: `StakingComparison`,
      eventAction: `Clicked`,
      eventName: "clicked pooled staking",
    },
    color: stakingBlue,
    glyph: (
      <StakingGlyphTokenWalletIcon color="stakingBlue" w="50px" h="39px" />
    ),
  }
  const data: {
    [key in StakingPage]: (DataType & {
      content: TranslationKey
    })[]
  } = {
    solo: [
      {
        ...saas,
        content: "page-staking-comparison-solo-saas",
      },
      {
        ...pools,
        content: "page-staking-comparison-solo-pools",
      },
    ],
    saas: [
      {
        ...solo,
        content: "page-staking-comparison-saas-solo",
      },
      {
        ...pools,
        content: "page-staking-comparison-saas-pools",
      },
    ],
    pools: [
      {
        ...solo,
        content: "page-staking-comparison-pools-solo",
      },
      {
        ...saas,
        content: "page-staking-comparison-pools-saas",
      },
    ],
  }

  const selectedData = data[page]

  return (
    <Flex
      direction="column"
      gap={8}
      bg="linear-gradient(
      83.46deg,
      rgba(127, 127, 213, 0.2) 7.03%,
      rgba(138, 168, 231, 0.2) 52.42%,
      rgba(145, 234, 228, 0.2) 98.77%
    )"
      py={8}
      px={{ base: 6, md: 8 }}
      mt={16}
      className={className}
    >
      <OldHeading fontSize="2rem">Comparison with other options</OldHeading>
      {selectedData.map(
        ({ title, linkText, to, color, content, glyph, matomo }, idx) => (
          <Flex gap={6} direction={{ base: "column", md: "row" }} key={idx}>
            {!!glyph && (
              <Flex
                direction="column"
                justify="flex-start"
                align="center"
                w={12}
                maxH={12}
              >
                {glyph}
              </Flex>
            )}
            <Box>
              <Heading as="h3" fontSize="2xl" color={color} mb={2}>
                {t(title)}
              </Heading>
              <Text>{t(content)}</Text>
              <InlineLink
                onClick={() => {
                  trackCustomEvent(matomo)
                }}
                to={to}
              >
                {t(linkText)}
              </InlineLink>
            </Box>
          </Flex>
        )
      )}
    </Flex>
  )
}

export default StakingComparison<|MERGE_RESOLUTION|>--- conflicted
+++ resolved
@@ -1,15 +1,12 @@
 import { Box, Flex, Heading, useTheme } from "@chakra-ui/react"
 import { useTranslation } from "next-i18next"
 
-<<<<<<< HEAD
 import InlineLink from "@/components/Link"
 // import Translation from "@/components/Translation"
 import Text from "@/components/OldText"
 import OldHeading from "@/components/OldHeading"
 
 import { MatomoEventOptions, trackCustomEvent } from "@/lib/utils/matomo"
-=======
->>>>>>> abfe6291
 import type { StakingPage, TranslationKey } from "@/lib/types"
 
 import {
