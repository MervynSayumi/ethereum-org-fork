import React from "react"
import {
  Heading,
  ListItem,
  Tab,
  TabList,
  TabPanel,
  TabPanels,
  Tabs,
  Text,
  UnorderedList,
} from "@chakra-ui/react"
import WithdrawalCredentials from "./WithdrawalCredentials"
import ButtonLink from "../ButtonLink"
import Translation from "../Translation"
import { trackCustomEvent } from "../../utils/matomo"

interface IProps {}
const WithdrawalsTabComparison: React.FC<IProps> = () => {
  const handleMatomoEvent = (name: string): void => {
    trackCustomEvent({
      eventCategory: `Staker tabs`,
      eventAction: name,
      eventName: `click`,
    })
  }
  return (
    <Tabs>
      <TabList>
        <Tab onClick={() => handleMatomoEvent("Current stakers")}>
          <Translation id="comp-withdrawal-comparison-current-title" />
        </Tab>
        <Tab onClick={() => handleMatomoEvent("New stakers")}>
          <Translation id="comp-withdrawal-comparison-new-title" />
        </Tab>
      </TabList>

      <TabPanels>
        <TabPanel>
          <Heading as="h3">
            <Translation id="comp-withdrawal-comparison-current-title" />
          </Heading>
          <UnorderedList>
            <ListItem>
              <Translation id="comp-withdrawal-comparison-current-li-1" />
            </ListItem>
            <ListItem>
<<<<<<< HEAD
              The majority of stakers did not provide a withdrawal address on
              initial deposit, and will need to update their withdrawal
              credentials. The{" "}
              <Link href="https://launchpad.ethereum.org/withdrawals">
                Staking Launchpad
              </Link>{" "}
              has instructions on when and how to do this
=======
              <Translation id="comp-withdrawal-comparison-current-li-2" />
>>>>>>> e1798bc8
            </ListItem>
          </UnorderedList>
          <Text fontWeight="bold">
            <Translation id="comp-withdrawal-comparison-current-p" />
          </Text>

          <WithdrawalCredentials />
        </TabPanel>

        <TabPanel>
          <Heading as="h3">
            <Translation id="comp-withdrawal-comparison-new-title" />
          </Heading>
          <UnorderedList>
            <ListItem>
              <Translation id="comp-withdrawal-comparison-new-li-1" />
            </ListItem>
            <ListItem>
              <Translation id="comp-withdrawal-comparison-new-li-2" />
            </ListItem>
          </UnorderedList>
          <Text fontWeight="bold">
            <Translation id="comp-withdrawal-comparison-new-p" />
          </Text>
          <ButtonLink to="https://launchpad.ethereum.org/" hideArrow>
            <Translation id="comp-withdrawal-comparison-new-link" />
          </ButtonLink>
        </TabPanel>
      </TabPanels>
    </Tabs>
  )
}

export default WithdrawalsTabComparison<|MERGE_RESOLUTION|>--- conflicted
+++ resolved
@@ -45,17 +45,7 @@
               <Translation id="comp-withdrawal-comparison-current-li-1" />
             </ListItem>
             <ListItem>
-<<<<<<< HEAD
-              The majority of stakers did not provide a withdrawal address on
-              initial deposit, and will need to update their withdrawal
-              credentials. The{" "}
-              <Link href="https://launchpad.ethereum.org/withdrawals">
-                Staking Launchpad
-              </Link>{" "}
-              has instructions on when and how to do this
-=======
               <Translation id="comp-withdrawal-comparison-current-li-2" />
->>>>>>> e1798bc8
             </ListItem>
           </UnorderedList>
           <Text fontWeight="bold">
