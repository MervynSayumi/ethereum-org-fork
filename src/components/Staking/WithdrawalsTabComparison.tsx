--- conflicted
+++ resolved
@@ -7,23 +7,14 @@
   Tabs,
   UnorderedList,
 } from "@chakra-ui/react"
-<<<<<<< HEAD
 import { useTranslation } from "next-i18next"
-
-import WithdrawalCredentials from "@/components/Staking/WithdrawalCredentials"
-import { ButtonLink } from "@/components/Buttons"
-import Text from "@/components/OldText"
-import OldHeading from "@/components/OldHeading"
-import Translation from "@/components/Translation"
-=======
 
 import { ButtonLink } from "@/components/Buttons"
 import OldHeading from "@/components/OldHeading"
-// TODO: Re-enable after i18n implemented
-// import Translation from "@/components/Translation"
 import Text from "@/components/OldText"
 import WithdrawalCredentials from "@/components/Staking/WithdrawalCredentials"
->>>>>>> abfe6291
+
+import Translation from "@/components/Translation"
 
 import { trackCustomEvent } from "@/lib/utils/matomo"
 
