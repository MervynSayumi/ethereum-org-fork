--- conflicted
+++ resolved
@@ -1,14 +1,9 @@
 // Import libraries
 import React, { useState, useEffect } from "react"
 import styled from "@emotion/styled"
-<<<<<<< HEAD
 import { useI18next } from "gatsby-plugin-react-i18next"
-
-=======
-import { useIntl } from "react-intl"
 import { Spinner } from "@chakra-ui/react"
 // Import components
->>>>>>> de12bebd
 import Translation from "../Translation"
 // Import utilities
 import { Lang } from "../../utils/languages"
@@ -63,17 +58,9 @@
 // Interfaces
 export interface IProps {}
 
-<<<<<<< HEAD
-const StatsBoxGrid: React.FC<IProps> = () => {
-  const { language } = useI18next()
-  const [totalEth, setTotalEth] = useState<string>("0")
-  const [totalValidators, setTotalValidators] = useState<string>("0")
-  const [currentApr, setCurrentApr] = useState<string>("0")
-  const [error, setError] = useState(false)
-=======
 // StatsBox component
 const StakingStatsBox: React.FC<IProps> = () => {
-  const intl = useIntl()
+  const { language } = useI18next()
   /**
    * State variables:
    * - ZERO is default string, "0", representing loading state
@@ -82,7 +69,6 @@
   const [totalEth, setTotalEth] = useState<string | null>(ZERO)
   const [totalValidators, setTotalValidators] = useState<string | null>(ZERO)
   const [currentApr, setCurrentApr] = useState<string | null>(ZERO)
->>>>>>> de12bebd
 
   useEffect(() => {
     const localeForStatsBoxNumbers = getLocaleForNumberFormat(language as Lang)
