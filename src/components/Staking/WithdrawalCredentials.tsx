// Import libraries
import React, { FC, useState, useMemo, ChangeEvent } from "react"
import { Button, Flex, Text } from "@chakra-ui/react"
import { useTranslation } from "gatsby-plugin-react-i18next"
// Components
import CopyToClipboard from "../CopyToClipboard"
import Emoji from "../Emoji"
import Translation from "../Translation"
import Input from "../Input"
// Utilites
import { trackCustomEvent } from "../../utils/matomo"

interface Validator {
  validatorIndex: number
  withdrawalCredentials: string
  isUpgraded: boolean
  isTestnet?: boolean
}

interface IProps {}
const WithdrawalCredentials: FC<IProps> = () => {
  const { t } = useTranslation()
  const [isLoading, setIsLoading] = useState<{
    mainnet: boolean
    testnet: boolean
  }>({ mainnet: false, testnet: false })
  const [hasError, setHasError] = useState<boolean>(false)
  const [inputValue, setInputValue] = useState<string>("")
  const [validator, setValidator] = useState<Validator | null>(null)

  const checkWithdrawalCredentials = async (isTestnet: boolean = false) => {
    const network = isTestnet ? "Goerli" : "Mainnet"
    const networkLowercase = network.toLowerCase()
    trackCustomEvent({
      eventCategory: `Validator index`,
      eventAction: `Verify on ${network}`,
      eventName: `click`,
    })
    setHasError(false)
    setIsLoading((prev) => ({
      ...prev,
      [networkLowercase]: true,
    }))
    const endpoint = `https://${networkLowercase}.beaconcha.in/api/v1/validator/${inputValue}`
    try {
      const response = await fetch(endpoint)
      const { data } = await response.json()
      const withdrawalCredentials = data.length
        ? data[0].withdrawalcredentials
        : data.withdrawalcredentials
      setValidator({
        validatorIndex: parseInt(inputValue),
        withdrawalCredentials,
        isUpgraded: withdrawalCredentials.startsWith("0x01"),
        isTestnet,
      })
    } catch (error) {
      console.error(error)
      setHasError(true)
    } finally {
      setIsLoading((prev) => ({
        ...prev,
        [networkLowercase]: false,
      }))
    }
  }

  const handleChange = (e: ChangeEvent<HTMLInputElement>) =>
    setInputValue(e.target.value.replace(/\D/g, ""))

  const longAddress = useMemo<string>(
    () => (validator ? `0x${validator.withdrawalCredentials.slice(-40)}` : ""),
    [validator]
  )
  const shortAddress = useMemo<string>(
    () =>
      longAddress ? `${longAddress.slice(0, 6)}…${longAddress.slice(-4)}` : "",
    [longAddress]
  )
  const resultText = useMemo<string | JSX.Element>(() => {
    if (hasError)
      return (
        <Flex bg="error.neutral" p={4}>
          <Text m={0} color="error.base">
            <Translation id="comp-withdrawal-credentials-error" />
          </Text>
        </Flex>
      )
    if (!validator) return " "
    if (validator.isUpgraded)
      return (
        <Flex bg="success.neutral" p={4}>
          <Text m={0} color="success.base">
            <Text as="span" fontWeight="bold">
              <Translation
                id="comp-withdrawal-credentials-upgraded-1"
                options={{ validatorIndex: validator.validatorIndex }}
              />{" "}
            </Text>
            <Translation id="comp-withdrawal-credentials-upgraded-2" />{" "}
            <CopyToClipboard text={longAddress} inline>
              {(isCopied) => (
                <>
                  <Text as="span" title={longAddress} fontWeight="bold">
                    {shortAddress}
                  </Text>
                  {isCopied ? (
                    <>
                      <Emoji text="✅" fontSize="lg" mr={2} ml={2} />
                      <Text as="span" title={longAddress}>
                        <Translation id="copied" />
                      </Text>
                    </>
                  ) : (
                    <Emoji text="📋" fontSize="lg" mr={2} ml={2} />
                  )}
                </>
              )}
            </CopyToClipboard>
          </Text>
        </Flex>
      )
    return (
      <Flex bg="error.neutral" p={4}>
        <Text m={0} color="error.base">
          <Text as="span" fontWeight="bold">
            {validator.isTestnet ? (
              <Translation id="comp-withdrawal-credentials-not-upgraded-1-testnet" />
            ) : (
              <Translation id="comp-withdrawal-credentials-not-upgraded-1" />
            )}
          </Text>{" "}
          <Translation id="comp-withdrawal-credentials-not-upgraded-2" />
        </Text>
      </Flex>
    )
  }, [isLoading, hasError, validator, longAddress, shortAddress])

  return (
    <Flex direction="column" gap={4}>
      <Flex alignItems="center" gap={2} flexWrap="wrap">
        <Input
          padding={2}
          borderRadius="base"
          id="validatorIndex"
          value={inputValue}
          onChange={handleChange}
          w={{ base: "full", sm: "18ch" }}
          placeholder={t("comp-withdrawal-credentials-placeholder")}
<<<<<<< HEAD
=======
          bg="background.base"
>>>>>>> 56011e47
        />
        <Flex
          w={{ base: "full", sm: "fit-content" }}
          direction={{ base: "column", sm: "row" }}
          gap={2}
        >
          <Button
            onClick={() => checkWithdrawalCredentials()}
            isDisabled={!inputValue.length}
            isLoading={isLoading.mainnet}
          >
            <Translation id="comp-withdrawal-credentials-verify-mainnet" />
          </Button>
          <Button
            onClick={() => checkWithdrawalCredentials(true)}
            isDisabled={!inputValue.length}
            variant="outline"
            isLoading={isLoading.testnet}
          >
            <Translation id="comp-withdrawal-credentials-verify-goerli" />
          </Button>
        </Flex>
      </Flex>
      {resultText}
    </Flex>
  )
}

export default WithdrawalCredentials<|MERGE_RESOLUTION|>--- conflicted
+++ resolved
@@ -147,10 +147,7 @@
           onChange={handleChange}
           w={{ base: "full", sm: "18ch" }}
           placeholder={t("comp-withdrawal-credentials-placeholder")}
-<<<<<<< HEAD
-=======
           bg="background.base"
->>>>>>> 56011e47
         />
         <Flex
           w={{ base: "full", sm: "fit-content" }}
