import { ComponentType, SVGProps, useEffect, useState } from "react"
import { shuffle } from "lodash"
import {
  Badge,
  Box,
  BoxProps,
  Center,
  Flex,
  Heading,
  HStack,
  Icon,
  List,
  ListIcon,
  ListItem,
  SimpleGrid,
  useColorModeValue,
} from "@chakra-ui/react"
<<<<<<< HEAD
import { useTranslation } from "next-i18next"

// Data imports
import stakingProducts from "@/data/staking-products.json"
// Component imports
import { ButtonLink } from "@/components/Buttons"
// SVG imports
=======

import { ButtonLink } from "@/components/Buttons"
// When adding a product svg, be sure to add to mapping below as well.
>>>>>>> abfe6291
import {
  CautionProductGlyphIcon,
  GreenCheckProductGlyphIcon,
  UnknownProductGlyphIcon,
  WarningProductGlyphIcon,
} from "@/components/icons/staking"
import Translation from "@/components/Translation"

import { MatomoEventOptions } from "@/lib/utils/matomo"

import stakingProducts from "@/data/staking-products.json"

const PADDED_DIV_STYLE: BoxProps = {
  px: 8,
  py: 6,
}

// TODO: Remove enum, replace with "as const" object
enum FlagType {
  VALID = "green-check",
  CAUTION = "caution",
  WARNING = "warning",
  FALSE = "false",
  UNKNOWN = "unknown",
}

const getIconFromName = (
  imageName: string
): ComponentType<SVGProps<SVGElement>> => {
  const {
    [imageName + "GlyphIcon"]: Icon,
  } = require("@/components/icons/staking")
  return Icon
}

const Status: React.FC<{ status: FlagType }> = ({ status }) => {
  if (!status) return null

  const styles = { fontSize: "2xl", m: 0 }
  switch (status) {
    case "green-check":
      return <ListIcon as={GreenCheckProductGlyphIcon} {...styles} />
    case "caution":
      return <ListIcon as={CautionProductGlyphIcon} {...styles} />
    case "warning":
    case "false":
      return <ListIcon as={WarningProductGlyphIcon} {...styles} />
    default:
      return <ListIcon as={UnknownProductGlyphIcon} {...styles} />
  }
}

const StakingBadge: React.FC<{
  type: "ui" | "platform"
  children: React.ReactNode
}> = ({ type, children }) => {
  const uiTypeColor = type === "ui" && "stakingPillUI"
  const platformTypeColor = type === "platform" && "stakingPillPlatform"

  return (
    <Badge
      size="lg"
      background={uiTypeColor || platformTypeColor || undefined}
      textTransform="initial"
    >
      {children}
    </Badge>
  )
}

type Product = {
  name: string
  imageName: string
  color: string
  url: string
  platforms: Array<string>
  ui: Array<string>
  minEth: number
  openSource: FlagType
  audited: FlagType
  bugBounty: FlagType
  battleTested: FlagType
  trustless: FlagType
  selfCustody: FlagType
  liquidityToken: FlagType
  permissionless: FlagType
  permissionlessNodes: FlagType
  multiClient: FlagType
  consensusDiversity: FlagType
  executionDiversity: FlagType
  economical: FlagType
  matomo: MatomoEventOptions
}
interface ICardProps {
  product: Product
}

const StakingProductCard: React.FC<ICardProps> = ({
  product: {
    name,
    imageName,
    color,
    url,
    platforms,
    ui,
    minEth,
    openSource,
    audited,
    bugBounty,
    battleTested,
    trustless,
    selfCustody,
    liquidityToken,
    permissionless,
    permissionlessNodes,
    multiClient,
    consensusDiversity,
    executionDiversity,
    economical,
    matomo,
  },
}) => {
  const { t } = useTranslation("page-staking")
  const Svg = getIconFromName(imageName)
  const data = [
    {
      label: t("page-staking-considerations-solo-1-title"),
      status: openSource,
    },
    {
      label: t("page-staking-considerations-solo-2-title"),
      status: audited,
    },
    {
      label: t("page-staking-considerations-solo-3-title"),
      status: bugBounty,
    },
    {
      label: t("page-staking-considerations-solo-4-title"),
      status: battleTested,
    },
    {
      label: t("page-staking-considerations-solo-5-title"),
      status: trustless,
    },
    {
      label: t("page-staking-considerations-solo-6-title"),
      status: permissionless,
    },
    {
      label: t("page-staking-considerations-pools-6-title"),
      status: permissionlessNodes,
    },
    {
      label: t("page-staking-considerations-solo-7-title"),
      status: multiClient,
    },
    {
      label: t("page-staking-considerations-saas-7-title"),
      status: executionDiversity,
    },
    {
      label: t("page-staking-considerations-saas-8-title"),
      status: consensusDiversity,
    },
    {
      label: t("page-staking-considerations-solo-8-title"),
      status: selfCustody,
    },
    {
      label: t("page-staking-considerations-pools-8-title"),
      status: liquidityToken,
    },
    {
      label: t("page-staking-considerations-solo-9-title"),
      status: economical,
    },
  ].filter(({ status }) => !!status)

  return (
    <Flex
      direction="column"
      background="offBackground"
      borderRadius="base"
      _hover={{
        transition: "0.1s",
        transform: "scale(1.01)",
      }}
    >
      <HStack
        {...PADDED_DIV_STYLE}
        spacing={6}
        background={color}
        bgGradient="linear(0deg, rgba(0, 0, 0, 30%), rgba(0, 0, 0, 0))"
        borderRadius="base"
        maxH={24}
      >
        {!!Svg && <Icon as={Svg} fontSize="2rem" color="white" />}
        <Heading as="h4" fontSize="2xl" color="white">
          {name}
        </Heading>
      </HStack>
      {typeof minEth !== "undefined" && (
        <Center
          fontWeight={700}
          fontSize="base"
          color="textTableOfContents"
          textTransform="uppercase"
          pt={6}
        >
          {minEth > 0 ? `From ${minEth} ETH` : "Any amount"}
        </Center>
      )}
      <Flex
        {...PADDED_DIV_STYLE}
        flexWrap="wrap"
        gap={1}
        flex={1}
        alignItems="flex-start"
      >
        {platforms &&
          platforms.map((platform, idx) => (
            <StakingBadge type="platform" key={idx}>
              {platform}
            </StakingBadge>
          ))}
        {ui &&
          ui.map((_ui, idx) => (
            <StakingBadge type="ui" key={idx}>
              {_ui}
            </StakingBadge>
          ))}
      </Flex>
      <Box {...PADDED_DIV_STYLE} py={0}>
        <List m={0} gap={3}>
          {data &&
            data.map(({ label, status }, idx) => (
              <ListItem
                as={Flex}
                key={idx}
                textTransform="uppercase"
                fontSize="xs"
                lineHeight="0.875rem"
                letterSpacing="wider"
                my={4}
                ms="auto"
                me={0}
                gap="1em"
                alignItems="center"
              >
                <Status status={status} />
                {label}
              </ListItem>
            ))}
        </List>
      </Box>
      <Box {...PADDED_DIV_STYLE}>
        {/* TODO: Matomo - re-enable */}
        <ButtonLink to={url} /* customEventOptions={matomo} */ width="100%">
          {t("page-staking-products-get-started")}
        </ButtonLink>
      </Box>
    </Flex>
  )
}

export interface IProps {
  category: string
}

const StakingProductCardGrid: React.FC<IProps> = ({ category }) => {
  const [rankedProducts, updateRankedProducts] = useState<Array<Product>>([])
  const [SAT, LUM] = useColorModeValue(["75%", "60%"], ["50%", "35%"])

  const scoreOpenSource = (product: Product): 1 | 0 => {
    return product.openSource === FlagType.VALID ? 1 : 0
  }

  const scoreAudited = (product: Product): 1 | 0 => {
    return product.audited === FlagType.VALID ? 1 : 0
  }

  const scoreBugBounty = (product: Product): 1 | 0 => {
    return product.bugBounty === FlagType.VALID ? 1 : 0
  }
  1
  const scoreBattleTested = (product: Product): 2 | 1 | 0 => {
    return product.battleTested === FlagType.VALID
      ? 2
      : product.battleTested === FlagType.CAUTION
      ? 1
      : 0
  }

  const scoreTrustless = (product: Product): 1 | 0 => {
    return product.trustless === FlagType.VALID ? 1 : 0
  }

  const scorePermissionless = (product: Product): 1 | 0 => {
    return product.permissionless === FlagType.VALID ? 1 : 0
  }

  const scorePermissionlessNodes = (product: Product): 1 | 0 => {
    return product.permissionlessNodes === FlagType.VALID ? 1 : 0
  }

  const scoreMultiClient = (product: Product): 1 | 0 => {
    return product.multiClient === FlagType.VALID ? 1 : 0
  }

  const scoreClientDiversity = (flag: FlagType): 2 | 1 | 0 => {
    return flag === FlagType.VALID ? 2 : flag === FlagType.WARNING ? 1 : 0
  }

  const scoreEconomical = (product: Product): 1 | 0 => {
    return product.economical === FlagType.VALID ? 1 : 0
  }

  const getRankingScore = (product: Product): number => {
    let score = 0
    score += scoreOpenSource(product)
    score += scoreAudited(product)
    score += scoreBugBounty(product)
    score += scoreBattleTested(product)
    score += scoreTrustless(product)
    score += scorePermissionless(product)
    score += scorePermissionlessNodes(product)
    score += scoreMultiClient(product)
    score += scoreClientDiversity(product.executionDiversity)
    score += scoreClientDiversity(product.consensusDiversity)
    score += scoreEconomical(product)
    return score
  }

  const getBattleTestedFlag = (_launchDate: string): FlagType => {
    let battleTested = FlagType.WARNING
    const launchDate = new Date(_launchDate)
    const now = new Date()
    const halfYearAgo = new Date()
    const oneYearAgo = new Date()
    halfYearAgo.setDate(now.getDate() - 183)
    oneYearAgo.setDate(now.getDate() - 365)
    if (halfYearAgo > launchDate) {
      battleTested = FlagType.CAUTION
    }
    if (oneYearAgo > launchDate) {
      battleTested = FlagType.VALID
    }
    return battleTested
  }

  const getDiversityOfClients = (
    _pctMajorityClient: number | null
  ): FlagType => {
    if (_pctMajorityClient === null) return FlagType.UNKNOWN
    if (_pctMajorityClient > 50) return FlagType.WARNING
    return FlagType.VALID
  }

  const getFlagFromBoolean = (bool: boolean): FlagType =>
    !!bool ? FlagType.VALID : FlagType.FALSE

  const getBrandProperties = ({
    name,
    imageName,
    hue,
    url,
    socials,
    matomo,
  }) => ({
    name,
    imageName,
    color: `hsla(${hue}, ${SAT}, ${LUM}, 1)`,
    url,
    socials,
    matomo,
  })

  const getTagProperties = ({ platforms, ui }) => ({
    platforms,
    ui,
  })

  const getSharedSecurityProperties = ({
    isFoss,
    audits,
    hasBugBounty,
    launchDate,
  }) => ({
    openSource: getFlagFromBoolean(isFoss),
    audited: getFlagFromBoolean(audits?.length),
    bugBounty: getFlagFromBoolean(hasBugBounty),
    battleTested: getBattleTestedFlag(launchDate),
  })

  useEffect(() => {
    const categoryProducts = stakingProducts[category]
    const products: Array<Product> = []

    // Pooled staking services
    if (category === "pools") {
      products.push(
        ...categoryProducts.map((listing) => ({
          ...getBrandProperties(listing),
          ...getTagProperties(listing),
          ...getSharedSecurityProperties(listing),
          trustless: getFlagFromBoolean(listing.isTrustless),
          permissionlessNodes: getFlagFromBoolean(
            listing.hasPermissionlessNodes
          ),
          executionDiversity: getDiversityOfClients(
            listing.pctMajorityExecutionClient
          ),
          consensusDiversity: getDiversityOfClients(
            listing.pctMajorityConsensusClient
          ),
          liquidityToken: getFlagFromBoolean(listing.tokens?.length),
          minEth: listing.minEth,
        }))
      )
    }

    // Solo staking products
    if (category === "nodeTools") {
      products.push(
        ...categoryProducts.map((listing) => ({
          ...getBrandProperties(listing),
          ...getTagProperties(listing),
          ...getSharedSecurityProperties(listing),
          trustless: getFlagFromBoolean(listing.isTrustless),
          permissionless: getFlagFromBoolean(listing.isPermissionless),
          multiClient: getFlagFromBoolean(listing.multiClient),
          selfCustody: getFlagFromBoolean(true),
          economical: getFlagFromBoolean(listing.minEth < 32),
          minEth: listing.minEth,
        }))
      )
    }
    // Staking as a service
    if (category === "saas") {
      products.push(
        ...categoryProducts.map((listing) => ({
          ...getBrandProperties(listing),
          ...getTagProperties(listing),
          ...getSharedSecurityProperties(listing),
          permissionless: getFlagFromBoolean(listing.isPermissionless),
          executionDiversity: getDiversityOfClients(
            listing.pctMajorityExecutionClient
          ),
          consensusDiversity: getDiversityOfClients(
            listing.pctMajorityConsensusClient
          ),
          selfCustody: getFlagFromBoolean(listing.isSelfCustody),
          minEth: listing.minEth,
        }))
      )
    }
    // Key generators
    if (category === "keyGen") {
      products.push(
        ...categoryProducts.map((listing) => ({
          ...getBrandProperties(listing),
          ...getTagProperties(listing),
          ...getSharedSecurityProperties(listing),
          permissionless: getFlagFromBoolean(listing.isPermissionless),
          selfCustody: getFlagFromBoolean(listing.isSelfCustody),
        }))
      )
    }

    if (products) {
      updateRankedProducts(
        shuffle(products)
          .map((product) => ({
            ...product,
            rankingScore: getRankingScore(product),
          }))
          .sort((a, b) => b.rankingScore - a.rankingScore)
      )
    }
    // eslint-disable-next-line react-hooks/exhaustive-deps
  }, [])

  if (!rankedProducts) return null

  return (
    <SimpleGrid
      templateColumns="repeat(auto-fill, minmax(min(100%, 280px), 1fr))"
      gap={8}
      my={12}
      mx={0}
    >
      {rankedProducts.map((product) => (
        <StakingProductCard key={product.name} product={product} />
      ))}
    </SimpleGrid>
  )
}

export default StakingProductCardGrid<|MERGE_RESOLUTION|>--- conflicted
+++ resolved
@@ -15,19 +15,10 @@
   SimpleGrid,
   useColorModeValue,
 } from "@chakra-ui/react"
-<<<<<<< HEAD
 import { useTranslation } from "next-i18next"
 
-// Data imports
-import stakingProducts from "@/data/staking-products.json"
-// Component imports
 import { ButtonLink } from "@/components/Buttons"
 // SVG imports
-=======
-
-import { ButtonLink } from "@/components/Buttons"
-// When adding a product svg, be sure to add to mapping below as well.
->>>>>>> abfe6291
 import {
   CautionProductGlyphIcon,
   GreenCheckProductGlyphIcon,
