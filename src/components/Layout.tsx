--- conflicted
+++ resolved
@@ -139,41 +139,8 @@
                 <ZenMode>
                   <SideNav path={path} />
                 </ZenMode>
-<<<<<<< HEAD
-                <SkipLinkAnchor id="main-content" />
-                <Flex flexDirection={{ base: "column", lg: "row" }}>
-                  {shouldShowSideNav && (
-                    <ZenMode>
-                      <SideNav path={path} />
-                    </ZenMode>
-                  )}
-                  <Flex flexDirection="column" width="100%">
-                    <Flex
-                      justifyContent="space-around"
-                      alignItems="flex-start"
-                      overflow="visible"
-                      width="100%"
-                      flexGrow="1"
-                    >
-                      {children}
-                    </Flex>
-                  </Flex>
-=======
               )}
               <Flex flexDirection="column" width="100%">
-                <DismissableBanner storageKey="kzgCeremony">
-                  <Text m={0} p={0}>
-                    Ethereum needs help summoning a shared secret to continue to
-                    scale. Make your contribution at the{" "}
-                    {
-                      <Link to="https://ceremony.ethereum.org/">
-                        KZG ceremony
-                      </Link>
-                    }
-                    !
-                  </Text>
-                </DismissableBanner>
-
                 <Flex
                   justifyContent="space-around"
                   alignItems="flex-start"
@@ -182,7 +149,6 @@
                   flexGrow="1"
                 >
                   {children}
->>>>>>> fc67a46a
                 </Flex>
               </Flex>
             </Flex>
