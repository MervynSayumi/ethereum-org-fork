import React, { useState, useEffect } from "react"
import { ApolloProvider } from "@apollo/client"
import { useColorModeValue } from "@chakra-ui/react"
import { ThemeProvider } from "@emotion/react"
import styled from "@emotion/styled"
import { IntlProvider } from "react-intl"
import { LocaleProvider } from "gatsby-theme-i18n"

import { lightTheme, darkTheme } from "../theme"

import Footer from "./Footer"
import ZenMode from "./ZenMode"
import Nav from "./Nav"
import SideNav from "./SideNav"
import SideNavMobile from "./SideNavMobile"
import TranslationBanner from "./TranslationBanner"
import TranslationBannerLegal from "./TranslationBannerLegal"
import FeedbackWidget from "./FeedbackWidget"
import { SkipLink, SkipLinkAnchor } from "./SkipLink"

import { ZenModeContext } from "../contexts/ZenModeContext"

import { useKeyPress } from "../hooks/useKeyPress"

import { isLangRightToLeft } from "../utils/translations"
import { scrollIntoView } from "../utils/scrollIntoView"
import { isMobile } from "../utils/isMobile"

import type { Context } from "../types"

import client from "../apollo"

const ContentContainer = styled.div`
  position: relative;
  margin: 0px auto;
  min-height: 100vh;
  display: flex;
  flex-flow: column;

  @media (min-width: ${(props) => props.theme.breakpoints.l}) {
    max-width: ${(props) => props.theme.variables.maxPageWidth};
  }
`

const MainContainer = styled.div`
  display: flex;
  @media (max-width: ${(props) => props.theme.breakpoints.l}) {
    flex-direction: column;
  }
`

const MainContent = styled.div`
  display: flex;
  flex-direction: column;
  width: 100%;
`

const Main = styled.main`
  display: flex;
  justify-content: space-around;
  align-items: flex-start;
  overflow: visible;
  width: 100%;
  flex-grow: 1;
`

export interface IProps {
  children?: React.ReactNode
  data?: {
    pageData?: {
      frontmatter?: {
        isOutdated: boolean
      }
    }
  }
  location: {
    hash: string
  }
  path: string
  pageContext: Context
}

const Layout: React.FC<IProps> = ({
  data,
  location,
  path,
  pageContext,
  children,
}) => {
  // TODO: tmp - for backward compatibility with old theme
  const theme = useColorModeValue(lightTheme, darkTheme)

  const [isZenMode, setIsZenMode] = useState<boolean>(false)
  const [shouldShowSideNav, setShouldShowSideNav] = useState<boolean>(false)
  const locale = pageContext.locale
  const messages = require(`../intl/${locale}.json`)

  // Exit Zen Mode on 'esc' click
  useKeyPress(`Escape`, () => handleZenModeChange(false))

  useEffect(() => {
    if (path.includes("/docs/")) {
      setShouldShowSideNav(true)

      if (localStorage.getItem("zen-mode") !== null) {
        setIsZenMode(localStorage.getItem("zen-mode") === "true" && !isMobile())
      }
    } else {
      // isZenMode and shouldShowSideNav only applicable in /docs pages
      setIsZenMode(false)
      setShouldShowSideNav(false)
    }

    if (location.hash && !location.hash.includes("gatsby")) {
      const idTag = location.hash.split("#")
      scrollIntoView(idTag[1])
    }
  }, [path, location])

  const handleZenModeChange = (val?: boolean): void => {
    // Use 'val' param if provided. Otherwise toggle
    const newVal = val !== undefined ? val : !isZenMode

    setIsZenMode(newVal)
    if (localStorage) {
      localStorage.setItem("zen-mode", String(newVal))
    }
  }

  const isPageLanguageEnglish = pageContext.isDefaultLang
  const isPageContentEnglish = !!pageContext.isContentEnglish
  const isLegal = !!pageContext.isLegal
  const isTranslationBannerIgnored = !!pageContext.ignoreTranslationBanner
  const isPageTranslationOutdated =
    !!pageContext.isOutdated || !!data?.pageData?.frontmatter?.isOutdated
  const isPageRightToLeft = isLangRightToLeft(pageContext.language)

  const shouldShowTranslationBanner =
    (isPageTranslationOutdated ||
      (isPageContentEnglish && !isPageLanguageEnglish)) &&
    !isTranslationBannerIgnored

  return (
    <LocaleProvider pageContext={pageContext}>
      {/* our current react-intl types does not support react 18 */}
      {/* TODO: once we upgrade react-intl to v6, remove this ts-ignore */}
      {/* @ts-ignore */}
      <IntlProvider locale={locale!} key={locale} messages={messages}>
        <ApolloProvider client={client}>
          <ThemeProvider theme={theme}>
            <ZenModeContext.Provider value={{ isZenMode, handleZenModeChange }}>
              <SkipLink hrefId="#main-content" />
              <TranslationBanner
                shouldShow={shouldShowTranslationBanner}
                isPageContentEnglish={isPageContentEnglish}
                isPageRightToLeft={isPageRightToLeft}
                originalPagePath={pageContext.originalPath!}
              />
              <TranslationBannerLegal
                shouldShow={isLegal}
                isPageRightToLeft={isPageRightToLeft}
                originalPagePath={pageContext.originalPath!}
              />
              <ContentContainer>
                <ZenMode>
                  <Nav path={path} />
                  {shouldShowSideNav && <SideNavMobile path={path} />}
                </ZenMode>
                <SkipLinkAnchor id="main-content" />
                <MainContainer>
                  {shouldShowSideNav && (
                    <ZenMode>
                      <SideNav path={path} />
                    </ZenMode>
                  )}
                  <MainContent>
                    <Main>{children}</Main>
<<<<<<< HEAD
                  </ZenModeContext.Provider>
                </MainContent>
              </MainContainer>
              <VisuallyHidden isHidden={isZenMode}>
                <Footer />
              </VisuallyHidden>
              <FeedbackWidget location={path} />
            </ContentContainer>
=======
                  </MainContent>
                </MainContainer>
                <ZenMode>
                  <Footer />
                </ZenMode>
                <FeedbackWidget />
              </ContentContainer>
            </ZenModeContext.Provider>
>>>>>>> a76c2afb
          </ThemeProvider>
        </ApolloProvider>
      </IntlProvider>
    </LocaleProvider>
  )
}

export default Layout<|MERGE_RESOLUTION|>--- conflicted
+++ resolved
@@ -175,25 +175,14 @@
                   )}
                   <MainContent>
                     <Main>{children}</Main>
-<<<<<<< HEAD
-                  </ZenModeContext.Provider>
-                </MainContent>
-              </MainContainer>
-              <VisuallyHidden isHidden={isZenMode}>
-                <Footer />
-              </VisuallyHidden>
-              <FeedbackWidget location={path} />
-            </ContentContainer>
-=======
                   </MainContent>
                 </MainContainer>
                 <ZenMode>
                   <Footer />
                 </ZenMode>
-                <FeedbackWidget />
+                <FeedbackWidget location={path} />
               </ContentContainer>
             </ZenModeContext.Provider>
->>>>>>> a76c2afb
           </ThemeProvider>
         </ApolloProvider>
       </IntlProvider>
