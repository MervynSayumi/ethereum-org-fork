--- conflicted
+++ resolved
@@ -78,18 +78,7 @@
       setShouldShowSideNav(true)
 
       if (localStorage.getItem("zen-mode") !== null) {
-<<<<<<< HEAD
-        let isMobile = false
-        if (typeof window !== undefined) {
-          isMobile =
-            /Android|webOS|iPhone|iPad|iPod|BlackBerry|IEMobile|Opera Mini/i.test(
-              window.navigator.userAgent
-            )
-        }
-        setIsZenMode(localStorage.getItem("zen-mode") === "true" && !isMobile)
-=======
         setIsZenMode(localStorage.getItem("zen-mode") === "true" && !isMobile())
->>>>>>> 5200e1ee
       }
     } else {
       // isZenMode and shouldShowSideNav only applicable in /docs pages
