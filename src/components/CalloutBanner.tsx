--- conflicted
+++ resolved
@@ -1,9 +1,4 @@
-<<<<<<< HEAD
-import { Flex, FlexProps } from "@chakra-ui/react"
-import type { StaticImageData } from "next/image"
-=======
 import { Flex, type FlexProps, type ImageProps } from "@chakra-ui/react"
->>>>>>> dc79104b
 import { Image } from "@/components/Image"
 import Text from "@/components/OldText"
 import OldHeading from "@/components/OldHeading"
@@ -14,12 +9,8 @@
 
 export interface IProps extends FlexProps {
   children?: React.ReactNode
-<<<<<<< HEAD
-  image: string | StaticImageData
-=======
   image: ImageProps["src"]
   imageWidth: ImageProps["width"]
->>>>>>> dc79104b
   maxImageWidth?: number
   titleKey: TranslationKey
   descriptionKey: TranslationKey
@@ -44,17 +35,6 @@
     borderRadius="base"
     {...restProps}
   >
-<<<<<<< HEAD
-    <Image
-      src={image}
-      alt={alt}
-      objectFit="contain"
-      alignSelf="center"
-      maxW={`${maxImageWidth}px`}
-      mt={-24}
-      mb={{ base: 0, lg: -24 }}
-    />
-=======
     {image && (
       <Image
         src={image}
@@ -69,7 +49,6 @@
         mb={{ base: 0, lg: -24 }}
       />
     )}
->>>>>>> dc79104b
     <Flex
       flexGrow={1}
       flexShrink={0}
