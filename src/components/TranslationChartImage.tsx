--- conflicted
+++ resolved
@@ -1,36 +1,3 @@
-<<<<<<< HEAD
-import React from "react"
-import { graphql,useStaticQuery } from "gatsby"
-import { useColorModeValue } from "@chakra-ui/react"
-
-import { getImage } from "../utils/image"
-
-import GatsbyImage from "./GatsbyImage"
-
-export interface IProps {}
-
-const TranslationChartImage: React.FC<IProps> = () => {
-  const data = useStaticQuery(graphql`
-    {
-      pageviewsLight: file(
-        relativePath: { eq: "translation-program/pageviews-light.png" }
-      ) {
-        childImageSharp {
-          gatsbyImageData(height: 500, placeholder: BLURRED, quality: 100)
-        }
-      }
-      pageviewsDark: file(
-        relativePath: { eq: "translation-program/pageviews-dark.png" }
-      ) {
-        childImageSharp {
-          gatsbyImageData(height: 500, placeholder: BLURRED, quality: 100)
-        }
-      }
-    }
-  `)
-
-  const ethImage = useColorModeValue(data.pageviewsLight, data.pageviewsDark)
-=======
 import { useColorModeValue } from "@chakra-ui/react"
 import { Image } from "@/components/Image"
 import pageviewsLight from "@/public/translation-program/pageviews-light.png"
@@ -38,7 +5,6 @@
 
 const TranslationChartImage = () => {
   const ethImage = useColorModeValue(pageviewsLight, pageviewsDark)
->>>>>>> 729426d1
 
   return (
     <Image
