--- conflicted
+++ resolved
@@ -11,16 +11,10 @@
   useMediaQuery,
   useMergeRefs,
 } from "@chakra-ui/react"
-<<<<<<< HEAD
 // TODO
 // import { useDocSearchKeyboardEvents } from "@docsearch/react"
 // import { DocSearchHit } from "@docsearch/react/dist/esm/types"
-import Button from "../Button"
-=======
-import { useDocSearchKeyboardEvents } from "@docsearch/react"
-import { DocSearchHit } from "@docsearch/react/dist/esm/types"
 import { Button } from "../Buttons"
->>>>>>> 33593842
 import SearchButton from "./SearchButton"
 import SearchModal from "./SearchModal"
 // TODO
