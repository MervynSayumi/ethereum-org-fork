--- conflicted
+++ resolved
@@ -20,12 +20,9 @@
 // Styles
 import "@docsearch/css"
 
-<<<<<<< HEAD
 // Utils
 import { trackCustomEvent } from "../../utils/matomo"
 
-const Search: FC = () => {
-=======
 export const SearchIconButton = forwardRef<IconButtonProps, "button">(
   (props, ref) => (
     <IconButton
@@ -40,7 +37,6 @@
 )
 
 const Search = forwardRef<{}, "button">((_, ref) => {
->>>>>>> 7405e484
   const searchButtonRef = React.useRef<HTMLButtonElement>(null)
   const { isOpen, onClose, onOpen } = useDisclosure()
 
@@ -79,27 +75,17 @@
 
   return (
     <>
-<<<<<<< HEAD
-      <SearchButton
-        ref={searchButtonRef}
-        onClick={() => {
-          onOpen()
-          trackCustomEvent({
-            eventCategory: "nav bar",
-            eventAction: "click",
-            eventName: "search open",
-          })
-        }}
-        translations={{
-          buttonText: t("search"),
-          buttonAriaLabel: t("search"),
-        }}
-      />
-=======
       {isLargerThanXl ? (
         <SearchButton
           ref={mergedButtonRefs}
-          onClick={onOpen}
+          onClick={() => {
+            onOpen()
+            trackCustomEvent({
+              eventCategory: "nav bar",
+              eventAction: "click",
+              eventName: "search open",
+            })
+          }}
           translations={{
             buttonText: t("search"),
             buttonAriaLabel: t("search"),
@@ -107,13 +93,19 @@
         />
       ) : (
         <SearchIconButton
-          onClick={onOpen}
+          onClick={() => {
+            onOpen()
+            trackCustomEvent({
+              eventCategory: "nav bar",
+              eventAction: "click",
+              eventName: "search open",
+            })
+          }}
           ref={mergedButtonRefs}
           aria-label={t("aria-toggle-search-button")}
           size="sm"
         />
       )}
->>>>>>> 7405e484
       <Portal>
         {isOpen ? (
           <SearchModal
