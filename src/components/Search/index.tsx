// Import libraries
import React from "react"
// TODO
// import { useTranslation, useI18next } from "gatsby-plugin-react-i18next"
import { MdSearch } from "react-icons/md"
import {
  forwardRef,
  Portal,
  IconButtonProps,
  useToken,
  useMediaQuery,
  useMergeRefs,
} from "@chakra-ui/react"
<<<<<<< HEAD
// TODO
// import { useDocSearchKeyboardEvents } from "@docsearch/react"
// import { DocSearchHit } from "@docsearch/react/dist/esm/types"
=======
import { useDocSearchKeyboardEvents } from "@docsearch/react"
import { DocSearchHit } from "@docsearch/react/dist/esm/types"
import Button from "../Button"
>>>>>>> 7555fe39
import SearchButton from "./SearchButton"
import SearchModal from "./SearchModal"
// TODO
// import { sanitizeHitUrl } from "../../utils/url"
// import { sanitizeHitTitle } from "../../utils/sanitizeHitTitle"

// Styles
import "@docsearch/css"

// Utils
// import { trackCustomEvent } from "../../utils/matomo"

export const SearchIconButton = forwardRef<IconButtonProps, "button">(
  (props, ref) => (
    <Button ref={ref} variant="ghost" isSecondary px={1.5} {...props}>
      <MdSearch />
    </Button>
  )
)

interface IProps {
  isOpen: boolean
  onOpen: () => void
  onClose: () => void
}

const Search = forwardRef<IProps, "button">(
  ({ isOpen, onOpen, onClose }, ref) => {
    const searchButtonRef = React.useRef<HTMLButtonElement>(null)

<<<<<<< HEAD
  // TODO
  // useDocSearchKeyboardEvents({
  //   isOpen,
  //   onOpen,
  //   onClose,
  //   searchButtonRef,
  // })
  // TODO
  // const { t } = useTranslation()
  // TODO
  // const { language } = useI18next()
  const appId = process.env.GATSBY_ALGOLIA_APP_ID || ""
  const apiKey = process.env.GATSBY_ALGOLIA_SEARCH_KEY || ""
  const indexName =
    process.env.GATSBY_ALGOLIA_BASE_SEARCH_INDEX_NAME || "ethereumorg"
=======
    const mergedButtonRefs = useMergeRefs(ref, searchButtonRef)
>>>>>>> 7555fe39

    useDocSearchKeyboardEvents({
      isOpen,
      onOpen,
      onClose,
      searchButtonRef,
    })
    const { t } = useTranslation()
    const { language } = useI18next()
    const appId = process.env.GATSBY_ALGOLIA_APP_ID || ""
    const apiKey = process.env.GATSBY_ALGOLIA_SEARCH_KEY || ""
    const indexName =
      process.env.GATSBY_ALGOLIA_BASE_SEARCH_INDEX_NAME || "ethereumorg"

<<<<<<< HEAD
  return (
    <>
      {isLargerThanXl ? (
        <SearchButton
          ref={mergedButtonRefs}
          onClick={() => {
            onOpen()
            // TODO
            // trackCustomEvent({
            //   eventCategory: "nav bar",
            //   eventAction: "click",
            //   eventName: "search open",
            // })
          }}
          // TODO
          // translations={{
          //   buttonText: t("search"),
          //   buttonAriaLabel: t("search"),
          // }}
        />
      ) : (
        <SearchIconButton
          onClick={() => {
            onOpen()
            // TODO
            // trackCustomEvent({
            //   eventCategory: "nav bar",
            //   eventAction: "click",
            //   eventName: "search open",
            // })
          }}
          ref={mergedButtonRefs}
          // TODO
          // aria-label={t("aria-toggle-search-button")}
          aria-label=""
          size="sm"
        />
      )}
      <Portal>
        {isOpen && (
          <SearchModal
            apiKey={apiKey}
            appId={appId}
            indexName={indexName}
            onClose={onClose}
            // TODO
            // searchParameters={{
            //   facetFilters: [`lang:${language}`],
            // }}
            // TODO
            // transformItems={(items) =>
            //   items.map((item: DocSearchHit) => {
            //     const newItem: DocSearchHit = structuredClone(item)
            //     newItem.url = sanitizeHitUrl(item.url)
            //     newItem._highlightResult.hierarchy.lvl0.value =
            //       sanitizeHitTitle(item._highlightResult.hierarchy.lvl0.value)
            //     return newItem
            //   })
            // }
            // TODO
            // placeholder={t("search-ethereum-org")}
            placeholder="Search ethereum.org"
            // TODO
            // translations={{
            //   searchBox: {
            //     resetButtonTitle: t("clear"),
            //     resetButtonAriaLabel: t("clear"),
            //     cancelButtonText: t("close"),
            //     cancelButtonAriaLabel: t("close"),
            //   },
            //   footer: {
            //     selectText: t("docsearch-to-select"),
            //     selectKeyAriaLabel: t("docsearch-to-select"),
            //     navigateText: t("docsearch-to-navigate"),
            //     navigateUpKeyAriaLabel: t("up"),
            //     navigateDownKeyAriaLabel: t("down"),
            //     closeText: t("docsearch-to-close"),
            //     closeKeyAriaLabel: t("docsearch-to-close"),
            //     searchByText: t("docsearch-search-by"),
            //   },
            //   errorScreen: {
            //     titleText: t("docsearch-error-title"),
            //     helpText: t("docsearch-error-help"),
            //   },
            //   startScreen: {
            //     recentSearchesTitle: t("docsearch-start-recent-searches-title"),
            //     noRecentSearchesText: t("docsearch-start-no-recent-searches"),
            //     saveRecentSearchButtonTitle: t(
            //       "docsearch-start-save-recent-search"
            //     ),
            //     removeRecentSearchButtonTitle: t(
            //       "docsearch-start-remove-recent-search"
            //     ),
            //     favoriteSearchesTitle: t("docsearch-start-favorite-searches"),
            //     removeFavoriteSearchButtonTitle: t(
            //       "docsearch-start-remove-favorite-search"
            //     ),
            //   },
            //   noResultsScreen: {
            //     noResultsText: t("docsearch-no-results-text"),
            //     suggestedQueryText: t("docsearch-no-results-suggested-query"),
            //     reportMissingResultsText: t("docsearch-no-results-missing"),
            //     reportMissingResultsLinkText: t(
            //       "docsearch-no-results-missing-link"
            //     ),
            //   },
            // }}
=======
    // Check for the breakpoint with theme token
    const xlBp = useToken("breakpoints", "xl")
    const [isLargerThanXl] = useMediaQuery(`(min-width: ${xlBp})`)

    return (
      <>
        {isLargerThanXl ? (
          <SearchButton
            ref={mergedButtonRefs}
            onClick={() => {
              onOpen()
              trackCustomEvent({
                eventCategory: "nav bar",
                eventAction: "click",
                eventName: "search open",
              })
            }}
            translations={{
              buttonText: t("search"),
              buttonAriaLabel: t("search"),
            }}
          />
        ) : (
          <SearchIconButton
            onClick={() => {
              onOpen()
              trackCustomEvent({
                eventCategory: "nav bar",
                eventAction: "click",
                eventName: "search open",
              })
            }}
            ref={mergedButtonRefs}
            aria-label={t("aria-toggle-search-button")}
>>>>>>> 7555fe39
          />
        )}
        <Portal>
          {isOpen && (
            <SearchModal
              apiKey={apiKey}
              appId={appId}
              indexName={indexName}
              onClose={onClose}
              searchParameters={{
                facetFilters: [`lang:${language}`],
              }}
              transformItems={(items) =>
                items.map((item: DocSearchHit) => {
                  const newItem: DocSearchHit = structuredClone(item)
                  newItem.url = sanitizeHitUrl(item.url)
                  newItem._highlightResult.hierarchy.lvl0.value =
                    sanitizeHitTitle(item._highlightResult.hierarchy.lvl0.value)
                  return newItem
                })
              }
              placeholder={t("search-ethereum-org")}
              translations={{
                searchBox: {
                  resetButtonTitle: t("clear"),
                  resetButtonAriaLabel: t("clear"),
                  cancelButtonText: t("close"),
                  cancelButtonAriaLabel: t("close"),
                },
                footer: {
                  selectText: t("docsearch-to-select"),
                  selectKeyAriaLabel: t("docsearch-to-select"),
                  navigateText: t("docsearch-to-navigate"),
                  navigateUpKeyAriaLabel: t("up"),
                  navigateDownKeyAriaLabel: t("down"),
                  closeText: t("docsearch-to-close"),
                  closeKeyAriaLabel: t("docsearch-to-close"),
                  searchByText: t("docsearch-search-by"),
                },
                errorScreen: {
                  titleText: t("docsearch-error-title"),
                  helpText: t("docsearch-error-help"),
                },
                startScreen: {
                  recentSearchesTitle: t(
                    "docsearch-start-recent-searches-title"
                  ),
                  noRecentSearchesText: t("docsearch-start-no-recent-searches"),
                  saveRecentSearchButtonTitle: t(
                    "docsearch-start-save-recent-search"
                  ),
                  removeRecentSearchButtonTitle: t(
                    "docsearch-start-remove-recent-search"
                  ),
                  favoriteSearchesTitle: t("docsearch-start-favorite-searches"),
                  removeFavoriteSearchButtonTitle: t(
                    "docsearch-start-remove-favorite-search"
                  ),
                },
                noResultsScreen: {
                  noResultsText: t("docsearch-no-results-text"),
                  suggestedQueryText: t("docsearch-no-results-suggested-query"),
                  reportMissingResultsText: t("docsearch-no-results-missing"),
                  reportMissingResultsLinkText: t(
                    "docsearch-no-results-missing-link"
                  ),
                },
              }}
            />
          )}
        </Portal>
      </>
    )
  }
)

export default Search<|MERGE_RESOLUTION|>--- conflicted
+++ resolved
@@ -11,15 +11,10 @@
   useMediaQuery,
   useMergeRefs,
 } from "@chakra-ui/react"
-<<<<<<< HEAD
 // TODO
 // import { useDocSearchKeyboardEvents } from "@docsearch/react"
 // import { DocSearchHit } from "@docsearch/react/dist/esm/types"
-=======
-import { useDocSearchKeyboardEvents } from "@docsearch/react"
-import { DocSearchHit } from "@docsearch/react/dist/esm/types"
 import Button from "../Button"
->>>>>>> 7555fe39
 import SearchButton from "./SearchButton"
 import SearchModal from "./SearchModal"
 // TODO
@@ -50,148 +45,24 @@
   ({ isOpen, onOpen, onClose }, ref) => {
     const searchButtonRef = React.useRef<HTMLButtonElement>(null)
 
-<<<<<<< HEAD
-  // TODO
+    const mergedButtonRefs = useMergeRefs(ref, searchButtonRef)
+
+    // TODO
   // useDocSearchKeyboardEvents({
-  //   isOpen,
-  //   onOpen,
-  //   onClose,
-  //   searchButtonRef,
-  // })
-  // TODO
+    //   isOpen,
+    //   onOpen,
+    //   onClose,
+    //   searchButtonRef,
+    // })
+    // TODO
   // const { t } = useTranslation()
-  // TODO
+    // TODO
   // const { language } = useI18next()
-  const appId = process.env.GATSBY_ALGOLIA_APP_ID || ""
-  const apiKey = process.env.GATSBY_ALGOLIA_SEARCH_KEY || ""
-  const indexName =
-    process.env.GATSBY_ALGOLIA_BASE_SEARCH_INDEX_NAME || "ethereumorg"
-=======
-    const mergedButtonRefs = useMergeRefs(ref, searchButtonRef)
->>>>>>> 7555fe39
-
-    useDocSearchKeyboardEvents({
-      isOpen,
-      onOpen,
-      onClose,
-      searchButtonRef,
-    })
-    const { t } = useTranslation()
-    const { language } = useI18next()
     const appId = process.env.GATSBY_ALGOLIA_APP_ID || ""
     const apiKey = process.env.GATSBY_ALGOLIA_SEARCH_KEY || ""
     const indexName =
       process.env.GATSBY_ALGOLIA_BASE_SEARCH_INDEX_NAME || "ethereumorg"
 
-<<<<<<< HEAD
-  return (
-    <>
-      {isLargerThanXl ? (
-        <SearchButton
-          ref={mergedButtonRefs}
-          onClick={() => {
-            onOpen()
-            // TODO
-            // trackCustomEvent({
-            //   eventCategory: "nav bar",
-            //   eventAction: "click",
-            //   eventName: "search open",
-            // })
-          }}
-          // TODO
-          // translations={{
-          //   buttonText: t("search"),
-          //   buttonAriaLabel: t("search"),
-          // }}
-        />
-      ) : (
-        <SearchIconButton
-          onClick={() => {
-            onOpen()
-            // TODO
-            // trackCustomEvent({
-            //   eventCategory: "nav bar",
-            //   eventAction: "click",
-            //   eventName: "search open",
-            // })
-          }}
-          ref={mergedButtonRefs}
-          // TODO
-          // aria-label={t("aria-toggle-search-button")}
-          aria-label=""
-          size="sm"
-        />
-      )}
-      <Portal>
-        {isOpen && (
-          <SearchModal
-            apiKey={apiKey}
-            appId={appId}
-            indexName={indexName}
-            onClose={onClose}
-            // TODO
-            // searchParameters={{
-            //   facetFilters: [`lang:${language}`],
-            // }}
-            // TODO
-            // transformItems={(items) =>
-            //   items.map((item: DocSearchHit) => {
-            //     const newItem: DocSearchHit = structuredClone(item)
-            //     newItem.url = sanitizeHitUrl(item.url)
-            //     newItem._highlightResult.hierarchy.lvl0.value =
-            //       sanitizeHitTitle(item._highlightResult.hierarchy.lvl0.value)
-            //     return newItem
-            //   })
-            // }
-            // TODO
-            // placeholder={t("search-ethereum-org")}
-            placeholder="Search ethereum.org"
-            // TODO
-            // translations={{
-            //   searchBox: {
-            //     resetButtonTitle: t("clear"),
-            //     resetButtonAriaLabel: t("clear"),
-            //     cancelButtonText: t("close"),
-            //     cancelButtonAriaLabel: t("close"),
-            //   },
-            //   footer: {
-            //     selectText: t("docsearch-to-select"),
-            //     selectKeyAriaLabel: t("docsearch-to-select"),
-            //     navigateText: t("docsearch-to-navigate"),
-            //     navigateUpKeyAriaLabel: t("up"),
-            //     navigateDownKeyAriaLabel: t("down"),
-            //     closeText: t("docsearch-to-close"),
-            //     closeKeyAriaLabel: t("docsearch-to-close"),
-            //     searchByText: t("docsearch-search-by"),
-            //   },
-            //   errorScreen: {
-            //     titleText: t("docsearch-error-title"),
-            //     helpText: t("docsearch-error-help"),
-            //   },
-            //   startScreen: {
-            //     recentSearchesTitle: t("docsearch-start-recent-searches-title"),
-            //     noRecentSearchesText: t("docsearch-start-no-recent-searches"),
-            //     saveRecentSearchButtonTitle: t(
-            //       "docsearch-start-save-recent-search"
-            //     ),
-            //     removeRecentSearchButtonTitle: t(
-            //       "docsearch-start-remove-recent-search"
-            //     ),
-            //     favoriteSearchesTitle: t("docsearch-start-favorite-searches"),
-            //     removeFavoriteSearchButtonTitle: t(
-            //       "docsearch-start-remove-favorite-search"
-            //     ),
-            //   },
-            //   noResultsScreen: {
-            //     noResultsText: t("docsearch-no-results-text"),
-            //     suggestedQueryText: t("docsearch-no-results-suggested-query"),
-            //     reportMissingResultsText: t("docsearch-no-results-missing"),
-            //     reportMissingResultsLinkText: t(
-            //       "docsearch-no-results-missing-link"
-            //     ),
-            //   },
-            // }}
-=======
     // Check for the breakpoint with theme token
     const xlBp = useToken("breakpoints", "xl")
     const [isLargerThanXl] = useMediaQuery(`(min-width: ${xlBp})`)
@@ -203,30 +74,34 @@
             ref={mergedButtonRefs}
             onClick={() => {
               onOpen()
-              trackCustomEvent({
-                eventCategory: "nav bar",
-                eventAction: "click",
-                eventName: "search open",
-              })
+              // TODO
+            // trackCustomEvent({
+              //   eventCategory: "nav bar",
+              //   eventAction: "click",
+              //   eventName: "search open",
+              // })
             }}
-            translations={{
-              buttonText: t("search"),
-              buttonAriaLabel: t("search"),
-            }}
+            // TODO
+          // translations={{
+            //   buttonText: t("search"),
+            //   buttonAriaLabel: t("search"),
+            // }}
           />
         ) : (
           <SearchIconButton
             onClick={() => {
               onOpen()
-              trackCustomEvent({
-                eventCategory: "nav bar",
-                eventAction: "click",
-                eventName: "search open",
-              })
+              // TODO
+            // trackCustomEvent({
+              //   eventCategory: "nav bar",
+              //   eventAction: "click",
+              //   eventName: "search open",
+              // })
             }}
             ref={mergedButtonRefs}
-            aria-label={t("aria-toggle-search-button")}
->>>>>>> 7555fe39
+            // TODO
+          // aria-label={t("aria-toggle-search-button")}
+          aria-label=""
           />
         )}
         <Portal>
@@ -236,65 +111,70 @@
               appId={appId}
               indexName={indexName}
               onClose={onClose}
-              searchParameters={{
-                facetFilters: [`lang:${language}`],
-              }}
-              transformItems={(items) =>
-                items.map((item: DocSearchHit) => {
-                  const newItem: DocSearchHit = structuredClone(item)
-                  newItem.url = sanitizeHitUrl(item.url)
-                  newItem._highlightResult.hierarchy.lvl0.value =
-                    sanitizeHitTitle(item._highlightResult.hierarchy.lvl0.value)
-                  return newItem
-                })
-              }
-              placeholder={t("search-ethereum-org")}
-              translations={{
-                searchBox: {
-                  resetButtonTitle: t("clear"),
-                  resetButtonAriaLabel: t("clear"),
-                  cancelButtonText: t("close"),
-                  cancelButtonAriaLabel: t("close"),
-                },
-                footer: {
-                  selectText: t("docsearch-to-select"),
-                  selectKeyAriaLabel: t("docsearch-to-select"),
-                  navigateText: t("docsearch-to-navigate"),
-                  navigateUpKeyAriaLabel: t("up"),
-                  navigateDownKeyAriaLabel: t("down"),
-                  closeText: t("docsearch-to-close"),
-                  closeKeyAriaLabel: t("docsearch-to-close"),
-                  searchByText: t("docsearch-search-by"),
-                },
-                errorScreen: {
-                  titleText: t("docsearch-error-title"),
-                  helpText: t("docsearch-error-help"),
-                },
-                startScreen: {
-                  recentSearchesTitle: t(
+              // TODO
+            // searchParameters={{
+              //   facetFilters: [`lang:${language}`],
+              // }}
+              // TODO
+            // transformItems={(items) =>
+              //   items.map((item: DocSearchHit) => {
+              //     const newItem: DocSearchHit = structuredClone(item)
+              //     newItem.url = sanitizeHitUrl(item.url)
+              //     newItem._highlightResult.hierarchy.lvl0.value =
+              //       sanitizeHitTitle(item._highlightResult.hierarchy.lvl0.value)
+              //     return newItem
+              //   })
+              // }
+              // TODO
+            // placeholder={t("search-ethereum-org")}
+              placeholder="Search ethereum.org"
+            // TODO
+            // translations={{
+              //   searchBox: {
+              //     resetButtonTitle: t("clear"),
+              //     resetButtonAriaLabel: t("clear"),
+              //     cancelButtonText: t("close"),
+              //     cancelButtonAriaLabel: t("close"),
+              //   },
+              //   footer: {
+              //     selectText: t("docsearch-to-select"),
+              //     selectKeyAriaLabel: t("docsearch-to-select"),
+              //     navigateText: t("docsearch-to-navigate"),
+              //     navigateUpKeyAriaLabel: t("up"),
+              //     navigateDownKeyAriaLabel: t("down"),
+              //     closeText: t("docsearch-to-close"),
+              //     closeKeyAriaLabel: t("docsearch-to-close"),
+              //     searchByText: t("docsearch-search-by"),
+              //   },
+              //   errorScreen: {
+              //     titleText: t("docsearch-error-title"),
+              //     helpText: t("docsearch-error-help"),
+              //   },
+              //   startScreen: {
+              //     recentSearchesTitle: t(
                     "docsearch-start-recent-searches-title"
                   ),
-                  noRecentSearchesText: t("docsearch-start-no-recent-searches"),
-                  saveRecentSearchButtonTitle: t(
-                    "docsearch-start-save-recent-search"
-                  ),
-                  removeRecentSearchButtonTitle: t(
-                    "docsearch-start-remove-recent-search"
-                  ),
-                  favoriteSearchesTitle: t("docsearch-start-favorite-searches"),
-                  removeFavoriteSearchButtonTitle: t(
-                    "docsearch-start-remove-favorite-search"
-                  ),
-                },
-                noResultsScreen: {
-                  noResultsText: t("docsearch-no-results-text"),
-                  suggestedQueryText: t("docsearch-no-results-suggested-query"),
-                  reportMissingResultsText: t("docsearch-no-results-missing"),
-                  reportMissingResultsLinkText: t(
-                    "docsearch-no-results-missing-link"
-                  ),
-                },
-              }}
+              //     noRecentSearchesText: t("docsearch-start-no-recent-searches"),
+              //     saveRecentSearchButtonTitle: t(
+              //       "docsearch-start-save-recent-search"
+              //     ),
+              //     removeRecentSearchButtonTitle: t(
+              //       "docsearch-start-remove-recent-search"
+              //     ),
+              //     favoriteSearchesTitle: t("docsearch-start-favorite-searches"),
+              //     removeFavoriteSearchButtonTitle: t(
+              //       "docsearch-start-remove-favorite-search"
+              //     ),
+              //   },
+              //   noResultsScreen: {
+              //     noResultsText: t("docsearch-no-results-text"),
+              //     suggestedQueryText: t("docsearch-no-results-suggested-query"),
+              //     reportMissingResultsText: t("docsearch-no-results-missing"),
+              //     reportMissingResultsLinkText: t(
+              //       "docsearch-no-results-missing-link"
+              //     ),
+              //   },
+              // }}
             />
           )}
         </Portal>
