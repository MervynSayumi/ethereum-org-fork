--- conflicted
+++ resolved
@@ -40,11 +40,8 @@
     {name === "glossary" && <BsQuestionSquareFill />}
     {name === "codeDownload" && <IoCodeDownload />}
     {name === "code" && <IoCodeOutline />}
-<<<<<<< HEAD
     {name === "flip" && <MdFlip />}
-=======
     {name === "help" && <MdLiveHelp />}
->>>>>>> 4a0eb1ea
   </IconContext.Provider>
 )
 
