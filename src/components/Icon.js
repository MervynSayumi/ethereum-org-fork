import React from "react"
import PropTypes from "prop-types"
import styled from "styled-components"
import { IconContext } from "react-icons"
import { FaGithub, FaTwitter, FaYoutube, FaDiscord } from "react-icons/fa"
import {
  MdAdd,
  MdBrightness2,
  MdClose,
  MdExpandMore,
  MdArrowForward,
  MdInfoOutline,
  MdLanguage,
  MdMenu,
  MdSearch,
  MdWbSunny,
} from "react-icons/md"
import { BsQuestionSquareFill } from "react-icons/bs"

const Icon = ({ name, size, className }) => {
  return (
    <IconContext.Provider value={{ size: size, className: className }}>
      {name === "add" && <MdAdd />}
      {name === "chevronDown" && <MdExpandMore />}
      {name === "arrowRight" && <MdArrowForward />}
      {name === "close" && <MdClose />}
      {name === "darkTheme" && <MdBrightness2 />}
      {name === "github" && <FaGithub />}
      {name === "info" && <MdInfoOutline />}
      {name === "language" && <MdLanguage />}
      {name === "lightTheme" && <MdWbSunny />}
      {name === "menu" && <MdMenu />}
      {name === "twitter" && <FaTwitter />}
      {name === "search" && <MdSearch />}
      {name === "youtube" && <FaYoutube />}
<<<<<<< HEAD
      {name === "discord" && <FaDiscord />}
=======
      {name === "glossary" && <BsQuestionSquareFill />}
>>>>>>> a97c1cb5
    </IconContext.Provider>
  )
}

Icon.defaultProps = {
  name: ``,
  size: `24`,
}

Icon.propTypes = {
  name: PropTypes.string,
  size: PropTypes.string,
  className: PropTypes.string,
}

const StyledIcon = styled(Icon)`
  fill: ${(props) => props.theme.colors.secondary};

  &:hover path {
    fill: ${(props) => props.theme.colors.primary};
  }
`

export default StyledIcon<|MERGE_RESOLUTION|>--- conflicted
+++ resolved
@@ -33,11 +33,8 @@
       {name === "twitter" && <FaTwitter />}
       {name === "search" && <MdSearch />}
       {name === "youtube" && <FaYoutube />}
-<<<<<<< HEAD
       {name === "discord" && <FaDiscord />}
-=======
       {name === "glossary" && <BsQuestionSquareFill />}
->>>>>>> a97c1cb5
     </IconContext.Provider>
   )
 }
