import React, { ReactNode } from "react"
import { Box, Flex, Heading, Wrap, WrapItem } from "@chakra-ui/react"

import { GatsbyImage, IGatsbyImageData } from "gatsby-plugin-image"

import ButtonLink, { IProps as IButtonLinkProps } from "./ButtonLink"
import Button, { IProps as IButtonProps } from "./Button"

import { MatomoEventOptions, trackCustomEvent } from "../utils/matomo"

export interface IButtonLink extends IButtonLinkProps {
  content: ReactNode
  matomo: MatomoEventOptions
}

export interface IButton extends IButtonProps {
  content: ReactNode
  matomo: MatomoEventOptions
}

export interface IContent {
  buttons?: Array<IButtonLink | IButton>
  title: ReactNode
  header: ReactNode
  subtitle: ReactNode
  image: IGatsbyImageData
  alt: string
}

export interface IProps {
  content: IContent
  isReverse?: boolean
  children?: ReactNode
  className?: string
}

function isButtonLink(button: IButton | IButtonLink): button is IButtonLink {
  return (button as IButtonLink).to !== undefined
}

const PageHero: React.FC<IProps> = ({
  content,
  isReverse = false,
  children,
  className,
}) => {
  const { buttons, title, header, subtitle, image, alt } = content
  return (
    <Box py={4} px={8} width="full">
      <Flex
        justifyContent="space-between"
        mt={8}
        px={{ base: 0, lg: 16 }}
        direction={{ base: isReverse ? "column" : "column-reverse", lg: "row" }}
        className={className}
      >
        <Box
          maxW={{ base: "full", lg: "container.sm" }}
          py={{ base: 16, lg: 32 }}
          pl={{ base: 0, lg: 8 }}
          mr={4}
        >
          <Heading
            as="h1"
            textTransform="uppercase"
            fontSize="md"
            fontWeight="normal"
            mb={4}
            color="text300"
            lineHeight={1.4}
          >
            {title}
          </Heading>
          <Heading
            as="h2"
            fontWeight="bold"
            fontSize={{ base: "2.5rem", lg: "5xl" }}
            maxW="full"
            mb={0}
            color="text00"
            lineHeight={1.4}
          >
            {header}
          </Heading>
          <Box
            fontSize={{ base: "xl", lg: "2xl" }}
            lineHeight={1.4}
            color="text200"
            mt={4}
            mb={8}
          >
            {subtitle}
          </Box>
          {buttons && (
<<<<<<< HEAD
            <Wrap spacing={2} overflow="visible">
=======
            <Wrap spacing={2} overflow={"visible"}>
>>>>>>> 09a44a27
              {buttons.map((button, idx) => {
                if (isButtonLink(button)) {
                  return (
                    <WrapItem>
                      <ButtonLink
                        key={idx}
                        variant={button.variant}
                        to={button.to}
                        onClick={() =>
                          trackCustomEvent({
                            eventCategory: button.matomo.eventCategory,
                            eventAction: button.matomo.eventAction,
                            eventName: button.matomo.eventName,
                          })
                        }
                      >
                        {button.content}
                      </ButtonLink>
                    </WrapItem>
                  )
                }

                if (button.toId) {
                  return (
                    <WrapItem>
                      <Button
                        key={idx}
                        variant={button.variant}
                        toId={button.toId}
                        onClick={() =>
                          trackCustomEvent({
                            eventCategory: button.matomo.eventCategory,
                            eventAction: button.matomo.eventAction,
                            eventName: button.matomo.eventName,
                          })
                        }
                      >
                        {button.content}
                      </Button>
                    </WrapItem>
                  )
                }
              })}
            </Wrap>
          )}
          {children}
        </Box>
        <Box
          as={GatsbyImage}
          flex="1 1 50%"
          alignSelf="center"
          mt={{ base: 0, lg: 12 }}
          ml={{ base: 0, lg: 12 }}
          w="full"
          maxWidth={{ base: "560px", lg: "624px" }}
          image={image}
          imgStyle={{
            objectFit: "contain",
          }}
          alt={alt}
          loading="eager"
        />
      </Flex>
    </Box>
  )
}

export default PageHero<|MERGE_RESOLUTION|>--- conflicted
+++ resolved
@@ -92,11 +92,7 @@
             {subtitle}
           </Box>
           {buttons && (
-<<<<<<< HEAD
             <Wrap spacing={2} overflow="visible">
-=======
-            <Wrap spacing={2} overflow={"visible"}>
->>>>>>> 09a44a27
               {buttons.map((button, idx) => {
                 if (isButtonLink(button)) {
                   return (
