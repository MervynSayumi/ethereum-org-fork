// Libraries
import { GatsbyImage, IGatsbyImageData } from "gatsby-plugin-image"
import React, { useState } from "react"
import styled from "@emotion/styled"
<<<<<<< HEAD
import { useTranslation } from "gatsby-plugin-react-i18next"
=======
import { useIntl } from "react-intl"
import { Stack, Text } from "@chakra-ui/react"
>>>>>>> ad77d594

// Components
import ButtonLink from "../ButtonLink"
import Link from "../Link"
import Translation from "../Translation"
import { StyledSelect as Select } from "../SharedStyledComponents"

// Data
import {
  cexOnboardData,
  CexOnboard,
} from "../../data/layer-2/cex-layer-2-onboard"
import cexSupport from "../../data/layer-2/cex-layer-2-support.json"

//Utils
import { trackCustomEvent } from "../../utils/matomo"

// Styles
const Content = styled.div`
  background: ${(props) => props.theme.colors.layer2Gradient};
  padding: 2.5rem;
  border-radius: 2px;
`

const Description = styled.div`
  text-align: center;
  max-width: 75ch;
  margin: auto;
`

const H3 = styled.h3`
  margin-top: 0;
`

const Flex50 = styled.div`
  flex: 50%;
  @media (max-width: ${({ theme }) => theme.breakpoints.m}) {
    flex: 100%;
  }
`

const TwoColumnContent = styled.div`
  display: flex;
  justify-content: space-between;
  gap: 2rem;
  @media (max-width: ${({ theme }) => theme.breakpoints.l}) {
    flex-direction: column;
    align-items: flex-start;
    margin-left: 0rem;
    margin-right: 0rem;
  }
`

// https://react-select.com/styles#using-classnames
// Pass menuIsOpen={true} to component to debug
const StyledSelect = styled(Select)`
  max-width: none;

  @media (max-width: ${(props) => props.theme.breakpoints.s}) {
    .react-select__control {
      padding: 14px 0;
    }
  }
`

const SelectedContainer = styled.div`
  background: rgba(255, 255, 255, 0.02);
  margin-top: 0.5rem;
  padding: 21px;
`

const ButtonLinkMargin = styled(ButtonLink)`
  margin-top: 2.5rem;
`

const Grid = styled.div`
  display: grid;
  grid-template-columns: repeat(21, 1fr);
  gap: 10px;

  @media (max-width: ${(props) => props.theme.breakpoints.m}) {
    grid-template-columns: repeat(11, 1fr);
    margin: auto;
  }
`

const LeftDescription = styled.div`
  grid-column: 1/11;
  grid-row: 1;

  @media (max-width: ${(props) => props.theme.breakpoints.m}) {
    grid-column: 1/12;
    grid-row: 1;
  }
`

const LeftSelect = styled.div`
  grid-column: 1/11;
  grid-row: 2;

  @media (max-width: ${(props) => props.theme.breakpoints.m}) {
    grid-column: 1/12;
    grid-row: 2;
  }
`

const RightDescription = styled.div`
  grid-column: 12/22;
  grid-row: 1;

  @media (max-width: ${(props) => props.theme.breakpoints.m}) {
    grid-column: 1/12;
    grid-row: 5;
  }
`

const RightSelect = styled.div`
  grid-column: 12/22;
  grid-row: 2;

  @media (max-width: ${(props) => props.theme.breakpoints.m}) {
    grid-column: 1/12;
    grid-row: 6;
  }
`

const LeftSelected = styled.div`
  grid-column: 1/11;
  grid-row: 3/6;

  @media (max-width: ${(props) => props.theme.breakpoints.m}) {
    grid-column: 1/12;
    grid-row: 3;
  }
`

const EthLogo = styled.div`
  grid-column: 11;
  grid-row: 4;

  @media (max-width: ${(props) => props.theme.breakpoints.m}) {
    grid-column: 1/12;
    grid-row: 4;
  }
`

const Image = styled(GatsbyImage)`
  width: 100%;

  @media (max-width: ${(props) => props.theme.breakpoints.m}) {
    margin-top: 1.5rem;
  }
`

const RightSelected = styled.div`
  grid-column: 12/22;
  grid-row: 3/6;

  @media (max-width: ${(props) => props.theme.breakpoints.m}) {
    grid-column: 1/12;
    grid-row: 7;
  }
`

interface Exchange {
  name: string
  supports_deposits: Array<string>
  supports_withdrawals: Array<string>
  url: string
}

interface Layer2 {
  name: string
  bridgeWallets: Array<string>
  bridge: string
}

interface Option {
  value: string
  label: string
}

interface Layer2Option extends Option {
  l2: Layer2
}

interface ExchangeOption extends Option {
  cex: Exchange
}

interface CexOnboardOption extends Option {
  cexOnboard: CexOnboard
}

export interface IProps {
  layer2DataCombined: Array<Layer2>
  ethIcon: IGatsbyImageData
  ethIconAlt: string
}

const Layer2Onboard: React.FC<IProps> = ({
  layer2DataCombined,
  ethIcon,
  ethIconAlt,
}) => {
  const { t } = useTranslation()

  const [selectedCexOnboard, setSelectedCexOnboard] = useState<
    CexOnboard | undefined
  >(undefined)
  const [selectedExchange, setSelectedExchange] = useState<
    Exchange | undefined
  >(undefined)
  const [selectedL2, setSelectedL2] = useState<Layer2 | undefined>(undefined)

  const layer2Options: Array<Layer2Option> = layer2DataCombined.map((l2) => {
    return {
      label: l2.name,
      value: l2.name,
      l2,
    }
  })

  const cexSupportOptions: Array<ExchangeOption> = cexSupport.map(
    (cex: Exchange) => {
      return {
        label: cex.name,
        value: cex.name,
        cex,
      }
    }
  )

  const cexOnboardOptions: Array<CexOnboardOption> = cexOnboardData.map(
    (cexOnboard: CexOnboard) => {
      return {
        label: cexOnboard.name,
        value: cexOnboard.name,
        cexOnboard: cexOnboard,
      }
    }
  )

  const formatGroupLabel = (data) => {
    return data.label ? (
      <Stack borderTop="2px solid" m={0}>
        <Text mb={0} mt={2} textTransform="none" color="theme.colors.text">
          {data.label}
        </Text>
      </Stack>
    ) : (
      <></>
    )
  }

  const selectExchangeOnboard = (option: ExchangeOption | CexOnboardOption) => {
    if (Object.hasOwn(option, "cex")) {
      trackCustomEvent({
        eventCategory: `Selected cex to onboard`,
        eventAction: `Clicked`,
        eventName: `${option.cex.name} selected`,
        eventValue: `${option.cex.name}`,
      })
      setSelectedExchange(option.cex)
      setSelectedCexOnboard(undefined)
    } else {
      trackCustomEvent({
        eventCategory: `Selected cexOnboard to onboard`,
        eventAction: `Clicked`,
        eventName: `${option.cexOnboard.name} selected`,
        eventValue: `${option.cexOnboard.name}`,
      })
      setSelectedCexOnboard(option.cexOnboard)
      setSelectedExchange(undefined)
    }
  }

  return (
    <Content>
      <Description>
        <h2>
          <Translation id="layer-2-onboard-title" />
        </h2>
        <p>
          <Translation id="layer-2-onboard-1" />
        </p>
      </Description>
      <Grid>
        <LeftDescription>
          <h4>
            <Translation id="layer-2-onboard-wallet-title" />
          </h4>
          <p>
            <Translation id="layer-2-onboard-wallet-1" />
          </p>
          <p>
            <Link to="/bridges/">
              <Translation id="layer-2-more-on-bridges" />
            </Link>
          </p>
        </LeftDescription>
        <LeftSelect>
          <StyledSelect
            className="react-select-container"
            classNamePrefix="react-select"
            options={layer2Options}
            onChange={(selectedOption: Layer2Option) => {
              trackCustomEvent({
                eventCategory: `Selected layer 2 to bridge to`,
                eventAction: `Clicked`,
                eventName: `${selectedOption.l2.name} bridge selected`,
                eventValue: `${selectedOption.l2.name}`,
              })
              setSelectedL2(selectedOption.l2)
            }}
            placeholder={t("layer-2-onboard-wallet-input-placeholder")}
          />
        </LeftSelect>
        {selectedL2 && (
          <LeftSelected>
            <SelectedContainer>
              <p>
                <b>{`${t("layer-2-onboard-wallet-selected-1")} ${
                  selectedL2.name
                } ${t("layer-2-onboard-wallet-selected-2")}`}</b>
              </p>
              <p>{selectedL2.bridgeWallets.join(", ")}</p>
              <ButtonLinkMargin to={selectedL2.bridge}>
                {`${selectedL2.name} ${t("layer-2-bridge")}`}
              </ButtonLinkMargin>
            </SelectedContainer>
          </LeftSelected>
        )}
        <RightDescription>
          <h4>
            <Translation id="layer-2-onboard-exchange-title" />
          </h4>
          <p>
            <Translation id="layer-2-onboard-exchange-1" />
          </p>
          <p>
            <Translation id="layer-2-onboard-exchange-2" />{" "}
            <Link to="/wallets/find-wallet/">
              <Translation id="layer-2-onboard-find-a-wallet" />
            </Link>
          </p>
        </RightDescription>
        <RightSelect>
          <StyledSelect
            className="react-select-container"
            classNamePrefix="react-select"
            options={[
              {
                options: [...cexSupportOptions],
              },
              {
                label:
                  "Don't see you exchange? Use dapps to bridge directly from exchanges to layer 2.",
                options: [...cexOnboardOptions],
              },
            ]}
            onChange={(selectedOption: ExchangeOption | CexOnboardOption) => {
              selectExchangeOnboard(selectedOption)
            }}
<<<<<<< HEAD
            placeholder={t("layer-2-onboard-exchange-input-placeholder")}
=======
            placeholder={translateMessageId(
              "layer-2-onboard-exchange-input-placeholder",
              intl
            )}
            formatGroupLabel={formatGroupLabel}
>>>>>>> ad77d594
          />
        </RightSelect>
        <EthLogo>
          <Image image={ethIcon} objectFit="contain" alt={ethIconAlt} />
        </EthLogo>
        {selectedExchange && (
          <RightSelected>
            <SelectedContainer>
              <TwoColumnContent>
                <Flex50>
                  <H3>
                    <Translation id="layer-2-deposits" />
                  </H3>
                  <ul>
                    {selectedExchange.supports_deposits.map((l2) => (
                      <li key={l2}>{l2}</li>
                    ))}
                  </ul>
                </Flex50>
                <Flex50>
                  <H3>
                    <Translation id="layer-2-withdrawals" />
                  </H3>
                  <ul>
                    {selectedExchange.supports_withdrawals.map((l2) => (
                      <li key={l2}>{l2}</li>
                    ))}
                  </ul>
                </Flex50>
              </TwoColumnContent>
              <ButtonLink to={selectedExchange.url}>
                {`${t("layer-2-go-to")} ${selectedExchange.name}`}
              </ButtonLink>
            </SelectedContainer>
          </RightSelected>
        )}
        {selectedCexOnboard && (
          <RightSelected>
            <SelectedContainer>
              <H3>Supported exchanges</H3>
              <p>{selectedCexOnboard.cex_support.join(", ")}</p>
              <H3>Supported layer 2s</H3>
              <p>{selectedCexOnboard.network_support.join(", ")}</p>
              <ButtonLink to={selectedCexOnboard.url}>
                {`${translateMessageId("layer-2-go-to", intl)} ${
                  selectedCexOnboard.name
                }`}
              </ButtonLink>
            </SelectedContainer>
          </RightSelected>
        )}
      </Grid>
    </Content>
  )
}

export default Layer2Onboard<|MERGE_RESOLUTION|>--- conflicted
+++ resolved
@@ -2,12 +2,8 @@
 import { GatsbyImage, IGatsbyImageData } from "gatsby-plugin-image"
 import React, { useState } from "react"
 import styled from "@emotion/styled"
-<<<<<<< HEAD
 import { useTranslation } from "gatsby-plugin-react-i18next"
-=======
-import { useIntl } from "react-intl"
 import { Stack, Text } from "@chakra-ui/react"
->>>>>>> ad77d594
 
 // Components
 import ButtonLink from "../ButtonLink"
@@ -372,15 +368,8 @@
             onChange={(selectedOption: ExchangeOption | CexOnboardOption) => {
               selectExchangeOnboard(selectedOption)
             }}
-<<<<<<< HEAD
             placeholder={t("layer-2-onboard-exchange-input-placeholder")}
-=======
-            placeholder={translateMessageId(
-              "layer-2-onboard-exchange-input-placeholder",
-              intl
-            )}
             formatGroupLabel={formatGroupLabel}
->>>>>>> ad77d594
           />
         </RightSelect>
         <EthLogo>
@@ -425,9 +414,7 @@
               <H3>Supported layer 2s</H3>
               <p>{selectedCexOnboard.network_support.join(", ")}</p>
               <ButtonLink to={selectedCexOnboard.url}>
-                {`${translateMessageId("layer-2-go-to", intl)} ${
-                  selectedCexOnboard.name
-                }`}
+                {`${t("layer-2-go-to")} ${selectedCexOnboard.name}`}
               </ButtonLink>
             </SelectedContainer>
           </RightSelected>
