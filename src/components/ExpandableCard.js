--- conflicted
+++ resolved
@@ -77,14 +77,11 @@
   }
 `
 
-<<<<<<< HEAD
-const ExpandableCard = ({ children, contentPreview, title, svg }) => {
-=======
 const StyledFakeLink = styled(FakeLink)`
   white-space: nowrap;
 `
-const ExpandableCard = ({ children, contentPreview, title }) => {
->>>>>>> 33aa814e
+
+const ExpandableCard = ({ children, contentPreview, title, svg }) => {
   const [isVisible, setIsVisible] = useState(false)
   const expandCollapse = {
     collapsed: {
