<<<<<<< HEAD
// Library imports
import { useState, useEffect, useRef, useMemo } from "react"
=======
import React, { useEffect, useMemo, useRef, useState } from "react"
import FocusTrap from "focus-trap-react"
import { useI18next, useTranslation } from "gatsby-plugin-react-i18next"
import { MdClose } from "react-icons/md"
>>>>>>> abfe6291
import {
  Box,
  Button,
  ButtonProps,
  Flex,
  Icon,
  ScaleFade,
} from "@chakra-ui/react"
<<<<<<< HEAD
import { MdClose } from "react-icons/md"
import FocusTrap from "focus-trap-react"
import { useRouter } from "next/router"
import { useTranslation } from "next-i18next"
// Component imports
import Translation from "./Translation"
import Text from "./OldText"
// SVG imports
import { FeedbackGlyphIcon } from "./icons"
// Utility imports
import { trackCustomEvent } from "../utils/matomo"
// Hook imports
import { useOnClickOutside } from "../hooks/useOnClickOutside"
=======

>>>>>>> abfe6291
import { useKeyPress } from "../hooks/useKeyPress"
import { useOnClickOutside } from "../hooks/useOnClickOutside"
import { useSurvey } from "../hooks/useSurvey"
import { DEFAULT_LOCALE } from "../lib/constants"
import { trackCustomEvent } from "../utils/matomo"

import { FeedbackGlyphIcon } from "./icons"
import Text from "./OldText"
import Translation from "./Translation"

interface FixedDotProps extends ButtonProps {
  bottomOffset: number
  isExpanded: boolean
}
const FixedDot: React.FC<FixedDotProps> = ({
  children,
  bottomOffset,
  isExpanded,
  ...props
}) => {
  const size = "3rem"
  return (
    <Button
      w={{ base: size, lg: isExpanded ? "15rem" : size }}
      h={size}
      borderRadius="full"
      variant="solid"
      boxShadow="tableItemBox"
      position="sticky"
      bottom={{ base: `${bottomOffset + 1}rem`, lg: 4 }}
      ms="auto"
      mt={{ lg: "inherit" }}
      insetEnd={4}
      zIndex={98} /* Below the mobile menu */
      display="flex"
      justifyContent="center"
      alignItems="center"
      whiteSpace="normal"
      _hover={{
        cursor: "pointer",
        transform: "scale(1.1)",
        transition: "transform 0.2s ease-in-out",
      }}
      transition="transform 0.2s ease-in-out, width 0.25s linear,
      border-radius 0.25s linear"
      {...props}
    >
      {children}
    </Button>
  )
}

interface FeedbackWidgetProps {
  location: string
}
const FeedbackWidget: React.FC<FeedbackWidgetProps> = ({ location = "" }) => {
  const { t } = useTranslation("common")
  const { locale } = useRouter()

  const containerRef = useRef<HTMLInputElement>(null)
  useOnClickOutside(containerRef, () => handleClose(), [`mousedown`])
  const [isOpen, setIsOpen] = useState<boolean>(false)
  const [isExpanded, setIsExpanded] = useState<boolean>(false)
  const [feedbackSubmitted, setFeedbackSubmitted] = useState<boolean>(false)

  useEffect(() => {
    // Reset component state when path (location) changes
    setIsOpen(false)
    setFeedbackSubmitted(false)
    setIsExpanded(false)

    let expandTimeout = setTimeout(() => setIsExpanded(true), 30000)

    return () => clearTimeout(expandTimeout)
  }, [location])

  const surveyUrl = useSurvey(feedbackSubmitted)

  const bottomOffset = useMemo(() => {
    const pathsWithBottomNav = ["/staking", "/dao", "/defi", "/nft"]
    const CONDITIONAL_OFFSET = 6.75
    let offset = 0
    pathsWithBottomNav.forEach((path) => {
      if (location.includes(path)) {
        offset = CONDITIONAL_OFFSET
      }
    })
    return offset
  }, [location])

  const handleClose = (): void => {
    setIsOpen(false)
    trackCustomEvent({
      eventCategory: `FeedbackWidget toggled`,
      eventAction: `Clicked`,
      eventName: `Closed feedback widget`,
    })
  }
  const handleOpen = (): void => {
    setIsOpen(true)
    setIsExpanded(false)
    trackCustomEvent({
      eventCategory: `FeedbackWidget toggled`,
      eventAction: `Clicked`,
      eventName: `Opened feedback widget`,
    })
  }
  const handleSubmit = (choice: boolean): void => {
    trackCustomEvent({
      eventCategory: `Page is helpful feedback`,
      eventAction: `Clicked`,
      eventName: String(choice),
    })
    setFeedbackSubmitted(true)
  }
  const handleSurveyOpen = (): void => {
    trackCustomEvent({
      eventCategory: `Feedback survey opened`,
      eventAction: `Clicked`,
      eventName: "Feedback survey opened",
    })
    window && surveyUrl && window.open(surveyUrl, "_blank")
    setIsOpen(false) // Close widget without triggering redundant tracker event
    setIsExpanded(false)
  }

  useKeyPress(`Escape`, handleClose)

  if (locale! !== DEFAULT_LOCALE) return null
  const closeButtonSize = "24px"
  return (
    <>
      <FixedDot
        onClick={handleOpen}
        bottomOffset={bottomOffset}
        isExpanded={isExpanded}
        id="dot"
      >
        <Box
          display="flex"
          justifyContent="space-evenly"
          width={{ base: "3rem", lg: isExpanded ? "13.5rem" : "3rem" }}
          position={{
            base: "inherit",
            lg: isExpanded ? "absolute" : "inherit",
          }}
        >
          <FeedbackGlyphIcon color="white" my="11px" />
          {isExpanded && (
            <ScaleFade in={isExpanded} delay={0.25}>
              <Text
                as="div"
                color="white"
                fontWeight="bold"
                noOfLines={2}
                height="100%"
                alignItems="center"
                display={{ base: "none", lg: isExpanded ? "flex" : "none" }}
              >
                <Translation id="feedback-widget-prompt" />
              </Text>
            </ScaleFade>
          )}
        </Box>
      </FixedDot>
      {isOpen && (
        <Box
          display="block"
          position="fixed"
          inset={0}
          bgColor="blackAlpha.400"
          zIndex={1001} /* Above the nav bar */
        >
          <FocusTrap
            focusTrapOptions={{
              fallbackFocus: `#dot`,
            }}
          >
            <Flex
              id="modal"
              ref={containerRef}
              boxSizing="border-box"
              w={{ base: "auto", sm: "300px" }}
              bgColor="ednBackground"
              border="1px"
              borderColor="buttonColor"
              boxShadow="tableItemBox"
              borderRadius="base" /* 0.25rem */
              position="fixed"
              insetEnd={{ base: 4, sm: 8 }}
              insetStart={{ base: 4, sm: "auto" }}
              bottom={{ base: `${bottomOffset + 5}rem`, lg: 20 }}
              zIndex={1002} /* Above the modal background */
              _hover={{
                transform: "scale(1.02)",
                transition: "transform 0.2s ease-in-out",
              }}
              transition="transform 0.2s ease-in-out"
              direction="column"
              alignItems="center"
              textAlign="center"
              p={8}
            >
              <Button
                variant="ghost"
                onClick={handleClose}
                aria-label={t("close")}
                position="absolute"
                insetEnd={2}
                top={2}
                cursor="pointer"
                h={closeButtonSize}
                w={closeButtonSize}
                minW={closeButtonSize}
                minH={closeButtonSize}
                _hover={{
                  transform: "scale(1.1)",
                  transition: "transform 0.2s ease-in-out",
                }}
                transition="transform 0.2s ease-in-out"
              >
                <Icon as={MdClose} h={closeButtonSize} w={closeButtonSize} />
              </Button>

              <Text fontWeight="bold" fontSize="xl" lineHeight={6}>
                {feedbackSubmitted ? (
                  <Translation id="feedback-widget-thank-you-title" />
                ) : (
                  <Translation id="feedback-widget-prompt" />
                )}
              </Text>
              {feedbackSubmitted && (
                <Text fontWeight="normal" fontSize="md" lineHeight={5}>
                  <Translation id="feedback-widget-thank-you-subtitle" />
                </Text>
              )}
              {feedbackSubmitted && (
                <Text
                  fontWeight="bold"
                  fontSize="xs"
                  lineHeight={4}
                  letterSpacing="wide"
                  color="searchBorder"
                >
                  <Translation id="feedback-widget-thank-you-timing" />
                </Text>
              )}
              <Flex flexWrap="nowrap" gap={6} width="full">
                {feedbackSubmitted ? (
                  <Button
                    onClick={handleSurveyOpen}
                    aria-label={t("feedback-widget-thank-you-cta")}
                    flex={1}
                  >
                    <Translation id="feedback-widget-thank-you-cta" />
                  </Button>
                ) : (
                  <>
                    <Button
                      variant="solid"
                      onClick={() => handleSubmit(true)}
                      aria-label={t("yes")}
                      flex={1}
                    >
                      <Translation id="yes" />
                    </Button>
                    <Button
                      variant="solid"
                      onClick={() => handleSubmit(false)}
                      aria-label={t("no")}
                      flex={1}
                    >
                      <Translation id="no" />
                    </Button>
                  </>
                )}
              </Flex>
            </Flex>
          </FocusTrap>
        </Box>
      )}
    </>
  )
}

export default FeedbackWidget<|MERGE_RESOLUTION|>--- conflicted
+++ resolved
@@ -1,12 +1,7 @@
-<<<<<<< HEAD
-// Library imports
-import { useState, useEffect, useRef, useMemo } from "react"
-=======
-import React, { useEffect, useMemo, useRef, useState } from "react"
+import { useEffect, useMemo, useRef, useState } from "react"
 import FocusTrap from "focus-trap-react"
 import { useI18next, useTranslation } from "gatsby-plugin-react-i18next"
 import { MdClose } from "react-icons/md"
->>>>>>> abfe6291
 import {
   Box,
   Button,
@@ -15,7 +10,6 @@
   Icon,
   ScaleFade,
 } from "@chakra-ui/react"
-<<<<<<< HEAD
 import { MdClose } from "react-icons/md"
 import FocusTrap from "focus-trap-react"
 import { useRouter } from "next/router"
@@ -28,11 +22,6 @@
 // Utility imports
 import { trackCustomEvent } from "../utils/matomo"
 // Hook imports
-import { useOnClickOutside } from "../hooks/useOnClickOutside"
-=======
-
->>>>>>> abfe6291
-import { useKeyPress } from "../hooks/useKeyPress"
 import { useOnClickOutside } from "../hooks/useOnClickOutside"
 import { useSurvey } from "../hooks/useSurvey"
 import { DEFAULT_LOCALE } from "../lib/constants"
