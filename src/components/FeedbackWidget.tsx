--- conflicted
+++ resolved
@@ -1,9 +1,5 @@
 // Library imports
 import React, { useState, useEffect, useRef, useMemo } from "react"
-<<<<<<< HEAD
-import { useTranslation } from "gatsby-plugin-react-i18next"
-import styled from "@emotion/styled"
-=======
 import {
   Box,
   Button,
@@ -13,9 +9,8 @@
   Text,
   ScaleFade,
 } from "@chakra-ui/react"
-import { useIntl } from "react-intl"
+import { useTranslation } from "gatsby-plugin-react-i18next"
 import { MdClose } from "react-icons/md"
->>>>>>> bae21b07
 import FocusTrap from "focus-trap-react"
 // Component imports
 import Translation from "./Translation"
@@ -70,16 +65,11 @@
   )
 }
 
-<<<<<<< HEAD
-const FeedbackWidget: React.FC<IProps> = ({ className }) => {
-  const { t } = useTranslation()
-=======
 interface FeedbackWidgetProps {
   location: string
 }
 const FeedbackWidget: React.FC<FeedbackWidgetProps> = ({ location = "" }) => {
-  const intl = useIntl()
->>>>>>> bae21b07
+  const { t } = useTranslation()
   const containerRef = useRef<HTMLInputElement>(null)
   useOnClickOutside(containerRef, () => handleClose(), [`mousedown`])
   const [isOpen, setIsOpen] = useState<boolean>(false)
@@ -227,7 +217,7 @@
               <Button
                 variant="ghost"
                 onClick={handleClose}
-                aria-label={translateMessageId("close", intl)}
+                aria-label={t("close")}
                 position="absolute"
                 insetEnd={2}
                 top={2}
@@ -272,15 +262,8 @@
                 {feedbackSubmitted ? (
                   <Button
                     onClick={handleSurveyOpen}
-<<<<<<< HEAD
                     aria-label={t("feedback-widget-thank-you-cta")}
-=======
-                    aria-label={translateMessageId(
-                      "feedback-widget-thank-you-cta",
-                      intl
-                    )}
                     flex={1}
->>>>>>> bae21b07
                   >
                     <Translation id="feedback-widget-thank-you-cta" />
                   </Button>
@@ -289,39 +272,23 @@
                     <Button
                       variant="solid"
                       onClick={() => handleSubmit(true)}
-<<<<<<< HEAD
                       aria-label={t("yes")}
-=======
-                      aria-label={translateMessageId("yes", intl)}
                       flex={1}
->>>>>>> bae21b07
                     >
                       <Translation id="yes" />
                     </Button>
                     <Button
                       variant="solid"
                       onClick={() => handleSubmit(false)}
-<<<<<<< HEAD
                       aria-label={t("no")}
-=======
-                      aria-label={translateMessageId("no", intl)}
                       flex={1}
->>>>>>> bae21b07
                     >
                       <Translation id="no" />
                     </Button>
                   </>
                 )}
-<<<<<<< HEAD
-              </ButtonContainer>
-              <IconContainer onClick={handleClose} aria-label={t("close")}>
-                <Icon name="close" />
-              </IconContainer>
-            </Container>
-=======
               </Flex>
             </Flex>
->>>>>>> bae21b07
           </FocusTrap>
         </Box>
       )}
