--- conflicted
+++ resolved
@@ -1,8 +1,3 @@
-<<<<<<< HEAD
-// temporary override until we figure out how to solve the `getImage` type
-// error. https://github.com/gatsbyjs/gatsby/issues/35748
-declare module "gatsby-plugin-image"
-
 // temporary deactivate this lib since they didn't release the correct types to
 // support react 18
 declare module "react-helmet"
@@ -15,8 +10,6 @@
 // support react 18
 declare module "react-instantsearch-dom"
 
-=======
->>>>>>> cdd812ed
 declare module "*developer-docs-links.yaml" {
   type DeveloperDocsLink = import("./src/types").DeveloperDocsLink
   const content: Array<DeveloperDocsLink>
