---
title: Inteligentne kontrakty
description: Wprowadzenie do inteligentnych kontraktów w wersji nietechnicznej
lang: pl
---

# Wprowadzenie do inteligentnych kontraktów {#introduction-to-smart-contracts}

Inteligentne kontrakty są podstawowymi elementami składowymi warstwy aplikacji Ethereum. Są to programy komputerowe przechowywane na blockchainie, które działają zgodnie z logiką „jeśli to, to tamto” i mają gwarancję działania zgodnie z zasadami określonymi przez ich kod, którego nie można zmienić po utworzeniu.

Termin „inteligentny kontrakt” stworzył Nick Szabo. W 1994 r. napisał [wprowadzenie do tej koncepcji](https://www.fon.hum.uva.nl/rob/Courses/InformationInSpeech/CDROM/Literature/LOTwinterschool2006/szabo.best.vwh.net/smart.contracts.html), a w 1996 r. opisał [badania na temat możliwości inteligentnych kontraktów i tego co mogą zrobić](https://www.fon.hum.uva.nl/rob/Courses/InformationInSpeech/CDROM/Literature/LOTwinterschool2006/szabo.best.vwh.net/smart_contracts_2.html).

Szabo wyobraził sobie cyfrowy rynek, na którym automatyczne, kryptograficznie bezpieczne procesy umożliwiają przeprowadzanie transakcji i funkcji biznesowych bez zaufanych pośredników. Inteligentne kontrakty na Ethereum wprowadzają tę wizję w życie.

<<<<<<< HEAD
## Co to są kontrakty? {#what-are-contracts}

Prawdopodobnie myślisz: _„Nie jestem prawnikiem! Dlaczego mam się zajmować kontraktami?”_ Dla większości ludzi kontrakty oznaczają niepotrzebnie długie umowy o warunkach lub nudne dokumenty prawne.

Kontrakty to tylko umowy. Oznacza to, że każda forma umowy może być objęta warunkami kontraktu. Umowy ustne lub umowy na papierze są dopuszczalne w wielu sprawach, ale nie są pozbawione wad.

## Zaufanie a kontrakty {#trust-and-contracts}
=======
### Zaufanie do konwencjonalnych kontraktów {#trust-and-contracts}
>>>>>>> 8dbe5214

Jednym z największych problemów związanych z tradycyjnym kontraktem jest konieczność przestrzegania jego postanowień przez zaufane osoby.

Oto przykład:

Alicja i Bob urządzają sobie wyścig rowerowy. Załóżmy, że Alice założyła się z Bobem o 10 dolarów, że wygra wyścig. Bob jest przekonany, że to on będzie zwycięzcą, i przyjmuje zakład. Jednak Alice kończy wyścig znacznie przed Bobem i zdecydowanie wygrywa. Bob jednak odmawia wypłacenia pieniędzy z zakładu, twierdząc, że Alicja musiała oszukiwać.

Ten jaskrawy przykład ilustruje problem z dowolną umową nieinteligentną. Nawet jeśli warunki umowy zostaną spełnione (np. Ty jesteś zwycięzcą wyścigu), nadal musisz ufać innej osobie, że wywiąże się z umowy (np. wypłaci zakład).

<<<<<<< HEAD
## Inteligentne kontrakty {#smart-contracts}

Inteligentne kontrakty digitalizują umowy, przekształcając warunki umowy w kod komputerowy, który automatycznie wykonuje się, gdy warunki kontraktu są spełnione.

## Cyfrowy automat do sprzedaży {#vending-machine}
=======
### Cyfrowy automat do sprzedaży {#vending-machine}
>>>>>>> 8dbe5214

Prostą metaforą inteligentnego kontraktu jest automat sprzedający, który działa nieco podobnie do inteligentnego kontraktu — określone wejścia gwarantują z góry określone wyjścia.

- Wybierasz produkt.
- Automat sprzedający wyświetla cenę
- Płacisz cenę
- Automat weryfikuje, czy osoba zapłaciła odpowiednią kwotę
- Automat daje ci twój przedmiot

Automat wyda żądany produkt dopiero po spełnieniu wszystkich wymagań. Jeśli nie wybierzesz produktu lub nie umieścisz wystarczającej ilości pieniędzy, automat sprzedający nie wyda produktu.

## Automatyczne wykonanie {#automation}

Główną zaletą inteligentnego kontraktu jest to, że deterministycznie wykonuje on jednoznaczny kod po spełnieniu określonych warunków. Nie ma potrzeby czekania, aż człowiek zinterpretuje lub wynegocjuje wynik. Eliminuje to potrzebę korzystania z zaufanych pośredników.

Można na przykład napisać inteligentny kontrakt, który przechowuje środki finansowe na rzecz dziecka, umożliwiając mu wypłatę środków po określonej dacie. Jeśli spróbują wypłacić przed tą datą, inteligentny kontrakt nie zostanie wykonany. Możesz też napisać kontrakt, który automatycznie udostępni Ci cyfrową wersję tytułu własności samochodu, gdy zapłacisz sprzedawcy.

## Przewidywalne wyniki {#predictability}

Tradycyjne kontrakty są niejednoznaczne, ponieważ polegają na interpretacji i realizacji zależnej od człowieka. Na przykład, dwóch sędziów może różnie interpretować kontrakt, co może prowadzić do niespójnych decyzji i niejednakowych wyników. Inteligentne kontrakty usuwają tę możliwość. Zamiast tego, inteligentne kontrakty wykonują dokładnie to, co zostało zapisane w kodzie kontraktu. Dokładność ta oznacza, że w takich samych okolicznościach inteligentny kontrakt wygeneruje taki sam wynik.

## Rekord publiczny {#public-record}

Inteligentne kontrakty są przydatne do celów kontroli i śledzenia. Ponieważ inteligentne kontrakty Ethereum znajdują się w publicznym blockchainie, każdy może natychmiast śledzić transfery aktywów i inne powiązane informacje. Możesz na przykład sprawdzić, czy ktoś wysłał pieniądze na Twój adres.

## Ochrona prywatności {#privacy-protection}

Inteligentne kontrakty chronią również Twoją prywatność. Ponieważ Ethereum jest siecią pseudonimową (Twoje transakcje są związane publicznie z unikalnym adresem kryptograficznym, a nie z Twoją tożsamością), możesz chronić swoją prywatność przed obserwatorami.

## Widoczne terminy {#visible-terms}

Wreszcie, podobnie jak w przypadku tradycyjnych kontraktów, możesz sprawdzić, co jest w inteligentnym kontrakcie, zanim go podpiszesz (lub wejdziesz z nim w interakcje w inny sposób). Przejrzystość inteligentnego kontraktu gwarantuje, że każdy może go przeanalizować.

## Przykłady wykorzystania inteligentnych kontraktów {#use-cases}

Inteligentne kontrakty mogą robić zasadniczo wszystko, co robią programy komputerowe.

Mogą wykonywać obliczenia, tworzyć walutę, przechowywać dane, wybijać NFT, wysyłać komunikaty, a nawet generować grafikę. Oto kilka popularnych, rzeczywistych przykładów:

- [Stablecoiny](/stablecoins/)
- [Tworzenie i dystrybucja unikalnych zasobów cyfrowych](/nft/)
- [Automatyczna otwarta wymiana walut](/get-eth/#dex)
- [Zdecentralizowane gry](/dapps/?category=gaming)
- [Polisa ubezpieczeniowa automatycznie wypłacająca odszkodowanie](https://etherisc.com/)
- [Standard umożliwiający tworzenie niestandardowych, interoperacyjnych walut](/developers/docs/standards/tokens/)

## Jesteś raczej wzrokowcem? {#visual-learner}

Zobacz, jak Finematics tłumaczy inteligentne kontrakty:

<YouTube id="pWGLtjG-F5c" />

## Dalsza lektura {#further-reading}

- [Jak inteligentne kontrakty zmienią świat](https://www.youtube.com/watch?v=pA6CGuXEKtQ)
- [Inteligentne kontrakty: Technologia łańcucha bloków, która zastąpi prawników](https://blockgeeks.com/guides/smart-contracts/)
- [Inteligentne kontrakty dla programistów](/developers/docs/smart-contracts/)
- [Naucz się pisać inteligentne kontrakty](/developers/learning-tools/)
- [Mastering Ethereum - Co to jest inteligentny kontrakt?](https://github.com/ethereumbook/ethereumbook/blob/develop/07smart-contracts-solidity.asciidoc#what-is-a-smart-contract)<|MERGE_RESOLUTION|>--- conflicted
+++ resolved
@@ -12,17 +12,7 @@
 
 Szabo wyobraził sobie cyfrowy rynek, na którym automatyczne, kryptograficznie bezpieczne procesy umożliwiają przeprowadzanie transakcji i funkcji biznesowych bez zaufanych pośredników. Inteligentne kontrakty na Ethereum wprowadzają tę wizję w życie.
 
-<<<<<<< HEAD
-## Co to są kontrakty? {#what-are-contracts}
-
-Prawdopodobnie myślisz: _„Nie jestem prawnikiem! Dlaczego mam się zajmować kontraktami?”_ Dla większości ludzi kontrakty oznaczają niepotrzebnie długie umowy o warunkach lub nudne dokumenty prawne.
-
-Kontrakty to tylko umowy. Oznacza to, że każda forma umowy może być objęta warunkami kontraktu. Umowy ustne lub umowy na papierze są dopuszczalne w wielu sprawach, ale nie są pozbawione wad.
-
-## Zaufanie a kontrakty {#trust-and-contracts}
-=======
-### Zaufanie do konwencjonalnych kontraktów {#trust-and-contracts}
->>>>>>> 8dbe5214
+## Zaufanie do konwencjonalnych kontraktów {#trust-and-contracts}
 
 Jednym z największych problemów związanych z tradycyjnym kontraktem jest konieczność przestrzegania jego postanowień przez zaufane osoby.
 
@@ -32,15 +22,11 @@
 
 Ten jaskrawy przykład ilustruje problem z dowolną umową nieinteligentną. Nawet jeśli warunki umowy zostaną spełnione (np. Ty jesteś zwycięzcą wyścigu), nadal musisz ufać innej osobie, że wywiąże się z umowy (np. wypłaci zakład).
 
-<<<<<<< HEAD
 ## Inteligentne kontrakty {#smart-contracts}
 
 Inteligentne kontrakty digitalizują umowy, przekształcając warunki umowy w kod komputerowy, który automatycznie wykonuje się, gdy warunki kontraktu są spełnione.
 
 ## Cyfrowy automat do sprzedaży {#vending-machine}
-=======
-### Cyfrowy automat do sprzedaży {#vending-machine}
->>>>>>> 8dbe5214
 
 Prostą metaforą inteligentnego kontraktu jest automat sprzedający, który działa nieco podobnie do inteligentnego kontraktu — określone wejścia gwarantują z góry określone wyjścia.
 
