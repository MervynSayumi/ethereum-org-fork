--- conflicted
+++ resolved
@@ -24,7 +24,6 @@
       ]
     },
     {
-<<<<<<< HEAD
       "login": "kcole16",
       "name": "Kendall Cole",
       "avatar_url": "https://avatars2.githubusercontent.com/u/5624527?v=4",
@@ -32,7 +31,8 @@
       "contributions": [
         "content"
       ]
-=======
+    },
+    {
       "login": "lbrendanl",
       "name": "Brendan Lee",
       "avatar_url": "https://avatars3.githubusercontent.com/u/5441045?v=4",
@@ -260,7 +260,6 @@
         "code",
         "design"
       ]
->>>>>>> 4620d021
     }
   ],
   "contributorsPerLine": 7,
