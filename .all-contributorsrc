--- conflicted
+++ resolved
@@ -24,7 +24,6 @@
       ]
     },
     {
-<<<<<<< HEAD
       "login": "chaitanyapotti",
       "name": "Chaitanya Potti",
       "avatar_url": "https://avatars1.githubusercontent.com/u/1688380?v=4",
@@ -32,7 +31,8 @@
       "contributions": [
         "content"
       ]
-=======
+    },
+    {
       "login": "chriseth",
       "name": "chriseth",
       "avatar_url": "https://avatars2.githubusercontent.com/u/9073706?v=4",
@@ -602,7 +602,6 @@
         "code",
         "design"
       ]
->>>>>>> 6c8626db
     }
   ],
   "contributorsPerLine": 7,
