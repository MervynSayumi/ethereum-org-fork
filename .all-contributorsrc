--- conflicted
+++ resolved
@@ -24,7 +24,6 @@
       ]
     },
     {
-<<<<<<< HEAD
       "login": "faraggi",
       "name": "Felipe Faraggi",
       "avatar_url": "https://avatars2.githubusercontent.com/u/264382?v=4",
@@ -33,7 +32,8 @@
         "content",
         "translation"
       ]
-=======
+    },
+    {
       "login": "maurelian",
       "name": "Maurelian",
       "avatar_url": "https://avatars3.githubusercontent.com/u/23033765?v=4",
@@ -141,7 +141,6 @@
         "code",
         "design"
       ]
->>>>>>> a7fdf1c6
     }
   ],
   "contributorsPerLine": 7,
