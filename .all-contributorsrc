--- conflicted
+++ resolved
@@ -24,7 +24,6 @@
       ]
     },
     {
-<<<<<<< HEAD
       "login": "jamesconnolly93",
       "name": "James Connolly",
       "avatar_url": "https://avatars1.githubusercontent.com/u/6970414?v=4",
@@ -32,7 +31,8 @@
       "contributions": [
         "content"
       ]
-=======
+    },
+    {
       "login": "jekrb",
       "name": "Jacob Burden",
       "avatar_url": "https://avatars3.githubusercontent.com/u/2081699?v=4",
@@ -539,7 +539,6 @@
         "code",
         "design"
       ]
->>>>>>> af237d74
     }
   ],
   "contributorsPerLine": 7,
