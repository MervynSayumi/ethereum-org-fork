{
  "files": [
    "README.md"
  ],
  "imageSize": 100,
  "commit": false,
  "contributors": [
    {
      "login": "ExodusActual",
      "name": "ExodusActual",
      "avatar_url": "https://avatars3.githubusercontent.com/u/56446532?v=4",
      "profile": "https://github.com/ExodusActual",
      "contributions": [
        "translation"
      ]
    },
    {
      "login": "P1X3L0V4",
      "name": "Anna Karpińska",
      "avatar_url": "https://avatars2.githubusercontent.com/u/3372341?v=4",
      "profile": "https://github.com/P1X3L0V4",
      "contributions": [
        "translation"
      ]
    },
    {
<<<<<<< HEAD
      "login": "wilbarnes",
      "name": "Wil Barnes",
      "avatar_url": "https://avatars1.githubusercontent.com/u/31866314?v=4",
      "profile": "https://github.com/wilbarnes",
      "contributions": [
        "content"
      ]
=======
      "login": "Aniket-Engg",
      "name": "Aniket",
      "avatar_url": "https://avatars2.githubusercontent.com/u/30843294?v=4",
      "profile": "https://github.com/Aniket-Engg",
      "contributions": [
        "content"
      ]
    },
    {
      "login": "ChrisChinchilla",
      "name": "Chris Chinchilla",
      "avatar_url": "https://avatars2.githubusercontent.com/u/42080?v=4",
      "profile": "http://chrischinchilla.com",
      "contributions": [
        "content"
      ]
    },
    {
      "login": "Perseverance",
      "name": "George Spasov",
      "avatar_url": "https://avatars0.githubusercontent.com/u/5130509?v=4",
      "profile": "https://github.com/Perseverance",
      "contributions": [
        "content"
      ]
    },
    {
      "login": "PierrickGT",
      "name": "Pierrick TURELIER",
      "avatar_url": "https://avatars3.githubusercontent.com/u/2401738?v=4",
      "profile": "http://pierrickturelier.fr",
      "contributions": [
        "code"
      ]
    },
    {
      "login": "Solexplorer",
      "name": "Solexplorer",
      "avatar_url": "https://avatars3.githubusercontent.com/u/50027175?v=4",
      "profile": "https://github.com/Solexplorer",
      "contributions": [
        "content"
      ]
    },
    {
      "login": "Sunghee2",
      "name": "Sunghee Lee",
      "avatar_url": "https://avatars2.githubusercontent.com/u/31603479?v=4",
      "profile": "https://github.com/Sunghee2",
      "contributions": [
        "content"
      ]
    },
    {
      "login": "awallendahl",
      "name": "awallendahl",
      "avatar_url": "https://avatars1.githubusercontent.com/u/32873416?v=4",
      "profile": "https://github.com/awallendahl",
      "contributions": [
        "content"
      ]
    },
    {
      "login": "bmann",
      "name": "Boris Mann",
      "avatar_url": "https://avatars2.githubusercontent.com/u/280420?v=4",
      "profile": "https://blog.bmannconsulting.com",
      "contributions": [
        "content"
      ]
    },
    {
      "login": "carumusan",
      "name": "carumusan",
      "avatar_url": "https://avatars1.githubusercontent.com/u/879525?v=4",
      "profile": "https://github.com/carumusan",
      "contributions": [
        "content"
      ]
    },
    {
      "login": "econoar",
      "name": "econoar",
      "avatar_url": "https://avatars1.githubusercontent.com/u/5050615?v=4",
      "profile": "https://github.com/econoar",
      "contributions": [
        "content"
      ]
    },
    {
      "login": "gesquinca",
      "name": "Gustavo Esquinca",
      "avatar_url": "https://avatars1.githubusercontent.com/u/1707044?v=4",
      "profile": "http://twitter.com/gesq_",
      "contributions": [
        "content"
      ]
    },
    {
      "login": "javier-tarazaga",
      "name": "Javier Tarazaga",
      "avatar_url": "https://avatars3.githubusercontent.com/u/7814134?v=4",
      "profile": "http://www.superblocks.com",
      "contributions": [
        "content"
      ]
    },
    {
      "login": "kcole16",
      "name": "Kendall Cole",
      "avatar_url": "https://avatars2.githubusercontent.com/u/5624527?v=4",
      "profile": "https://github.com/kcole16",
      "contributions": [
        "content"
      ]
    },
    {
      "login": "lbrendanl",
      "name": "Brendan Lee",
      "avatar_url": "https://avatars3.githubusercontent.com/u/5441045?v=4",
      "profile": "https://github.com/lbrendanl",
      "contributions": [
        "content"
      ]
    },
    {
      "login": "maheshmurthy",
      "name": "Mahesh Murthy",
      "avatar_url": "https://avatars3.githubusercontent.com/u/70360?v=4",
      "profile": "https://www.zastrin.com",
      "contributions": [
        "content"
      ]
    },
    {
      "login": "pi0neerpat",
      "name": "Patrick Gallagher",
      "avatar_url": "https://avatars1.githubusercontent.com/u/35622595?v=4",
      "profile": "http://oneclickdapp.com",
      "contributions": [
        "content"
      ]
    },
    {
      "login": "realabbas",
      "name": "Ali Abbas",
      "avatar_url": "https://avatars0.githubusercontent.com/u/43527087?v=4",
      "profile": "https://www.mrroom.in",
      "contributions": [
        "content"
      ]
    },
    {
      "login": "wtf",
      "name": "wtf",
      "avatar_url": "https://avatars3.githubusercontent.com/u/2460739?v=4",
      "profile": "https://github.com/wtf",
      "contributions": [
        "code",
        "review",
        "infra"
      ]
    },
    {
      "login": "s0b0lev",
      "name": " Aleksandr Sobolev",
      "avatar_url": "https://avatars1.githubusercontent.com/u/2613381?v=4",
      "profile": "https://s0b0lev.com",
      "contributions": [
        "content"
      ]
    },
    {
      "login": "zscole",
      "name": "Zak Cole",
      "avatar_url": "https://avatars1.githubusercontent.com/u/20308948?v=4",
      "profile": "http://www.whiteblock.io",
      "contributions": [
        "content"
      ]
    },
    {
      "login": "BogdanHabic",
      "name": "Bogdan Habic",
      "avatar_url": "https://avatars2.githubusercontent.com/u/5364073?v=4",
      "profile": "https://github.com/BogdanHabic",
      "contributions": [
        "content"
      ]
    },
    {
      "login": "sneg55",
      "name": "Nick Sawinyh",
      "avatar_url": "https://avatars1.githubusercontent.com/u/7769371?v=4",
      "profile": "https://sawinyh.com",
      "contributions": [
        "content"
      ]
    },
    {
      "login": "zoek1",
      "name": "Miguel Angel Gordián",
      "avatar_url": "https://avatars1.githubusercontent.com/u/660973?v=4",
      "profile": "http://zoek1.github.com",
      "contributions": [
        "code"
      ]
    },
    {
      "login": "eswarasai",
      "name": "Eswara Sai",
      "avatar_url": "https://avatars2.githubusercontent.com/u/5172086?v=4",
      "profile": "https://eswarasai.com",
      "contributions": [
        "code"
      ]
    },
    {
      "login": "ethers",
      "name": "ethers",
      "avatar_url": "https://avatars1.githubusercontent.com/u/6937903?v=4",
      "profile": "https://github.com/ethers",
      "contributions": [
        "content"
      ]
    },
    {
      "login": "faraggi",
      "name": "Felipe Faraggi",
      "avatar_url": "https://avatars2.githubusercontent.com/u/264382?v=4",
      "profile": "http://faraggi.org",
      "contributions": [
        "content",
        "translation"
      ]
    },
    {
      "login": "maurelian",
      "name": "Maurelian",
      "avatar_url": "https://avatars3.githubusercontent.com/u/23033765?v=4",
      "profile": "https://github.com/maurelian",
      "contributions": [
        "code",
        "review",
        "content"
      ]
    },
    {
      "login": "CPSTL",
      "name": "CPSTL",
      "avatar_url": "https://avatars0.githubusercontent.com/u/32653033?v=4",
      "profile": "https://github.com/CPSTL",
      "contributions": [
        "content",
        "review",
        "doc"
      ]
    },
    {
      "login": "Souptacular",
      "name": "Hudson Jameson",
      "avatar_url": "https://avatars1.githubusercontent.com/u/3460120?v=4",
      "profile": "http://www.hudsonjameson.com",
      "contributions": [
        "content",
        "doc"
      ]
    },
    {
      "login": "shayanb",
      "name": "Shayan Eskandari",
      "avatar_url": "https://avatars2.githubusercontent.com/u/309108?v=4",
      "profile": "https://shayan.es/",
      "contributions": [
        "code",
        "translation"
      ]
    },
    {
      "login": "ScyDev",
      "name": "Lukas Sägesser",
      "avatar_url": "https://avatars3.githubusercontent.com/u/1307146?v=4",
      "profile": "http://www.scydev.ch",
      "contributions": [
        "code"
      ]
    },
    {
      "login": "virgil",
      "name": "Virgil Griffith",
      "avatar_url": "https://avatars2.githubusercontent.com/u/81322?v=4",
      "profile": "http://virgil.gr",
      "contributions": [
        "content"
      ]
    },
    {
      "login": "easeev",
      "name": "Eugene Aseev",
      "avatar_url": "https://avatars3.githubusercontent.com/u/14873170?v=4",
      "profile": "https://github.com/easeev",
      "contributions": [
        "content"
      ]
    },
    {
      "login": "Jannis",
      "name": "Jannis Pohlmann",
      "avatar_url": "https://avatars0.githubusercontent.com/u/19324?v=4",
      "profile": "http://jannispohlmann.de/",
      "contributions": [
        "content"
      ]
    },
    {
      "login": "think-in-universe",
      "name": "think-in-universe",
      "avatar_url": "https://avatars0.githubusercontent.com/u/46699230?v=4",
      "profile": "https://steemblog.github.io/@robertyan",
      "contributions": [
        "code",
        "content"
      ]
    },
    {
      "login": "jjmstark",
      "name": "Josh Stark",
      "avatar_url": "https://avatars3.githubusercontent.com/u/17183498?v=4",
      "profile": "http://l4v.io",
      "contributions": [
        "content",
        "review",
        "projectManagement"
      ]
    },
    {
      "login": "alancwoo",
      "name": "Alan Woo",
      "avatar_url": "https://avatars0.githubusercontent.com/u/1481890?v=4",
      "profile": "https://www.alanwoo.ca",
      "contributions": [
        "code",
        "design"
      ]
>>>>>>> ea38230a
    }
  ],
  "contributorsPerLine": 7,
  "projectName": "ethereum-org-website",
  "projectOwner": "ethereum",
  "repoType": "github",
  "repoHost": "https://github.com"
}<|MERGE_RESOLUTION|>--- conflicted
+++ resolved
@@ -24,7 +24,6 @@
       ]
     },
     {
-<<<<<<< HEAD
       "login": "wilbarnes",
       "name": "Wil Barnes",
       "avatar_url": "https://avatars1.githubusercontent.com/u/31866314?v=4",
@@ -32,7 +31,8 @@
       "contributions": [
         "content"
       ]
-=======
+    },
+    {
       "login": "Aniket-Engg",
       "name": "Aniket",
       "avatar_url": "https://avatars2.githubusercontent.com/u/30843294?v=4",
@@ -377,7 +377,6 @@
         "code",
         "design"
       ]
->>>>>>> ea38230a
     }
   ],
   "contributorsPerLine": 7,
