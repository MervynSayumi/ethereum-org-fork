--- conflicted
+++ resolved
@@ -24,7 +24,6 @@
       ]
     },
     {
-<<<<<<< HEAD
       "login": "wtf",
       "name": "wtf",
       "avatar_url": "https://avatars3.githubusercontent.com/u/2460739?v=4",
@@ -33,7 +32,9 @@
         "code",
         "review",
         "infra"
-=======
+      ]
+    },
+    {
       "login": "zoek1",
       "name": "Miguel Angel Gordián",
       "avatar_url": "https://avatars1.githubusercontent.com/u/660973?v=4",
@@ -177,7 +178,6 @@
       "contributions": [
         "code",
         "design"
->>>>>>> a8a0e910
       ]
     }
   ],
