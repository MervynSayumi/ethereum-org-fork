{
  "files": [
    "README.md"
  ],
  "imageSize": 100,
  "commit": false,
  "contributors": [
    {
      "login": "ExodusActual",
      "name": "ExodusActual",
      "avatar_url": "https://avatars3.githubusercontent.com/u/56446532?v=4",
      "profile": "https://github.com/ExodusActual",
      "contributions": [
        "translation"
      ]
    },
    {
      "login": "P1X3L0V4",
      "name": "Anna Karpińska",
      "avatar_url": "https://avatars2.githubusercontent.com/u/3372341?v=4",
      "profile": "https://github.com/P1X3L0V4",
      "contributions": [
        "translation"
      ]
    },
    {
<<<<<<< HEAD
      "login": "RichardMcSorley",
      "name": "Richard McSorley",
      "avatar_url": "https://avatars2.githubusercontent.com/u/6407008?v=4",
      "profile": "https://github.com/RichardMcSorley",
      "contributions": [
        "content"
      ]
=======
      "login": "ajsantander",
      "name": "Alejandro Santander",
      "avatar_url": "https://avatars2.githubusercontent.com/u/550409?v=4",
      "profile": "http://ajsantander.github.io/",
      "contributions": [
        "content"
      ]
    },
    {
      "login": "carver",
      "name": "Jason Carver",
      "avatar_url": "https://avatars0.githubusercontent.com/u/205327?v=4",
      "profile": "https://github.com/carver",
      "contributions": [
        "content"
      ]
    },
    {
      "login": "chaitanyapotti",
      "name": "Chaitanya Potti",
      "avatar_url": "https://avatars1.githubusercontent.com/u/1688380?v=4",
      "profile": "https://github.com/chaitanyapotti",
      "contributions": [
        "content"
      ]
    },
    {
      "login": "chriseth",
      "name": "chriseth",
      "avatar_url": "https://avatars2.githubusercontent.com/u/9073706?v=4",
      "profile": "https://github.com/chriseth",
      "contributions": [
        "content"
      ]
    },
    {
      "login": "craigwilliams84",
      "name": "Craig Williams",
      "avatar_url": "https://avatars2.githubusercontent.com/u/11519649?v=4",
      "profile": "https://github.com/craigwilliams84",
      "contributions": [
        "content"
      ]
    },
    {
      "login": "damianrusinek",
      "name": "Damian Rusinek",
      "avatar_url": "https://avatars3.githubusercontent.com/u/3885749?v=4",
      "profile": "https://github.com/damianrusinek",
      "contributions": [
        "content"
      ]
    },
    {
      "login": "djrtwo",
      "name": "Danny Ryan",
      "avatar_url": "https://avatars0.githubusercontent.com/u/1433595?v=4",
      "profile": "https://github.com/djrtwo",
      "contributions": [
        "content"
      ]
    },
    {
      "login": "fzeoli",
      "name": "Franco Zeoli",
      "avatar_url": "https://avatars2.githubusercontent.com/u/232174?v=4",
      "profile": "https://nomiclabs.io",
      "contributions": [
        "content"
      ]
    },
    {
      "login": "guylando",
      "name": "Guy Lando",
      "avatar_url": "https://avatars2.githubusercontent.com/u/14879163?v=4",
      "profile": "https://secinfodb.wordpress.com",
      "contributions": [
        "content"
      ]
    },
    {
      "login": "jamesconnolly93",
      "name": "James Connolly",
      "avatar_url": "https://avatars1.githubusercontent.com/u/6970414?v=4",
      "profile": "https://github.com/jamesconnolly93",
      "contributions": [
        "content"
      ]
    },
    {
      "login": "jekrb",
      "name": "Jacob Burden",
      "avatar_url": "https://avatars3.githubusercontent.com/u/2081699?v=4",
      "profile": "https://burden.blog",
      "contributions": [
        "content"
      ]
    },
    {
      "login": "joshorig",
      "name": "joshorig",
      "avatar_url": "https://avatars3.githubusercontent.com/u/852671?v=4",
      "profile": "https://github.com/joshorig",
      "contributions": [
        "content"
      ]
    },
    {
      "login": "mariapaulafn",
      "name": "mariapaulafn",
      "avatar_url": "https://avatars1.githubusercontent.com/u/27913589?v=4",
      "profile": "https://github.com/mariapaulafn",
      "contributions": [
        "content"
      ]
    },
    {
      "login": "martintel",
      "name": "Martín",
      "avatar_url": "https://avatars0.githubusercontent.com/u/447637?v=4",
      "profile": "https://openzeppelin.com/",
      "contributions": [
        "content"
      ]
    },
    {
      "login": "mat7ias",
      "name": "Mattias Nystrom",
      "avatar_url": "https://avatars2.githubusercontent.com/u/35585644?v=4",
      "profile": "https://github.com/mat7ias",
      "contributions": [
        "content"
      ]
    },
    {
      "login": "nabetse00",
      "name": "nabetse",
      "avatar_url": "https://avatars0.githubusercontent.com/u/4185026?v=4",
      "profile": "http://iteasys.com",
      "contributions": [
        "content"
      ]
    },
    {
      "login": "nicksavers",
      "name": "Nick Savers",
      "avatar_url": "https://avatars0.githubusercontent.com/u/7483198?v=4",
      "profile": "https://github.com/nicksavers",
      "contributions": [
        "content"
      ]
    },
    {
      "login": "ninabreznik",
      "name": "Nina Breznik",
      "avatar_url": "https://avatars1.githubusercontent.com/u/1076427?v=4",
      "profile": "http://playproject.io",
      "contributions": [
        "content"
      ]
    },
    {
      "login": "oovg",
      "name": "Ven Gist",
      "avatar_url": "https://avatars2.githubusercontent.com/u/23664663?v=4",
      "profile": "https://odyssy.io",
      "contributions": [
        "content"
      ]
    },
    {
      "login": "pfletcherhill",
      "name": "Paul Fletcher-Hill",
      "avatar_url": "https://avatars0.githubusercontent.com/u/1607180?v=4",
      "profile": "http://paulfletcherhill.com",
      "contributions": [
        "content"
      ]
    },
    {
      "login": "phillux",
      "name": "Phil ",
      "avatar_url": "https://avatars1.githubusercontent.com/u/6450379?v=4",
      "profile": "https://github.com/phillux",
      "contributions": [
        "content"
      ]
    },
    {
      "login": "remiprev",
      "name": "Rémi Prévost",
      "avatar_url": "https://avatars1.githubusercontent.com/u/11348?v=4",
      "profile": "https://exomel.com",
      "contributions": [
        "content"
      ]
    },
    {
      "login": "shanejonas",
      "name": "Shane",
      "avatar_url": "https://avatars2.githubusercontent.com/u/364566?v=4",
      "profile": "http://shanejonas.net",
      "contributions": [
        "content"
      ]
    },
    {
      "login": "shazow",
      "name": "Andrey Petrov",
      "avatar_url": "https://avatars3.githubusercontent.com/u/6292?v=4",
      "profile": "https://shazow.net/",
      "contributions": [
        "content"
      ]
    },
    {
      "login": "spalladino",
      "name": "Santiago Palladino",
      "avatar_url": "https://avatars2.githubusercontent.com/u/429604?v=4",
      "profile": "https://twitter.com/smpalladino",
      "contributions": [
        "content"
      ]
    },
    {
      "login": "timbeiko",
      "name": "Tim Beiko",
      "avatar_url": "https://avatars0.githubusercontent.com/u/9390255?v=4",
      "profile": "http://www.twitter.com/timbeiko",
      "contributions": [
        "content"
      ]
    },
    {
      "login": "wanseob",
      "name": "Wanseob Lim",
      "avatar_url": "https://avatars2.githubusercontent.com/u/8542397?v=4",
      "profile": "https://wanseob.com",
      "contributions": [
        "content"
      ]
    },
    {
      "login": "wilbarnes",
      "name": "Wil Barnes",
      "avatar_url": "https://avatars1.githubusercontent.com/u/31866314?v=4",
      "profile": "https://github.com/wilbarnes",
      "contributions": [
        "content"
      ]
    },
    {
      "login": "Aniket-Engg",
      "name": "Aniket",
      "avatar_url": "https://avatars2.githubusercontent.com/u/30843294?v=4",
      "profile": "https://github.com/Aniket-Engg",
      "contributions": [
        "content"
      ]
    },
    {
      "login": "ChrisChinchilla",
      "name": "Chris Chinchilla",
      "avatar_url": "https://avatars2.githubusercontent.com/u/42080?v=4",
      "profile": "http://chrischinchilla.com",
      "contributions": [
        "content"
      ]
    },
    {
      "login": "Perseverance",
      "name": "George Spasov",
      "avatar_url": "https://avatars0.githubusercontent.com/u/5130509?v=4",
      "profile": "https://github.com/Perseverance",
      "contributions": [
        "content"
      ]
    },
    {
      "login": "PierrickGT",
      "name": "Pierrick TURELIER",
      "avatar_url": "https://avatars3.githubusercontent.com/u/2401738?v=4",
      "profile": "http://pierrickturelier.fr",
      "contributions": [
        "code"
      ]
    },
    {
      "login": "Solexplorer",
      "name": "Solexplorer",
      "avatar_url": "https://avatars3.githubusercontent.com/u/50027175?v=4",
      "profile": "https://github.com/Solexplorer",
      "contributions": [
        "content"
      ]
    },
    {
      "login": "Sunghee2",
      "name": "Sunghee Lee",
      "avatar_url": "https://avatars2.githubusercontent.com/u/31603479?v=4",
      "profile": "https://github.com/Sunghee2",
      "contributions": [
        "content"
      ]
    },
    {
      "login": "awallendahl",
      "name": "awallendahl",
      "avatar_url": "https://avatars1.githubusercontent.com/u/32873416?v=4",
      "profile": "https://github.com/awallendahl",
      "contributions": [
        "content"
      ]
    },
    {
      "login": "bmann",
      "name": "Boris Mann",
      "avatar_url": "https://avatars2.githubusercontent.com/u/280420?v=4",
      "profile": "https://blog.bmannconsulting.com",
      "contributions": [
        "content"
      ]
    },
    {
      "login": "carumusan",
      "name": "carumusan",
      "avatar_url": "https://avatars1.githubusercontent.com/u/879525?v=4",
      "profile": "https://github.com/carumusan",
      "contributions": [
        "content"
      ]
    },
    {
      "login": "econoar",
      "name": "econoar",
      "avatar_url": "https://avatars1.githubusercontent.com/u/5050615?v=4",
      "profile": "https://github.com/econoar",
      "contributions": [
        "content"
      ]
    },
    {
      "login": "gesquinca",
      "name": "Gustavo Esquinca",
      "avatar_url": "https://avatars1.githubusercontent.com/u/1707044?v=4",
      "profile": "http://twitter.com/gesq_",
      "contributions": [
        "content"
      ]
    },
    {
      "login": "javier-tarazaga",
      "name": "Javier Tarazaga",
      "avatar_url": "https://avatars3.githubusercontent.com/u/7814134?v=4",
      "profile": "http://www.superblocks.com",
      "contributions": [
        "content"
      ]
    },
    {
      "login": "kcole16",
      "name": "Kendall Cole",
      "avatar_url": "https://avatars2.githubusercontent.com/u/5624527?v=4",
      "profile": "https://github.com/kcole16",
      "contributions": [
        "content"
      ]
    },
    {
      "login": "lbrendanl",
      "name": "Brendan Lee",
      "avatar_url": "https://avatars3.githubusercontent.com/u/5441045?v=4",
      "profile": "https://github.com/lbrendanl",
      "contributions": [
        "content"
      ]
    },
    {
      "login": "maheshmurthy",
      "name": "Mahesh Murthy",
      "avatar_url": "https://avatars3.githubusercontent.com/u/70360?v=4",
      "profile": "https://www.zastrin.com",
      "contributions": [
        "content"
      ]
    },
    {
      "login": "pi0neerpat",
      "name": "Patrick Gallagher",
      "avatar_url": "https://avatars1.githubusercontent.com/u/35622595?v=4",
      "profile": "http://oneclickdapp.com",
      "contributions": [
        "content"
      ]
    },
    {
      "login": "realabbas",
      "name": "Ali Abbas",
      "avatar_url": "https://avatars0.githubusercontent.com/u/43527087?v=4",
      "profile": "https://www.mrroom.in",
      "contributions": [
        "content"
      ]
    },
    {
      "login": "wtf",
      "name": "wtf",
      "avatar_url": "https://avatars3.githubusercontent.com/u/2460739?v=4",
      "profile": "https://github.com/wtf",
      "contributions": [
        "code",
        "review",
        "infra"
      ]
    },
    {
      "login": "s0b0lev",
      "name": " Aleksandr Sobolev",
      "avatar_url": "https://avatars1.githubusercontent.com/u/2613381?v=4",
      "profile": "https://s0b0lev.com",
      "contributions": [
        "content"
      ]
    },
    {
      "login": "zscole",
      "name": "Zak Cole",
      "avatar_url": "https://avatars1.githubusercontent.com/u/20308948?v=4",
      "profile": "http://www.whiteblock.io",
      "contributions": [
        "content"
      ]
    },
    {
      "login": "BogdanHabic",
      "name": "Bogdan Habic",
      "avatar_url": "https://avatars2.githubusercontent.com/u/5364073?v=4",
      "profile": "https://github.com/BogdanHabic",
      "contributions": [
        "content"
      ]
    },
    {
      "login": "sneg55",
      "name": "Nick Sawinyh",
      "avatar_url": "https://avatars1.githubusercontent.com/u/7769371?v=4",
      "profile": "https://sawinyh.com",
      "contributions": [
        "content"
      ]
    },
    {
      "login": "zoek1",
      "name": "Miguel Angel Gordián",
      "avatar_url": "https://avatars1.githubusercontent.com/u/660973?v=4",
      "profile": "http://zoek1.github.com",
      "contributions": [
        "code"
      ]
    },
    {
      "login": "eswarasai",
      "name": "Eswara Sai",
      "avatar_url": "https://avatars2.githubusercontent.com/u/5172086?v=4",
      "profile": "https://eswarasai.com",
      "contributions": [
        "code"
      ]
    },
    {
      "login": "ethers",
      "name": "ethers",
      "avatar_url": "https://avatars1.githubusercontent.com/u/6937903?v=4",
      "profile": "https://github.com/ethers",
      "contributions": [
        "content"
      ]
    },
    {
      "login": "faraggi",
      "name": "Felipe Faraggi",
      "avatar_url": "https://avatars2.githubusercontent.com/u/264382?v=4",
      "profile": "http://faraggi.org",
      "contributions": [
        "content",
        "translation"
      ]
    },
    {
      "login": "maurelian",
      "name": "Maurelian",
      "avatar_url": "https://avatars3.githubusercontent.com/u/23033765?v=4",
      "profile": "https://github.com/maurelian",
      "contributions": [
        "code",
        "review",
        "content"
      ]
    },
    {
      "login": "CPSTL",
      "name": "CPSTL",
      "avatar_url": "https://avatars0.githubusercontent.com/u/32653033?v=4",
      "profile": "https://github.com/CPSTL",
      "contributions": [
        "content",
        "review",
        "doc"
      ]
    },
    {
      "login": "Souptacular",
      "name": "Hudson Jameson",
      "avatar_url": "https://avatars1.githubusercontent.com/u/3460120?v=4",
      "profile": "http://www.hudsonjameson.com",
      "contributions": [
        "content",
        "doc"
      ]
    },
    {
      "login": "shayanb",
      "name": "Shayan Eskandari",
      "avatar_url": "https://avatars2.githubusercontent.com/u/309108?v=4",
      "profile": "https://shayan.es/",
      "contributions": [
        "code",
        "translation"
      ]
    },
    {
      "login": "ScyDev",
      "name": "Lukas Sägesser",
      "avatar_url": "https://avatars3.githubusercontent.com/u/1307146?v=4",
      "profile": "http://www.scydev.ch",
      "contributions": [
        "code"
      ]
    },
    {
      "login": "virgil",
      "name": "Virgil Griffith",
      "avatar_url": "https://avatars2.githubusercontent.com/u/81322?v=4",
      "profile": "http://virgil.gr",
      "contributions": [
        "content"
      ]
    },
    {
      "login": "easeev",
      "name": "Eugene Aseev",
      "avatar_url": "https://avatars3.githubusercontent.com/u/14873170?v=4",
      "profile": "https://github.com/easeev",
      "contributions": [
        "content"
      ]
    },
    {
      "login": "Jannis",
      "name": "Jannis Pohlmann",
      "avatar_url": "https://avatars0.githubusercontent.com/u/19324?v=4",
      "profile": "http://jannispohlmann.de/",
      "contributions": [
        "content"
      ]
    },
    {
      "login": "think-in-universe",
      "name": "think-in-universe",
      "avatar_url": "https://avatars0.githubusercontent.com/u/46699230?v=4",
      "profile": "https://steemblog.github.io/@robertyan",
      "contributions": [
        "code",
        "content"
      ]
    },
    {
      "login": "jjmstark",
      "name": "Josh Stark",
      "avatar_url": "https://avatars3.githubusercontent.com/u/17183498?v=4",
      "profile": "http://l4v.io",
      "contributions": [
        "content",
        "review",
        "projectManagement"
      ]
    },
    {
      "login": "alancwoo",
      "name": "Alan Woo",
      "avatar_url": "https://avatars0.githubusercontent.com/u/1481890?v=4",
      "profile": "https://www.alanwoo.ca",
      "contributions": [
        "code",
        "design"
      ]
>>>>>>> 34858428
    }
  ],
  "contributorsPerLine": 7,
  "projectName": "ethereum-org-website",
  "projectOwner": "ethereum",
  "repoType": "github",
  "repoHost": "https://github.com"
}<|MERGE_RESOLUTION|>--- conflicted
+++ resolved
@@ -24,15 +24,15 @@
       ]
     },
     {
-<<<<<<< HEAD
       "login": "RichardMcSorley",
       "name": "Richard McSorley",
       "avatar_url": "https://avatars2.githubusercontent.com/u/6407008?v=4",
       "profile": "https://github.com/RichardMcSorley",
       "contributions": [
-        "content"
-      ]
-=======
+        "code"
+      ]
+    },
+    {
       "login": "ajsantander",
       "name": "Alejandro Santander",
       "avatar_url": "https://avatars2.githubusercontent.com/u/550409?v=4",
@@ -629,7 +629,6 @@
         "code",
         "design"
       ]
->>>>>>> 34858428
     }
   ],
   "contributorsPerLine": 7,
