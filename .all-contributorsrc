{
  "files": [
    "README.md"
  ],
  "imageSize": 100,
  "commit": false,
  "contributors": [
    {
      "login": "ExodusActual",
      "name": "ExodusActual",
      "avatar_url": "https://avatars3.githubusercontent.com/u/56446532?v=4",
      "profile": "https://github.com/ExodusActual",
      "contributions": [
        "translation"
      ]
    },
    {
      "login": "P1X3L0V4",
      "name": "Anna Karpińska",
      "avatar_url": "https://avatars2.githubusercontent.com/u/3372341?v=4",
      "profile": "https://github.com/P1X3L0V4",
      "contributions": [
        "translation"
      ]
    },
    {
<<<<<<< HEAD
      "login": "eswarasai",
      "name": "Eswara Sai",
      "avatar_url": "https://avatars2.githubusercontent.com/u/5172086?v=4",
      "profile": "https://eswarasai.com",
      "contributions": [
        "code"
      ]
=======
      "login": "ethers",
      "name": "ethers",
      "avatar_url": "https://avatars1.githubusercontent.com/u/6937903?v=4",
      "profile": "https://github.com/ethers",
      "contributions": [
        "content"
      ]
    },
    {
      "login": "faraggi",
      "name": "Felipe Faraggi",
      "avatar_url": "https://avatars2.githubusercontent.com/u/264382?v=4",
      "profile": "http://faraggi.org",
      "contributions": [
        "content",
        "translation"
      ]
    },
    {
      "login": "maurelian",
      "name": "Maurelian",
      "avatar_url": "https://avatars3.githubusercontent.com/u/23033765?v=4",
      "profile": "https://github.com/maurelian",
      "contributions": [
        "code",
        "review",
        "content"
      ]
    },
    {
      "login": "CPSTL",
      "name": "CPSTL",
      "avatar_url": "https://avatars0.githubusercontent.com/u/32653033?v=4",
      "profile": "https://github.com/CPSTL",
      "contributions": [
        "content",
        "review",
        "doc"
      ]
    },
    {
      "login": "Souptacular",
      "name": "Hudson Jameson",
      "avatar_url": "https://avatars1.githubusercontent.com/u/3460120?v=4",
      "profile": "http://www.hudsonjameson.com",
      "contributions": [
        "content",
        "doc"
      ]
    },
    {
      "login": "shayanb",
      "name": "Shayan Eskandari",
      "avatar_url": "https://avatars2.githubusercontent.com/u/309108?v=4",
      "profile": "https://shayan.es/",
      "contributions": [
        "code",
        "translation"
      ]
    },
    {
      "login": "ScyDev",
      "name": "Lukas Sägesser",
      "avatar_url": "https://avatars3.githubusercontent.com/u/1307146?v=4",
      "profile": "http://www.scydev.ch",
      "contributions": [
        "code"
      ]
    },
    {
      "login": "virgil",
      "name": "Virgil Griffith",
      "avatar_url": "https://avatars2.githubusercontent.com/u/81322?v=4",
      "profile": "http://virgil.gr",
      "contributions": [
        "content"
      ]
    },
    {
      "login": "easeev",
      "name": "Eugene Aseev",
      "avatar_url": "https://avatars3.githubusercontent.com/u/14873170?v=4",
      "profile": "https://github.com/easeev",
      "contributions": [
        "content"
      ]
    },
    {
      "login": "Jannis",
      "name": "Jannis Pohlmann",
      "avatar_url": "https://avatars0.githubusercontent.com/u/19324?v=4",
      "profile": "http://jannispohlmann.de/",
      "contributions": [
        "content"
      ]
    },
    {
      "login": "think-in-universe",
      "name": "think-in-universe",
      "avatar_url": "https://avatars0.githubusercontent.com/u/46699230?v=4",
      "profile": "https://steemblog.github.io/@robertyan",
      "contributions": [
        "code",
        "content"
      ]
    },
    {
      "login": "jjmstark",
      "name": "Josh Stark",
      "avatar_url": "https://avatars3.githubusercontent.com/u/17183498?v=4",
      "profile": "http://l4v.io",
      "contributions": [
        "content",
        "review",
        "projectManagement"
      ],
    },
    {
      "login": "alancwoo",
      "name": "Alan Woo",
      "avatar_url": "https://avatars0.githubusercontent.com/u/1481890?v=4",
      "profile": "https://www.alanwoo.ca",
      "contributions": [
        "code",
        "design"
      ]
>>>>>>> f833ee80
    }
  ],
  "contributorsPerLine": 7,
  "projectName": "ethereum-org-website",
  "projectOwner": "ethereum",
  "repoType": "github",
  "repoHost": "https://github.com"
}<|MERGE_RESOLUTION|>--- conflicted
+++ resolved
@@ -24,7 +24,6 @@
       ]
     },
     {
-<<<<<<< HEAD
       "login": "eswarasai",
       "name": "Eswara Sai",
       "avatar_url": "https://avatars2.githubusercontent.com/u/5172086?v=4",
@@ -32,7 +31,8 @@
       "contributions": [
         "code"
       ]
-=======
+    },
+    {
       "login": "ethers",
       "name": "ethers",
       "avatar_url": "https://avatars1.githubusercontent.com/u/6937903?v=4",
@@ -159,7 +159,6 @@
         "code",
         "design"
       ]
->>>>>>> f833ee80
     }
   ],
   "contributorsPerLine": 7,
