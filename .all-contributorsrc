--- conflicted
+++ resolved
@@ -24,7 +24,6 @@
       ]
     },
     {
-<<<<<<< HEAD
       "login": "shanejonas",
       "name": "Shane",
       "avatar_url": "https://avatars2.githubusercontent.com/u/364566?v=4",
@@ -32,7 +31,8 @@
       "contributions": [
         "content"
       ]
-=======
+    },
+    {
       "login": "shazow",
       "name": "Andrey Petrov",
       "avatar_url": "https://avatars3.githubusercontent.com/u/6292?v=4",
@@ -422,7 +422,6 @@
         "code",
         "design"
       ]
->>>>>>> 6f0c3936
     }
   ],
   "contributorsPerLine": 7,
