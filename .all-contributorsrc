--- conflicted
+++ resolved
@@ -24,7 +24,6 @@
       ]
     },
     {
-<<<<<<< HEAD
       "login": "pfletcherhill",
       "name": "Paul Fletcher-Hill",
       "avatar_url": "https://avatars0.githubusercontent.com/u/1607180?v=4",
@@ -32,7 +31,8 @@
       "contributions": [
         "content"
       ]
-=======
+    },
+    {
       "login": "phillux",
       "name": "Phil ",
       "avatar_url": "https://avatars1.githubusercontent.com/u/6450379?v=4",
@@ -449,7 +449,6 @@
         "code",
         "design"
       ]
->>>>>>> 96d4c42d
     }
   ],
   "contributorsPerLine": 7,
