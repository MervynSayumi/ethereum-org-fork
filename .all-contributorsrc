{
  "files": [
    "README.md"
  ],
  "imageSize": 100,
  "commit": false,
  "contributors": [
    {
      "login": "ExodusActual",
      "name": "ExodusActual",
      "avatar_url": "https://avatars3.githubusercontent.com/u/56446532?v=4",
      "profile": "https://github.com/ExodusActual",
      "contributions": [
        "translation"
      ]
    },
    {
      "login": "P1X3L0V4",
      "name": "Anna Karpińska",
      "avatar_url": "https://avatars2.githubusercontent.com/u/3372341?v=4",
      "profile": "https://github.com/P1X3L0V4",
      "contributions": [
        "translation"
      ]
    },
    {
<<<<<<< HEAD
      "login": "econoar",
      "name": "econoar",
      "avatar_url": "https://avatars1.githubusercontent.com/u/5050615?v=4",
      "profile": "https://github.com/econoar",
      "contributions": [
        "content"
      ]
=======
      "login": "gesquinca",
      "name": "Gustavo Esquinca",
      "avatar_url": "https://avatars1.githubusercontent.com/u/1707044?v=4",
      "profile": "http://twitter.com/gesq_",
      "contributions": [
        "content"
      ]
    },
    {
      "login": "javier-tarazaga",
      "name": "Javier Tarazaga",
      "avatar_url": "https://avatars3.githubusercontent.com/u/7814134?v=4",
      "profile": "http://www.superblocks.com",
      "contributions": [
        "content"
      ]
    },
    {
      "login": "kcole16",
      "name": "Kendall Cole",
      "avatar_url": "https://avatars2.githubusercontent.com/u/5624527?v=4",
      "profile": "https://github.com/kcole16",
      "contributions": [
        "content"
      ]
    },
    {
      "login": "lbrendanl",
      "name": "Brendan Lee",
      "avatar_url": "https://avatars3.githubusercontent.com/u/5441045?v=4",
      "profile": "https://github.com/lbrendanl",
      "contributions": [
        "content"
      ]
    },
    {
      "login": "maheshmurthy",
      "name": "Mahesh Murthy",
      "avatar_url": "https://avatars3.githubusercontent.com/u/70360?v=4",
      "profile": "https://www.zastrin.com",
      "contributions": [
        "content"
      ]
    },
    {
      "login": "pi0neerpat",
      "name": "Patrick Gallagher",
      "avatar_url": "https://avatars1.githubusercontent.com/u/35622595?v=4",
      "profile": "http://oneclickdapp.com",
      "contributions": [
        "content"
      ]
    },
    {
      "login": "realabbas",
      "name": "Ali Abbas",
      "avatar_url": "https://avatars0.githubusercontent.com/u/43527087?v=4",
      "profile": "https://www.mrroom.in",
      "contributions": [
        "content"
      ]
    },
    {
      "login": "wtf",
      "name": "wtf",
      "avatar_url": "https://avatars3.githubusercontent.com/u/2460739?v=4",
      "profile": "https://github.com/wtf",
      "contributions": [
        "code",
        "review",
        "infra"
      ]
    },
    {
      "login": "s0b0lev",
      "name": " Aleksandr Sobolev",
      "avatar_url": "https://avatars1.githubusercontent.com/u/2613381?v=4",
      "profile": "https://s0b0lev.com",
      "contributions": [
        "content"
      ]
    },
    {
      "login": "zscole",
      "name": "Zak Cole",
      "avatar_url": "https://avatars1.githubusercontent.com/u/20308948?v=4",
      "profile": "http://www.whiteblock.io",
      "contributions": [
        "content"
      ]
    },
    {
      "login": "BogdanHabic",
      "name": "Bogdan Habic",
      "avatar_url": "https://avatars2.githubusercontent.com/u/5364073?v=4",
      "profile": "https://github.com/BogdanHabic",
      "contributions": [
        "content"
      ]
    },
    {
      "login": "sneg55",
      "name": "Nick Sawinyh",
      "avatar_url": "https://avatars1.githubusercontent.com/u/7769371?v=4",
      "profile": "https://sawinyh.com",
      "contributions": [
        "content"
      ]
    },
    {
      "login": "zoek1",
      "name": "Miguel Angel Gordián",
      "avatar_url": "https://avatars1.githubusercontent.com/u/660973?v=4",
      "profile": "http://zoek1.github.com",
      "contributions": [
        "code"
      ]
    },
    {
      "login": "eswarasai",
      "name": "Eswara Sai",
      "avatar_url": "https://avatars2.githubusercontent.com/u/5172086?v=4",
      "profile": "https://eswarasai.com",
      "contributions": [
        "code"
      ]
    },
    {
      "login": "ethers",
      "name": "ethers",
      "avatar_url": "https://avatars1.githubusercontent.com/u/6937903?v=4",
      "profile": "https://github.com/ethers",
      "contributions": [
        "content"
      ]
    },
    {
      "login": "faraggi",
      "name": "Felipe Faraggi",
      "avatar_url": "https://avatars2.githubusercontent.com/u/264382?v=4",
      "profile": "http://faraggi.org",
      "contributions": [
        "content",
        "translation"
      ]
    },
    {
      "login": "maurelian",
      "name": "Maurelian",
      "avatar_url": "https://avatars3.githubusercontent.com/u/23033765?v=4",
      "profile": "https://github.com/maurelian",
      "contributions": [
        "code",
        "review",
        "content"
      ]
    },
    {
      "login": "CPSTL",
      "name": "CPSTL",
      "avatar_url": "https://avatars0.githubusercontent.com/u/32653033?v=4",
      "profile": "https://github.com/CPSTL",
      "contributions": [
        "content",
        "review",
        "doc"
      ]
    },
    {
      "login": "Souptacular",
      "name": "Hudson Jameson",
      "avatar_url": "https://avatars1.githubusercontent.com/u/3460120?v=4",
      "profile": "http://www.hudsonjameson.com",
      "contributions": [
        "content",
        "doc"
      ]
    },
    {
      "login": "shayanb",
      "name": "Shayan Eskandari",
      "avatar_url": "https://avatars2.githubusercontent.com/u/309108?v=4",
      "profile": "https://shayan.es/",
      "contributions": [
        "code",
        "translation"
      ]
    },
    {
      "login": "ScyDev",
      "name": "Lukas Sägesser",
      "avatar_url": "https://avatars3.githubusercontent.com/u/1307146?v=4",
      "profile": "http://www.scydev.ch",
      "contributions": [
        "code"
      ]
    },
    {
      "login": "virgil",
      "name": "Virgil Griffith",
      "avatar_url": "https://avatars2.githubusercontent.com/u/81322?v=4",
      "profile": "http://virgil.gr",
      "contributions": [
        "content"
      ]
    },
    {
      "login": "easeev",
      "name": "Eugene Aseev",
      "avatar_url": "https://avatars3.githubusercontent.com/u/14873170?v=4",
      "profile": "https://github.com/easeev",
      "contributions": [
        "content"
      ]
    },
    {
      "login": "Jannis",
      "name": "Jannis Pohlmann",
      "avatar_url": "https://avatars0.githubusercontent.com/u/19324?v=4",
      "profile": "http://jannispohlmann.de/",
      "contributions": [
        "content"
      ]
    },
    {
      "login": "think-in-universe",
      "name": "think-in-universe",
      "avatar_url": "https://avatars0.githubusercontent.com/u/46699230?v=4",
      "profile": "https://steemblog.github.io/@robertyan",
      "contributions": [
        "code",
        "content"
      ]
    },
    {
      "login": "jjmstark",
      "name": "Josh Stark",
      "avatar_url": "https://avatars3.githubusercontent.com/u/17183498?v=4",
      "profile": "http://l4v.io",
      "contributions": [
        "content",
        "review",
        "projectManagement"
      ]
    },
    {
      "login": "alancwoo",
      "name": "Alan Woo",
      "avatar_url": "https://avatars0.githubusercontent.com/u/1481890?v=4",
      "profile": "https://www.alanwoo.ca",
      "contributions": [
        "code",
        "design"
      ]
>>>>>>> 2b0c1c2d
    }
  ],
  "contributorsPerLine": 7,
  "projectName": "ethereum-org-website",
  "projectOwner": "ethereum",
  "repoType": "github",
  "repoHost": "https://github.com"
}<|MERGE_RESOLUTION|>--- conflicted
+++ resolved
@@ -24,7 +24,6 @@
       ]
     },
     {
-<<<<<<< HEAD
       "login": "econoar",
       "name": "econoar",
       "avatar_url": "https://avatars1.githubusercontent.com/u/5050615?v=4",
@@ -32,7 +31,8 @@
       "contributions": [
         "content"
       ]
-=======
+    },
+    {
       "login": "gesquinca",
       "name": "Gustavo Esquinca",
       "avatar_url": "https://avatars1.githubusercontent.com/u/1707044?v=4",
@@ -287,7 +287,6 @@
         "code",
         "design"
       ]
->>>>>>> 2b0c1c2d
     }
   ],
   "contributorsPerLine": 7,
