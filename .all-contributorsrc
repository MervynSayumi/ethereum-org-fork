{
  "files": [
    "README.md"
  ],
  "imageSize": 100,
  "commit": false,
  "contributors": [
    {
      "login": "ExodusActual",
      "name": "ExodusActual",
      "avatar_url": "https://avatars3.githubusercontent.com/u/56446532?v=4",
      "profile": "https://github.com/ExodusActual",
      "contributions": [
        "translation"
      ]
    },
    {
      "login": "P1X3L0V4",
      "name": "Anna Karpińska",
      "avatar_url": "https://avatars2.githubusercontent.com/u/3372341?v=4",
      "profile": "https://github.com/P1X3L0V4",
      "contributions": [
        "translation"
      ]
    },
    {
<<<<<<< HEAD
      "login": "nicksavers",
      "name": "Nick Savers",
      "avatar_url": "https://avatars0.githubusercontent.com/u/7483198?v=4",
      "profile": "https://github.com/nicksavers",
      "contributions": [
        "content"
      ]
=======
      "login": "ninabreznik",
      "name": "Nina Breznik",
      "avatar_url": "https://avatars1.githubusercontent.com/u/1076427?v=4",
      "profile": "http://playproject.io",
      "contributions": [
        "content"
      ]
    },
    {
      "login": "oovg",
      "name": "Ven Gist",
      "avatar_url": "https://avatars2.githubusercontent.com/u/23664663?v=4",
      "profile": "https://odyssy.io",
      "contributions": [
        "content"
      ]
    },
    {
      "login": "pfletcherhill",
      "name": "Paul Fletcher-Hill",
      "avatar_url": "https://avatars0.githubusercontent.com/u/1607180?v=4",
      "profile": "http://paulfletcherhill.com",
      "contributions": [
        "content"
      ]
    },
    {
      "login": "phillux",
      "name": "Phil ",
      "avatar_url": "https://avatars1.githubusercontent.com/u/6450379?v=4",
      "profile": "https://github.com/phillux",
      "contributions": [
        "content"
      ]
    },
    {
      "login": "remiprev",
      "name": "Rémi Prévost",
      "avatar_url": "https://avatars1.githubusercontent.com/u/11348?v=4",
      "profile": "https://exomel.com",
      "contributions": [
        "content"
      ]
    },
    {
      "login": "shanejonas",
      "name": "Shane",
      "avatar_url": "https://avatars2.githubusercontent.com/u/364566?v=4",
      "profile": "http://shanejonas.net",
      "contributions": [
        "content"
      ]
    },
    {
      "login": "shazow",
      "name": "Andrey Petrov",
      "avatar_url": "https://avatars3.githubusercontent.com/u/6292?v=4",
      "profile": "https://shazow.net/",
      "contributions": [
        "content"
      ]
    },
    {
      "login": "spalladino",
      "name": "Santiago Palladino",
      "avatar_url": "https://avatars2.githubusercontent.com/u/429604?v=4",
      "profile": "https://twitter.com/smpalladino",
      "contributions": [
        "content"
      ]
    },
    {
      "login": "timbeiko",
      "name": "Tim Beiko",
      "avatar_url": "https://avatars0.githubusercontent.com/u/9390255?v=4",
      "profile": "http://www.twitter.com/timbeiko",
      "contributions": [
        "content"
      ]
    },
    {
      "login": "wanseob",
      "name": "Wanseob Lim",
      "avatar_url": "https://avatars2.githubusercontent.com/u/8542397?v=4",
      "profile": "https://wanseob.com",
      "contributions": [
        "content"
      ]
    },
    {
      "login": "wilbarnes",
      "name": "Wil Barnes",
      "avatar_url": "https://avatars1.githubusercontent.com/u/31866314?v=4",
      "profile": "https://github.com/wilbarnes",
      "contributions": [
        "content"
      ]
    },
    {
      "login": "Aniket-Engg",
      "name": "Aniket",
      "avatar_url": "https://avatars2.githubusercontent.com/u/30843294?v=4",
      "profile": "https://github.com/Aniket-Engg",
      "contributions": [
        "content"
      ]
    },
    {
      "login": "ChrisChinchilla",
      "name": "Chris Chinchilla",
      "avatar_url": "https://avatars2.githubusercontent.com/u/42080?v=4",
      "profile": "http://chrischinchilla.com",
      "contributions": [
        "content"
      ]
    },
    {
      "login": "Perseverance",
      "name": "George Spasov",
      "avatar_url": "https://avatars0.githubusercontent.com/u/5130509?v=4",
      "profile": "https://github.com/Perseverance",
      "contributions": [
        "content"
      ]
    },
    {
      "login": "PierrickGT",
      "name": "Pierrick TURELIER",
      "avatar_url": "https://avatars3.githubusercontent.com/u/2401738?v=4",
      "profile": "http://pierrickturelier.fr",
      "contributions": [
        "code"
      ]
    },
    {
      "login": "Solexplorer",
      "name": "Solexplorer",
      "avatar_url": "https://avatars3.githubusercontent.com/u/50027175?v=4",
      "profile": "https://github.com/Solexplorer",
      "contributions": [
        "content"
      ]
    },
    {
      "login": "Sunghee2",
      "name": "Sunghee Lee",
      "avatar_url": "https://avatars2.githubusercontent.com/u/31603479?v=4",
      "profile": "https://github.com/Sunghee2",
      "contributions": [
        "content"
      ]
    },
    {
      "login": "awallendahl",
      "name": "awallendahl",
      "avatar_url": "https://avatars1.githubusercontent.com/u/32873416?v=4",
      "profile": "https://github.com/awallendahl",
      "contributions": [
        "content"
      ]
    },
    {
      "login": "bmann",
      "name": "Boris Mann",
      "avatar_url": "https://avatars2.githubusercontent.com/u/280420?v=4",
      "profile": "https://blog.bmannconsulting.com",
      "contributions": [
        "content"
      ]
    },
    {
      "login": "carumusan",
      "name": "carumusan",
      "avatar_url": "https://avatars1.githubusercontent.com/u/879525?v=4",
      "profile": "https://github.com/carumusan",
      "contributions": [
        "content"
      ]
    },
    {
      "login": "econoar",
      "name": "econoar",
      "avatar_url": "https://avatars1.githubusercontent.com/u/5050615?v=4",
      "profile": "https://github.com/econoar",
      "contributions": [
        "content"
      ]
    },
    {
      "login": "gesquinca",
      "name": "Gustavo Esquinca",
      "avatar_url": "https://avatars1.githubusercontent.com/u/1707044?v=4",
      "profile": "http://twitter.com/gesq_",
      "contributions": [
        "content"
      ]
    },
    {
      "login": "javier-tarazaga",
      "name": "Javier Tarazaga",
      "avatar_url": "https://avatars3.githubusercontent.com/u/7814134?v=4",
      "profile": "http://www.superblocks.com",
      "contributions": [
        "content"
      ]
    },
    {
      "login": "kcole16",
      "name": "Kendall Cole",
      "avatar_url": "https://avatars2.githubusercontent.com/u/5624527?v=4",
      "profile": "https://github.com/kcole16",
      "contributions": [
        "content"
      ]
    },
    {
      "login": "lbrendanl",
      "name": "Brendan Lee",
      "avatar_url": "https://avatars3.githubusercontent.com/u/5441045?v=4",
      "profile": "https://github.com/lbrendanl",
      "contributions": [
        "content"
      ]
    },
    {
      "login": "maheshmurthy",
      "name": "Mahesh Murthy",
      "avatar_url": "https://avatars3.githubusercontent.com/u/70360?v=4",
      "profile": "https://www.zastrin.com",
      "contributions": [
        "content"
      ]
    },
    {
      "login": "pi0neerpat",
      "name": "Patrick Gallagher",
      "avatar_url": "https://avatars1.githubusercontent.com/u/35622595?v=4",
      "profile": "http://oneclickdapp.com",
      "contributions": [
        "content"
      ]
    },
    {
      "login": "realabbas",
      "name": "Ali Abbas",
      "avatar_url": "https://avatars0.githubusercontent.com/u/43527087?v=4",
      "profile": "https://www.mrroom.in",
      "contributions": [
        "content"
      ]
    },
    {
      "login": "wtf",
      "name": "wtf",
      "avatar_url": "https://avatars3.githubusercontent.com/u/2460739?v=4",
      "profile": "https://github.com/wtf",
      "contributions": [
        "code",
        "review",
        "infra"
      ]
    },
    {
      "login": "s0b0lev",
      "name": " Aleksandr Sobolev",
      "avatar_url": "https://avatars1.githubusercontent.com/u/2613381?v=4",
      "profile": "https://s0b0lev.com",
      "contributions": [
        "content"
      ]
    },
    {
      "login": "zscole",
      "name": "Zak Cole",
      "avatar_url": "https://avatars1.githubusercontent.com/u/20308948?v=4",
      "profile": "http://www.whiteblock.io",
      "contributions": [
        "content"
      ]
    },
    {
      "login": "BogdanHabic",
      "name": "Bogdan Habic",
      "avatar_url": "https://avatars2.githubusercontent.com/u/5364073?v=4",
      "profile": "https://github.com/BogdanHabic",
      "contributions": [
        "content"
      ]
    },
    {
      "login": "sneg55",
      "name": "Nick Sawinyh",
      "avatar_url": "https://avatars1.githubusercontent.com/u/7769371?v=4",
      "profile": "https://sawinyh.com",
      "contributions": [
        "content"
      ]
    },
    {
      "login": "zoek1",
      "name": "Miguel Angel Gordián",
      "avatar_url": "https://avatars1.githubusercontent.com/u/660973?v=4",
      "profile": "http://zoek1.github.com",
      "contributions": [
        "code"
      ]
    },
    {
      "login": "eswarasai",
      "name": "Eswara Sai",
      "avatar_url": "https://avatars2.githubusercontent.com/u/5172086?v=4",
      "profile": "https://eswarasai.com",
      "contributions": [
        "code"
      ]
    },
    {
      "login": "ethers",
      "name": "ethers",
      "avatar_url": "https://avatars1.githubusercontent.com/u/6937903?v=4",
      "profile": "https://github.com/ethers",
      "contributions": [
        "content"
      ]
    },
    {
      "login": "faraggi",
      "name": "Felipe Faraggi",
      "avatar_url": "https://avatars2.githubusercontent.com/u/264382?v=4",
      "profile": "http://faraggi.org",
      "contributions": [
        "content",
        "translation"
      ]
    },
    {
      "login": "maurelian",
      "name": "Maurelian",
      "avatar_url": "https://avatars3.githubusercontent.com/u/23033765?v=4",
      "profile": "https://github.com/maurelian",
      "contributions": [
        "code",
        "review",
        "content"
      ]
    },
    {
      "login": "CPSTL",
      "name": "CPSTL",
      "avatar_url": "https://avatars0.githubusercontent.com/u/32653033?v=4",
      "profile": "https://github.com/CPSTL",
      "contributions": [
        "content",
        "review",
        "doc"
      ]
    },
    {
      "login": "Souptacular",
      "name": "Hudson Jameson",
      "avatar_url": "https://avatars1.githubusercontent.com/u/3460120?v=4",
      "profile": "http://www.hudsonjameson.com",
      "contributions": [
        "content",
        "doc"
      ]
    },
    {
      "login": "shayanb",
      "name": "Shayan Eskandari",
      "avatar_url": "https://avatars2.githubusercontent.com/u/309108?v=4",
      "profile": "https://shayan.es/",
      "contributions": [
        "code",
        "translation"
      ]
    },
    {
      "login": "ScyDev",
      "name": "Lukas Sägesser",
      "avatar_url": "https://avatars3.githubusercontent.com/u/1307146?v=4",
      "profile": "http://www.scydev.ch",
      "contributions": [
        "code"
      ]
    },
    {
      "login": "virgil",
      "name": "Virgil Griffith",
      "avatar_url": "https://avatars2.githubusercontent.com/u/81322?v=4",
      "profile": "http://virgil.gr",
      "contributions": [
        "content"
      ]
    },
    {
      "login": "easeev",
      "name": "Eugene Aseev",
      "avatar_url": "https://avatars3.githubusercontent.com/u/14873170?v=4",
      "profile": "https://github.com/easeev",
      "contributions": [
        "content"
      ]
    },
    {
      "login": "Jannis",
      "name": "Jannis Pohlmann",
      "avatar_url": "https://avatars0.githubusercontent.com/u/19324?v=4",
      "profile": "http://jannispohlmann.de/",
      "contributions": [
        "content"
      ]
    },
    {
      "login": "think-in-universe",
      "name": "think-in-universe",
      "avatar_url": "https://avatars0.githubusercontent.com/u/46699230?v=4",
      "profile": "https://steemblog.github.io/@robertyan",
      "contributions": [
        "code",
        "content"
      ]
    },
    {
      "login": "jjmstark",
      "name": "Josh Stark",
      "avatar_url": "https://avatars3.githubusercontent.com/u/17183498?v=4",
      "profile": "http://l4v.io",
      "contributions": [
        "content",
        "review",
        "projectManagement"
      ]
    },
    {
      "login": "alancwoo",
      "name": "Alan Woo",
      "avatar_url": "https://avatars0.githubusercontent.com/u/1481890?v=4",
      "profile": "https://www.alanwoo.ca",
      "contributions": [
        "code",
        "design"
      ]
>>>>>>> b0651172
    }
  ],
  "contributorsPerLine": 7,
  "projectName": "ethereum-org-website",
  "projectOwner": "ethereum",
  "repoType": "github",
  "repoHost": "https://github.com"
}<|MERGE_RESOLUTION|>--- conflicted
+++ resolved
@@ -24,7 +24,6 @@
       ]
     },
     {
-<<<<<<< HEAD
       "login": "nicksavers",
       "name": "Nick Savers",
       "avatar_url": "https://avatars0.githubusercontent.com/u/7483198?v=4",
@@ -32,7 +31,8 @@
       "contributions": [
         "content"
       ]
-=======
+    },
+    {
       "login": "ninabreznik",
       "name": "Nina Breznik",
       "avatar_url": "https://avatars1.githubusercontent.com/u/1076427?v=4",
@@ -476,7 +476,6 @@
         "code",
         "design"
       ]
->>>>>>> b0651172
     }
   ],
   "contributorsPerLine": 7,
