{
  "files": [
    "README.md"
  ],
  "imageSize": 100,
  "commit": false,
  "contributors": [
    {
      "login": "ExodusActual",
      "name": "ExodusActual",
      "avatar_url": "https://avatars3.githubusercontent.com/u/56446532?v=4",
      "profile": "https://github.com/ExodusActual",
      "contributions": [
        "translation"
      ]
    },
    {
      "login": "P1X3L0V4",
      "name": "Anna Karpińska",
      "avatar_url": "https://avatars2.githubusercontent.com/u/3372341?v=4",
      "profile": "https://github.com/P1X3L0V4",
      "contributions": [
        "translation"
      ]
    },
    {
<<<<<<< HEAD
      "login": "bmann",
      "name": "Boris Mann",
      "avatar_url": "https://avatars2.githubusercontent.com/u/280420?v=4",
      "profile": "https://blog.bmannconsulting.com",
      "contributions": [
        "content"
      ]
=======
      "login": "carumusan",
      "name": "carumusan",
      "avatar_url": "https://avatars1.githubusercontent.com/u/879525?v=4",
      "profile": "https://github.com/carumusan",
      "contributions": [
        "content"
      ]
    },
    {
      "login": "econoar",
      "name": "econoar",
      "avatar_url": "https://avatars1.githubusercontent.com/u/5050615?v=4",
      "profile": "https://github.com/econoar",
      "contributions": [
        "content"
      ]
    },
    {
      "login": "gesquinca",
      "name": "Gustavo Esquinca",
      "avatar_url": "https://avatars1.githubusercontent.com/u/1707044?v=4",
      "profile": "http://twitter.com/gesq_",
      "contributions": [
        "content"
      ]
    },
    {
      "login": "javier-tarazaga",
      "name": "Javier Tarazaga",
      "avatar_url": "https://avatars3.githubusercontent.com/u/7814134?v=4",
      "profile": "http://www.superblocks.com",
      "contributions": [
        "content"
      ]
    },
    {
      "login": "kcole16",
      "name": "Kendall Cole",
      "avatar_url": "https://avatars2.githubusercontent.com/u/5624527?v=4",
      "profile": "https://github.com/kcole16",
      "contributions": [
        "content"
      ]
    },
    {
      "login": "lbrendanl",
      "name": "Brendan Lee",
      "avatar_url": "https://avatars3.githubusercontent.com/u/5441045?v=4",
      "profile": "https://github.com/lbrendanl",
      "contributions": [
        "content"
      ]
    },
    {
      "login": "maheshmurthy",
      "name": "Mahesh Murthy",
      "avatar_url": "https://avatars3.githubusercontent.com/u/70360?v=4",
      "profile": "https://www.zastrin.com",
      "contributions": [
        "content"
      ]
    },
    {
      "login": "pi0neerpat",
      "name": "Patrick Gallagher",
      "avatar_url": "https://avatars1.githubusercontent.com/u/35622595?v=4",
      "profile": "http://oneclickdapp.com",
      "contributions": [
        "content"
      ]
    },
    {
      "login": "realabbas",
      "name": "Ali Abbas",
      "avatar_url": "https://avatars0.githubusercontent.com/u/43527087?v=4",
      "profile": "https://www.mrroom.in",
      "contributions": [
        "content"
      ]
    },
    {
      "login": "wtf",
      "name": "wtf",
      "avatar_url": "https://avatars3.githubusercontent.com/u/2460739?v=4",
      "profile": "https://github.com/wtf",
      "contributions": [
        "code",
        "review",
        "infra"
      ]
    },
    {
      "login": "s0b0lev",
      "name": " Aleksandr Sobolev",
      "avatar_url": "https://avatars1.githubusercontent.com/u/2613381?v=4",
      "profile": "https://s0b0lev.com",
      "contributions": [
        "content"
      ]
    },
    {
      "login": "zscole",
      "name": "Zak Cole",
      "avatar_url": "https://avatars1.githubusercontent.com/u/20308948?v=4",
      "profile": "http://www.whiteblock.io",
      "contributions": [
        "content"
      ]
    },
    {
      "login": "BogdanHabic",
      "name": "Bogdan Habic",
      "avatar_url": "https://avatars2.githubusercontent.com/u/5364073?v=4",
      "profile": "https://github.com/BogdanHabic",
      "contributions": [
        "content"
      ]
    },
    {
      "login": "sneg55",
      "name": "Nick Sawinyh",
      "avatar_url": "https://avatars1.githubusercontent.com/u/7769371?v=4",
      "profile": "https://sawinyh.com",
      "contributions": [
        "content"
      ]
    },
    {
      "login": "zoek1",
      "name": "Miguel Angel Gordián",
      "avatar_url": "https://avatars1.githubusercontent.com/u/660973?v=4",
      "profile": "http://zoek1.github.com",
      "contributions": [
        "code"
      ]
    },
    {
      "login": "eswarasai",
      "name": "Eswara Sai",
      "avatar_url": "https://avatars2.githubusercontent.com/u/5172086?v=4",
      "profile": "https://eswarasai.com",
      "contributions": [
        "code"
      ]
    },
    {
      "login": "ethers",
      "name": "ethers",
      "avatar_url": "https://avatars1.githubusercontent.com/u/6937903?v=4",
      "profile": "https://github.com/ethers",
      "contributions": [
        "content"
      ]
    },
    {
      "login": "faraggi",
      "name": "Felipe Faraggi",
      "avatar_url": "https://avatars2.githubusercontent.com/u/264382?v=4",
      "profile": "http://faraggi.org",
      "contributions": [
        "content",
        "translation"
      ]
    },
    {
      "login": "maurelian",
      "name": "Maurelian",
      "avatar_url": "https://avatars3.githubusercontent.com/u/23033765?v=4",
      "profile": "https://github.com/maurelian",
      "contributions": [
        "code",
        "review",
        "content"
      ]
    },
    {
      "login": "CPSTL",
      "name": "CPSTL",
      "avatar_url": "https://avatars0.githubusercontent.com/u/32653033?v=4",
      "profile": "https://github.com/CPSTL",
      "contributions": [
        "content",
        "review",
        "doc"
      ]
    },
    {
      "login": "Souptacular",
      "name": "Hudson Jameson",
      "avatar_url": "https://avatars1.githubusercontent.com/u/3460120?v=4",
      "profile": "http://www.hudsonjameson.com",
      "contributions": [
        "content",
        "doc"
      ]
    },
    {
      "login": "shayanb",
      "name": "Shayan Eskandari",
      "avatar_url": "https://avatars2.githubusercontent.com/u/309108?v=4",
      "profile": "https://shayan.es/",
      "contributions": [
        "code",
        "translation"
      ]
    },
    {
      "login": "ScyDev",
      "name": "Lukas Sägesser",
      "avatar_url": "https://avatars3.githubusercontent.com/u/1307146?v=4",
      "profile": "http://www.scydev.ch",
      "contributions": [
        "code"
      ]
    },
    {
      "login": "virgil",
      "name": "Virgil Griffith",
      "avatar_url": "https://avatars2.githubusercontent.com/u/81322?v=4",
      "profile": "http://virgil.gr",
      "contributions": [
        "content"
      ]
    },
    {
      "login": "easeev",
      "name": "Eugene Aseev",
      "avatar_url": "https://avatars3.githubusercontent.com/u/14873170?v=4",
      "profile": "https://github.com/easeev",
      "contributions": [
        "content"
      ]
    },
    {
      "login": "Jannis",
      "name": "Jannis Pohlmann",
      "avatar_url": "https://avatars0.githubusercontent.com/u/19324?v=4",
      "profile": "http://jannispohlmann.de/",
      "contributions": [
        "content"
      ]
    },
    {
      "login": "think-in-universe",
      "name": "think-in-universe",
      "avatar_url": "https://avatars0.githubusercontent.com/u/46699230?v=4",
      "profile": "https://steemblog.github.io/@robertyan",
      "contributions": [
        "code",
        "content"
      ]
    },
    {
      "login": "jjmstark",
      "name": "Josh Stark",
      "avatar_url": "https://avatars3.githubusercontent.com/u/17183498?v=4",
      "profile": "http://l4v.io",
      "contributions": [
        "content",
        "review",
        "projectManagement"
      ]
    },
    {
      "login": "alancwoo",
      "name": "Alan Woo",
      "avatar_url": "https://avatars0.githubusercontent.com/u/1481890?v=4",
      "profile": "https://www.alanwoo.ca",
      "contributions": [
        "code",
        "design"
      ]
>>>>>>> 66822b81
    }
  ],
  "contributorsPerLine": 7,
  "projectName": "ethereum-org-website",
  "projectOwner": "ethereum",
  "repoType": "github",
  "repoHost": "https://github.com"
}<|MERGE_RESOLUTION|>--- conflicted
+++ resolved
@@ -24,7 +24,6 @@
       ]
     },
     {
-<<<<<<< HEAD
       "login": "bmann",
       "name": "Boris Mann",
       "avatar_url": "https://avatars2.githubusercontent.com/u/280420?v=4",
@@ -32,7 +31,8 @@
       "contributions": [
         "content"
       ]
-=======
+    },
+    {
       "login": "carumusan",
       "name": "carumusan",
       "avatar_url": "https://avatars1.githubusercontent.com/u/879525?v=4",
@@ -305,7 +305,6 @@
         "code",
         "design"
       ]
->>>>>>> 66822b81
     }
   ],
   "contributorsPerLine": 7,
