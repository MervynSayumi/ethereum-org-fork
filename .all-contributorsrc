--- conflicted
+++ resolved
@@ -24,7 +24,6 @@
       ]
     },
     {
-<<<<<<< HEAD
       "login": "AlexandrouR",
       "name": "Rousos Alexandros",
       "avatar_url": "https://avatars1.githubusercontent.com/u/21177075?v=4",
@@ -32,7 +31,8 @@
       "contributions": [
         "content"
       ]
-=======
+    },
+    {
       "login": "EvanVanNessEth",
       "name": "EvanVanNessEth",
       "avatar_url": "https://avatars3.githubusercontent.com/u/34992008?v=4",
@@ -674,7 +674,6 @@
         "code",
         "design"
       ]
->>>>>>> 53e7b9be
     }
   ],
   "contributorsPerLine": 7,
