--- conflicted
+++ resolved
@@ -6199,8 +6199,6 @@
         "doc",
         "bug"
       ]
-<<<<<<< HEAD
-=======
     },
     {
       "login": "chrishna1",
@@ -6276,7 +6274,6 @@
       "contributions": [
         "doc"
       ]
->>>>>>> 58dcbf6a
     }
   ],
   "contributorsPerLine": 7,
