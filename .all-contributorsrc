{
  "files": [
    "README.md"
  ],
  "imageSize": 100,
  "commit": false,
  "contributors": [
    {
      "login": "ExodusActual",
      "name": "ExodusActual",
      "avatar_url": "https://avatars3.githubusercontent.com/u/56446532?v=4",
      "profile": "https://github.com/ExodusActual",
      "contributions": [
        "translation"
      ]
    },
    {
      "login": "P1X3L0V4",
      "name": "Anna Karpińska",
      "avatar_url": "https://avatars2.githubusercontent.com/u/3372341?v=4",
      "profile": "https://github.com/P1X3L0V4",
      "contributions": [
        "translation"
      ]
    },
    {
<<<<<<< HEAD
      "login": "sneg55",
      "name": "Nick Sawinyh",
      "avatar_url": "https://avatars1.githubusercontent.com/u/7769371?v=4",
      "profile": "https://sawinyh.com",
      "contributions": [
        "content"
      ]
=======
      "login": "zoek1",
      "name": "Miguel Angel Gordián",
      "avatar_url": "https://avatars1.githubusercontent.com/u/660973?v=4",
      "profile": "http://zoek1.github.com",
      "contributions": [
        "code"
      ]
    },
    {
      "login": "eswarasai",
      "name": "Eswara Sai",
      "avatar_url": "https://avatars2.githubusercontent.com/u/5172086?v=4",
      "profile": "https://eswarasai.com",
      "contributions": [
        "code"
      ]
    },
    {
      "login": "ethers",
      "name": "ethers",
      "avatar_url": "https://avatars1.githubusercontent.com/u/6937903?v=4",
      "profile": "https://github.com/ethers",
      "contributions": [
        "content"
      ]
    },
    {
      "login": "faraggi",
      "name": "Felipe Faraggi",
      "avatar_url": "https://avatars2.githubusercontent.com/u/264382?v=4",
      "profile": "http://faraggi.org",
      "contributions": [
        "content",
        "translation"
      ]
    },
    {
      "login": "maurelian",
      "name": "Maurelian",
      "avatar_url": "https://avatars3.githubusercontent.com/u/23033765?v=4",
      "profile": "https://github.com/maurelian",
      "contributions": [
        "code",
        "review",
        "content"
      ]
    },
    {
      "login": "CPSTL",
      "name": "CPSTL",
      "avatar_url": "https://avatars0.githubusercontent.com/u/32653033?v=4",
      "profile": "https://github.com/CPSTL",
      "contributions": [
        "content",
        "review",
        "doc"
      ]
    },
    {
      "login": "Souptacular",
      "name": "Hudson Jameson",
      "avatar_url": "https://avatars1.githubusercontent.com/u/3460120?v=4",
      "profile": "http://www.hudsonjameson.com",
      "contributions": [
        "content",
        "doc"
      ]
    },
    {
      "login": "shayanb",
      "name": "Shayan Eskandari",
      "avatar_url": "https://avatars2.githubusercontent.com/u/309108?v=4",
      "profile": "https://shayan.es/",
      "contributions": [
        "code",
        "translation"
      ]
    },
    {
      "login": "ScyDev",
      "name": "Lukas Sägesser",
      "avatar_url": "https://avatars3.githubusercontent.com/u/1307146?v=4",
      "profile": "http://www.scydev.ch",
      "contributions": [
        "code"
      ]
    },
    {
      "login": "virgil",
      "name": "Virgil Griffith",
      "avatar_url": "https://avatars2.githubusercontent.com/u/81322?v=4",
      "profile": "http://virgil.gr",
      "contributions": [
        "content"
      ]
    },
    {
      "login": "easeev",
      "name": "Eugene Aseev",
      "avatar_url": "https://avatars3.githubusercontent.com/u/14873170?v=4",
      "profile": "https://github.com/easeev",
      "contributions": [
        "content"
      ]
    },
    {
      "login": "Jannis",
      "name": "Jannis Pohlmann",
      "avatar_url": "https://avatars0.githubusercontent.com/u/19324?v=4",
      "profile": "http://jannispohlmann.de/",
      "contributions": [
        "content"
      ]
    },
    {
      "login": "think-in-universe",
      "name": "think-in-universe",
      "avatar_url": "https://avatars0.githubusercontent.com/u/46699230?v=4",
      "profile": "https://steemblog.github.io/@robertyan",
      "contributions": [
        "code",
        "content"
      ]
    },
    {
      "login": "jjmstark",
      "name": "Josh Stark",
      "avatar_url": "https://avatars3.githubusercontent.com/u/17183498?v=4",
      "profile": "http://l4v.io",
      "contributions": [
        "content",
        "review",
        "projectManagement"
      ],
    },
    {
      "login": "alancwoo",
      "name": "Alan Woo",
      "avatar_url": "https://avatars0.githubusercontent.com/u/1481890?v=4",
      "profile": "https://www.alanwoo.ca",
      "contributions": [
        "code",
        "design"
      ]
>>>>>>> a8a0e910
    }
  ],
  "contributorsPerLine": 7,
  "projectName": "ethereum-org-website",
  "projectOwner": "ethereum",
  "repoType": "github",
  "repoHost": "https://github.com"
}<|MERGE_RESOLUTION|>--- conflicted
+++ resolved
@@ -24,7 +24,6 @@
       ]
     },
     {
-<<<<<<< HEAD
       "login": "sneg55",
       "name": "Nick Sawinyh",
       "avatar_url": "https://avatars1.githubusercontent.com/u/7769371?v=4",
@@ -32,7 +31,8 @@
       "contributions": [
         "content"
       ]
-=======
+    },
+    {
       "login": "zoek1",
       "name": "Miguel Angel Gordián",
       "avatar_url": "https://avatars1.githubusercontent.com/u/660973?v=4",
@@ -177,7 +177,6 @@
         "code",
         "design"
       ]
->>>>>>> a8a0e910
     }
   ],
   "contributorsPerLine": 7,
