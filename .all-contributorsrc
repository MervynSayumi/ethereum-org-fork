{
  "files": [
    "README.md"
  ],
  "imageSize": 100,
  "commit": false,
  "contributors": [
    {
      "login": "ExodusActual",
      "name": "ExodusActual",
      "avatar_url": "https://avatars3.githubusercontent.com/u/56446532?v=4",
      "profile": "https://github.com/ExodusActual",
      "contributions": [
        "translation"
      ]
    },
    {
      "login": "P1X3L0V4",
      "name": "Anna Karpińska",
      "avatar_url": "https://avatars2.githubusercontent.com/u/3372341?v=4",
      "profile": "https://github.com/P1X3L0V4",
      "contributions": [
        "translation"
      ]
    },
    {
<<<<<<< HEAD
      "login": "wanseob",
      "name": "Wanseob Lim",
      "avatar_url": "https://avatars2.githubusercontent.com/u/8542397?v=4",
      "profile": "https://wanseob.com",
      "contributions": [
        "content"
      ]
=======
      "login": "wilbarnes",
      "name": "Wil Barnes",
      "avatar_url": "https://avatars1.githubusercontent.com/u/31866314?v=4",
      "profile": "https://github.com/wilbarnes",
      "contributions": [
        "content"
      ]
    },
    {
      "login": "Aniket-Engg",
      "name": "Aniket",
      "avatar_url": "https://avatars2.githubusercontent.com/u/30843294?v=4",
      "profile": "https://github.com/Aniket-Engg",
      "contributions": [
        "content"
      ]
    },
    {
      "login": "ChrisChinchilla",
      "name": "Chris Chinchilla",
      "avatar_url": "https://avatars2.githubusercontent.com/u/42080?v=4",
      "profile": "http://chrischinchilla.com",
      "contributions": [
        "content"
      ]
    },
    {
      "login": "Perseverance",
      "name": "George Spasov",
      "avatar_url": "https://avatars0.githubusercontent.com/u/5130509?v=4",
      "profile": "https://github.com/Perseverance",
      "contributions": [
        "content"
      ]
    },
    {
      "login": "PierrickGT",
      "name": "Pierrick TURELIER",
      "avatar_url": "https://avatars3.githubusercontent.com/u/2401738?v=4",
      "profile": "http://pierrickturelier.fr",
      "contributions": [
        "code"
      ]
    },
    {
      "login": "Solexplorer",
      "name": "Solexplorer",
      "avatar_url": "https://avatars3.githubusercontent.com/u/50027175?v=4",
      "profile": "https://github.com/Solexplorer",
      "contributions": [
        "content"
      ]
    },
    {
      "login": "Sunghee2",
      "name": "Sunghee Lee",
      "avatar_url": "https://avatars2.githubusercontent.com/u/31603479?v=4",
      "profile": "https://github.com/Sunghee2",
      "contributions": [
        "content"
      ]
    },
    {
      "login": "awallendahl",
      "name": "awallendahl",
      "avatar_url": "https://avatars1.githubusercontent.com/u/32873416?v=4",
      "profile": "https://github.com/awallendahl",
      "contributions": [
        "content"
      ]
    },
    {
      "login": "bmann",
      "name": "Boris Mann",
      "avatar_url": "https://avatars2.githubusercontent.com/u/280420?v=4",
      "profile": "https://blog.bmannconsulting.com",
      "contributions": [
        "content"
      ]
    },
    {
      "login": "carumusan",
      "name": "carumusan",
      "avatar_url": "https://avatars1.githubusercontent.com/u/879525?v=4",
      "profile": "https://github.com/carumusan",
      "contributions": [
        "content"
      ]
    },
    {
      "login": "econoar",
      "name": "econoar",
      "avatar_url": "https://avatars1.githubusercontent.com/u/5050615?v=4",
      "profile": "https://github.com/econoar",
      "contributions": [
        "content"
      ]
    },
    {
      "login": "gesquinca",
      "name": "Gustavo Esquinca",
      "avatar_url": "https://avatars1.githubusercontent.com/u/1707044?v=4",
      "profile": "http://twitter.com/gesq_",
      "contributions": [
        "content"
      ]
    },
    {
      "login": "javier-tarazaga",
      "name": "Javier Tarazaga",
      "avatar_url": "https://avatars3.githubusercontent.com/u/7814134?v=4",
      "profile": "http://www.superblocks.com",
      "contributions": [
        "content"
      ]
    },
    {
      "login": "kcole16",
      "name": "Kendall Cole",
      "avatar_url": "https://avatars2.githubusercontent.com/u/5624527?v=4",
      "profile": "https://github.com/kcole16",
      "contributions": [
        "content"
      ]
    },
    {
      "login": "lbrendanl",
      "name": "Brendan Lee",
      "avatar_url": "https://avatars3.githubusercontent.com/u/5441045?v=4",
      "profile": "https://github.com/lbrendanl",
      "contributions": [
        "content"
      ]
    },
    {
      "login": "maheshmurthy",
      "name": "Mahesh Murthy",
      "avatar_url": "https://avatars3.githubusercontent.com/u/70360?v=4",
      "profile": "https://www.zastrin.com",
      "contributions": [
        "content"
      ]
    },
    {
      "login": "pi0neerpat",
      "name": "Patrick Gallagher",
      "avatar_url": "https://avatars1.githubusercontent.com/u/35622595?v=4",
      "profile": "http://oneclickdapp.com",
      "contributions": [
        "content"
      ]
    },
    {
      "login": "realabbas",
      "name": "Ali Abbas",
      "avatar_url": "https://avatars0.githubusercontent.com/u/43527087?v=4",
      "profile": "https://www.mrroom.in",
      "contributions": [
        "content"
      ]
    },
    {
      "login": "wtf",
      "name": "wtf",
      "avatar_url": "https://avatars3.githubusercontent.com/u/2460739?v=4",
      "profile": "https://github.com/wtf",
      "contributions": [
        "code",
        "review",
        "infra"
      ]
    },
    {
      "login": "s0b0lev",
      "name": " Aleksandr Sobolev",
      "avatar_url": "https://avatars1.githubusercontent.com/u/2613381?v=4",
      "profile": "https://s0b0lev.com",
      "contributions": [
        "content"
      ]
    },
    {
      "login": "zscole",
      "name": "Zak Cole",
      "avatar_url": "https://avatars1.githubusercontent.com/u/20308948?v=4",
      "profile": "http://www.whiteblock.io",
      "contributions": [
        "content"
      ]
    },
    {
      "login": "BogdanHabic",
      "name": "Bogdan Habic",
      "avatar_url": "https://avatars2.githubusercontent.com/u/5364073?v=4",
      "profile": "https://github.com/BogdanHabic",
      "contributions": [
        "content"
      ]
    },
    {
      "login": "sneg55",
      "name": "Nick Sawinyh",
      "avatar_url": "https://avatars1.githubusercontent.com/u/7769371?v=4",
      "profile": "https://sawinyh.com",
      "contributions": [
        "content"
      ]
    },
    {
      "login": "zoek1",
      "name": "Miguel Angel Gordián",
      "avatar_url": "https://avatars1.githubusercontent.com/u/660973?v=4",
      "profile": "http://zoek1.github.com",
      "contributions": [
        "code"
      ]
    },
    {
      "login": "eswarasai",
      "name": "Eswara Sai",
      "avatar_url": "https://avatars2.githubusercontent.com/u/5172086?v=4",
      "profile": "https://eswarasai.com",
      "contributions": [
        "code"
      ]
    },
    {
      "login": "ethers",
      "name": "ethers",
      "avatar_url": "https://avatars1.githubusercontent.com/u/6937903?v=4",
      "profile": "https://github.com/ethers",
      "contributions": [
        "content"
      ]
    },
    {
      "login": "faraggi",
      "name": "Felipe Faraggi",
      "avatar_url": "https://avatars2.githubusercontent.com/u/264382?v=4",
      "profile": "http://faraggi.org",
      "contributions": [
        "content",
        "translation"
      ]
    },
    {
      "login": "maurelian",
      "name": "Maurelian",
      "avatar_url": "https://avatars3.githubusercontent.com/u/23033765?v=4",
      "profile": "https://github.com/maurelian",
      "contributions": [
        "code",
        "review",
        "content"
      ]
    },
    {
      "login": "CPSTL",
      "name": "CPSTL",
      "avatar_url": "https://avatars0.githubusercontent.com/u/32653033?v=4",
      "profile": "https://github.com/CPSTL",
      "contributions": [
        "content",
        "review",
        "doc"
      ]
    },
    {
      "login": "Souptacular",
      "name": "Hudson Jameson",
      "avatar_url": "https://avatars1.githubusercontent.com/u/3460120?v=4",
      "profile": "http://www.hudsonjameson.com",
      "contributions": [
        "content",
        "doc"
      ]
    },
    {
      "login": "shayanb",
      "name": "Shayan Eskandari",
      "avatar_url": "https://avatars2.githubusercontent.com/u/309108?v=4",
      "profile": "https://shayan.es/",
      "contributions": [
        "code",
        "translation"
      ]
    },
    {
      "login": "ScyDev",
      "name": "Lukas Sägesser",
      "avatar_url": "https://avatars3.githubusercontent.com/u/1307146?v=4",
      "profile": "http://www.scydev.ch",
      "contributions": [
        "code"
      ]
    },
    {
      "login": "virgil",
      "name": "Virgil Griffith",
      "avatar_url": "https://avatars2.githubusercontent.com/u/81322?v=4",
      "profile": "http://virgil.gr",
      "contributions": [
        "content"
      ]
    },
    {
      "login": "easeev",
      "name": "Eugene Aseev",
      "avatar_url": "https://avatars3.githubusercontent.com/u/14873170?v=4",
      "profile": "https://github.com/easeev",
      "contributions": [
        "content"
      ]
    },
    {
      "login": "Jannis",
      "name": "Jannis Pohlmann",
      "avatar_url": "https://avatars0.githubusercontent.com/u/19324?v=4",
      "profile": "http://jannispohlmann.de/",
      "contributions": [
        "content"
      ]
    },
    {
      "login": "think-in-universe",
      "name": "think-in-universe",
      "avatar_url": "https://avatars0.githubusercontent.com/u/46699230?v=4",
      "profile": "https://steemblog.github.io/@robertyan",
      "contributions": [
        "code",
        "content"
      ]
    },
    {
      "login": "jjmstark",
      "name": "Josh Stark",
      "avatar_url": "https://avatars3.githubusercontent.com/u/17183498?v=4",
      "profile": "http://l4v.io",
      "contributions": [
        "content",
        "review",
        "projectManagement"
      ]
    },
    {
      "login": "alancwoo",
      "name": "Alan Woo",
      "avatar_url": "https://avatars0.githubusercontent.com/u/1481890?v=4",
      "profile": "https://www.alanwoo.ca",
      "contributions": [
        "code",
        "design"
      ]
>>>>>>> 4e2015d1
    }
  ],
  "contributorsPerLine": 7,
  "projectName": "ethereum-org-website",
  "projectOwner": "ethereum",
  "repoType": "github",
  "repoHost": "https://github.com"
}<|MERGE_RESOLUTION|>--- conflicted
+++ resolved
@@ -24,7 +24,6 @@
       ]
     },
     {
-<<<<<<< HEAD
       "login": "wanseob",
       "name": "Wanseob Lim",
       "avatar_url": "https://avatars2.githubusercontent.com/u/8542397?v=4",
@@ -32,7 +31,8 @@
       "contributions": [
         "content"
       ]
-=======
+    },
+    {
       "login": "wilbarnes",
       "name": "Wil Barnes",
       "avatar_url": "https://avatars1.githubusercontent.com/u/31866314?v=4",
@@ -386,7 +386,6 @@
         "code",
         "design"
       ]
->>>>>>> 4e2015d1
     }
   ],
   "contributorsPerLine": 7,
