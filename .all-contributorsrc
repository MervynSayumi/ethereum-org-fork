{
  "files": [
    "README.md"
  ],
  "imageSize": 100,
  "commit": false,
  "contributors": [
    {
      "login": "ExodusActual",
      "name": "ExodusActual",
      "avatar_url": "https://avatars3.githubusercontent.com/u/56446532?v=4",
      "profile": "https://github.com/ExodusActual",
      "contributions": [
        "translation"
      ]
    },
    {
      "login": "P1X3L0V4",
      "name": "Anna Karpińska",
      "avatar_url": "https://avatars2.githubusercontent.com/u/3372341?v=4",
      "profile": "https://github.com/P1X3L0V4",
      "contributions": [
        "translation"
      ]
    },
    {
<<<<<<< HEAD
      "login": "Perseverance",
      "name": "George Spasov",
      "avatar_url": "https://avatars0.githubusercontent.com/u/5130509?v=4",
      "profile": "https://github.com/Perseverance",
      "contributions": [
        "content"
      ]
=======
      "login": "PierrickGT",
      "name": "Pierrick TURELIER",
      "avatar_url": "https://avatars3.githubusercontent.com/u/2401738?v=4",
      "profile": "http://pierrickturelier.fr",
      "contributions": [
        "code"
      ]
    },
    {
      "login": "Solexplorer",
      "name": "Solexplorer",
      "avatar_url": "https://avatars3.githubusercontent.com/u/50027175?v=4",
      "profile": "https://github.com/Solexplorer",
      "contributions": [
        "content"
      ]
    },
    {
      "login": "Sunghee2",
      "name": "Sunghee Lee",
      "avatar_url": "https://avatars2.githubusercontent.com/u/31603479?v=4",
      "profile": "https://github.com/Sunghee2",
      "contributions": [
        "content"
      ]
    },
    {
      "login": "awallendahl",
      "name": "awallendahl",
      "avatar_url": "https://avatars1.githubusercontent.com/u/32873416?v=4",
      "profile": "https://github.com/awallendahl",
      "contributions": [
        "content"
      ]
    },
    {
      "login": "bmann",
      "name": "Boris Mann",
      "avatar_url": "https://avatars2.githubusercontent.com/u/280420?v=4",
      "profile": "https://blog.bmannconsulting.com",
      "contributions": [
        "content"
      ]
    },
    {
      "login": "carumusan",
      "name": "carumusan",
      "avatar_url": "https://avatars1.githubusercontent.com/u/879525?v=4",
      "profile": "https://github.com/carumusan",
      "contributions": [
        "content"
      ]
    },
    {
      "login": "econoar",
      "name": "econoar",
      "avatar_url": "https://avatars1.githubusercontent.com/u/5050615?v=4",
      "profile": "https://github.com/econoar",
      "contributions": [
        "content"
      ]
    },
    {
      "login": "gesquinca",
      "name": "Gustavo Esquinca",
      "avatar_url": "https://avatars1.githubusercontent.com/u/1707044?v=4",
      "profile": "http://twitter.com/gesq_",
      "contributions": [
        "content"
      ]
    },
    {
      "login": "javier-tarazaga",
      "name": "Javier Tarazaga",
      "avatar_url": "https://avatars3.githubusercontent.com/u/7814134?v=4",
      "profile": "http://www.superblocks.com",
      "contributions": [
        "content"
      ]
    },
    {
      "login": "kcole16",
      "name": "Kendall Cole",
      "avatar_url": "https://avatars2.githubusercontent.com/u/5624527?v=4",
      "profile": "https://github.com/kcole16",
      "contributions": [
        "content"
      ]
    },
    {
      "login": "lbrendanl",
      "name": "Brendan Lee",
      "avatar_url": "https://avatars3.githubusercontent.com/u/5441045?v=4",
      "profile": "https://github.com/lbrendanl",
      "contributions": [
        "content"
      ]
    },
    {
      "login": "maheshmurthy",
      "name": "Mahesh Murthy",
      "avatar_url": "https://avatars3.githubusercontent.com/u/70360?v=4",
      "profile": "https://www.zastrin.com",
      "contributions": [
        "content"
      ]
    },
    {
      "login": "pi0neerpat",
      "name": "Patrick Gallagher",
      "avatar_url": "https://avatars1.githubusercontent.com/u/35622595?v=4",
      "profile": "http://oneclickdapp.com",
      "contributions": [
        "content"
      ]
    },
    {
      "login": "realabbas",
      "name": "Ali Abbas",
      "avatar_url": "https://avatars0.githubusercontent.com/u/43527087?v=4",
      "profile": "https://www.mrroom.in",
      "contributions": [
        "content"
      ]
    },
    {
      "login": "wtf",
      "name": "wtf",
      "avatar_url": "https://avatars3.githubusercontent.com/u/2460739?v=4",
      "profile": "https://github.com/wtf",
      "contributions": [
        "code",
        "review",
        "infra"
      ]
    },
    {
      "login": "s0b0lev",
      "name": " Aleksandr Sobolev",
      "avatar_url": "https://avatars1.githubusercontent.com/u/2613381?v=4",
      "profile": "https://s0b0lev.com",
      "contributions": [
        "content"
      ]
    },
    {
      "login": "zscole",
      "name": "Zak Cole",
      "avatar_url": "https://avatars1.githubusercontent.com/u/20308948?v=4",
      "profile": "http://www.whiteblock.io",
      "contributions": [
        "content"
      ]
    },
    {
      "login": "BogdanHabic",
      "name": "Bogdan Habic",
      "avatar_url": "https://avatars2.githubusercontent.com/u/5364073?v=4",
      "profile": "https://github.com/BogdanHabic",
      "contributions": [
        "content"
      ]
    },
    {
      "login": "sneg55",
      "name": "Nick Sawinyh",
      "avatar_url": "https://avatars1.githubusercontent.com/u/7769371?v=4",
      "profile": "https://sawinyh.com",
      "contributions": [
        "content"
      ]
    },
    {
      "login": "zoek1",
      "name": "Miguel Angel Gordián",
      "avatar_url": "https://avatars1.githubusercontent.com/u/660973?v=4",
      "profile": "http://zoek1.github.com",
      "contributions": [
        "code"
      ]
    },
    {
      "login": "eswarasai",
      "name": "Eswara Sai",
      "avatar_url": "https://avatars2.githubusercontent.com/u/5172086?v=4",
      "profile": "https://eswarasai.com",
      "contributions": [
        "code"
      ]
    },
    {
      "login": "ethers",
      "name": "ethers",
      "avatar_url": "https://avatars1.githubusercontent.com/u/6937903?v=4",
      "profile": "https://github.com/ethers",
      "contributions": [
        "content"
      ]
    },
    {
      "login": "faraggi",
      "name": "Felipe Faraggi",
      "avatar_url": "https://avatars2.githubusercontent.com/u/264382?v=4",
      "profile": "http://faraggi.org",
      "contributions": [
        "content",
        "translation"
      ]
    },
    {
      "login": "maurelian",
      "name": "Maurelian",
      "avatar_url": "https://avatars3.githubusercontent.com/u/23033765?v=4",
      "profile": "https://github.com/maurelian",
      "contributions": [
        "code",
        "review",
        "content"
      ]
    },
    {
      "login": "CPSTL",
      "name": "CPSTL",
      "avatar_url": "https://avatars0.githubusercontent.com/u/32653033?v=4",
      "profile": "https://github.com/CPSTL",
      "contributions": [
        "content",
        "review",
        "doc"
      ]
    },
    {
      "login": "Souptacular",
      "name": "Hudson Jameson",
      "avatar_url": "https://avatars1.githubusercontent.com/u/3460120?v=4",
      "profile": "http://www.hudsonjameson.com",
      "contributions": [
        "content",
        "doc"
      ]
    },
    {
      "login": "shayanb",
      "name": "Shayan Eskandari",
      "avatar_url": "https://avatars2.githubusercontent.com/u/309108?v=4",
      "profile": "https://shayan.es/",
      "contributions": [
        "code",
        "translation"
      ]
    },
    {
      "login": "ScyDev",
      "name": "Lukas Sägesser",
      "avatar_url": "https://avatars3.githubusercontent.com/u/1307146?v=4",
      "profile": "http://www.scydev.ch",
      "contributions": [
        "code"
      ]
    },
    {
      "login": "virgil",
      "name": "Virgil Griffith",
      "avatar_url": "https://avatars2.githubusercontent.com/u/81322?v=4",
      "profile": "http://virgil.gr",
      "contributions": [
        "content"
      ]
    },
    {
      "login": "easeev",
      "name": "Eugene Aseev",
      "avatar_url": "https://avatars3.githubusercontent.com/u/14873170?v=4",
      "profile": "https://github.com/easeev",
      "contributions": [
        "content"
      ]
    },
    {
      "login": "Jannis",
      "name": "Jannis Pohlmann",
      "avatar_url": "https://avatars0.githubusercontent.com/u/19324?v=4",
      "profile": "http://jannispohlmann.de/",
      "contributions": [
        "content"
      ]
    },
    {
      "login": "think-in-universe",
      "name": "think-in-universe",
      "avatar_url": "https://avatars0.githubusercontent.com/u/46699230?v=4",
      "profile": "https://steemblog.github.io/@robertyan",
      "contributions": [
        "code",
        "content"
      ]
    },
    {
      "login": "jjmstark",
      "name": "Josh Stark",
      "avatar_url": "https://avatars3.githubusercontent.com/u/17183498?v=4",
      "profile": "http://l4v.io",
      "contributions": [
        "content",
        "review",
        "projectManagement"
      ]
    },
    {
      "login": "alancwoo",
      "name": "Alan Woo",
      "avatar_url": "https://avatars0.githubusercontent.com/u/1481890?v=4",
      "profile": "https://www.alanwoo.ca",
      "contributions": [
        "code",
        "design"
      ]
>>>>>>> 2e44766e
    }
  ],
  "contributorsPerLine": 7,
  "projectName": "ethereum-org-website",
  "projectOwner": "ethereum",
  "repoType": "github",
  "repoHost": "https://github.com"
}<|MERGE_RESOLUTION|>--- conflicted
+++ resolved
@@ -24,7 +24,6 @@
       ]
     },
     {
-<<<<<<< HEAD
       "login": "Perseverance",
       "name": "George Spasov",
       "avatar_url": "https://avatars0.githubusercontent.com/u/5130509?v=4",
@@ -32,7 +31,8 @@
       "contributions": [
         "content"
       ]
-=======
+    },
+    {
       "login": "PierrickGT",
       "name": "Pierrick TURELIER",
       "avatar_url": "https://avatars3.githubusercontent.com/u/2401738?v=4",
@@ -350,7 +350,6 @@
         "code",
         "design"
       ]
->>>>>>> 2e44766e
     }
   ],
   "contributorsPerLine": 7,
