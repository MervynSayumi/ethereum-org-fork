--- conflicted
+++ resolved
@@ -24,7 +24,6 @@
       ]
     },
     {
-<<<<<<< HEAD
       "login": "craigwilliams84",
       "name": "Craig Williams",
       "avatar_url": "https://avatars2.githubusercontent.com/u/11519649?v=4",
@@ -32,7 +31,8 @@
       "contributions": [
         "content"
       ]
-=======
+    },
+    {
       "login": "damianrusinek",
       "name": "Damian Rusinek",
       "avatar_url": "https://avatars3.githubusercontent.com/u/3885749?v=4",
@@ -584,7 +584,6 @@
         "code",
         "design"
       ]
->>>>>>> 920415d5
     }
   ],
   "contributorsPerLine": 7,
