--- conflicted
+++ resolved
@@ -9747,20 +9747,21 @@
       ]
     },
     {
-<<<<<<< HEAD
       "login": "nuclearfalcon",
       "name": "Jacob",
       "avatar_url": "https://avatars.githubusercontent.com/u/12568736?v=4",
       "profile": "https://github.com/nuclearfalcon",
       "contributions": [
         "ideas",
-=======
+        "doc"
+      ]
+    },
+    {
       "login": "theSamPadilla",
       "name": "Sam Padilla",
       "avatar_url": "https://avatars.githubusercontent.com/u/35386211?v=4",
       "profile": "https://github.com/theSamPadilla",
       "contributions": [
->>>>>>> 0e5cfb00
         "doc"
       ]
     }
