--- conflicted
+++ resolved
@@ -81,11 +81,7 @@
       intlMatch += match.replace(re, (_, p1, p2) => p1 + p2)
     })
   } catch {
-<<<<<<< HEAD
-    console.error("regex error", englishPath, path)
-=======
     console.warn(`regex error in ${englishPath}`)
->>>>>>> 0a387b45
     return true
   }
 
