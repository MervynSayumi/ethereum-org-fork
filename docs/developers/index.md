---
title: Developers
lang: en-US
sidebar: auto
sidebarDepth: 0
---

# Developer Resources

<div class="featured">Guides, resources, and tools for developers building on Ethereum.</div>

## Getting started

**If you’re new to developing with Ethereum, you’re in the right place.** These guides written by the Ethereum community will introduce you to the basics of the Ethereum stack and introduce core concepts that might be different from other app development you’re familiar with.

Need a more basic primer first? Check out [ethereum.org/learn.](/learn/)


- [Getting up to speed on Ethereum](https://medium.com/@mattcondon/getting-up-to-speed-on-ethereum-63ed28821bbe) *Aug 7, 2017 - Matt Condon*
- [Ethereum In Depth, Part 1](https://blog.zeppelin.solutions/ethereum-in-depth-part-1-968981e6f833) *May 11, 2018 - Facu Spagnuolo*
- [Ethereum In Depth, Part 2 ](https://blog.zeppelin.solutions/ethereum-in-depth-part-2-6339cf6bddb9) *July 24, 2018 - Facu Spagnuolo*
- [Ethereum Development Walkthrough, Parts 1-5](https://hackernoon.com/ethereum-development-walkthrough-part-1-smart-contracts-b3979e6e573e) *Jan 14, 2018 - dev_zl*
- [Ethereum 101, Parts 1-7](https://kauri.io/collection/5bb65f0f4f34080001731dc2/ethereum-101) *Feb 13, 2019 - Wil Barnes*
- [Full Stack Hello World Voting Ethereum Dapp Tutorial ](https://medium.com/@mvmurthy/full-stack-hello-world-voting-ethereum-dapp-tutorial-part-1-40d2d0d807c2) *Jan 18, 2017 - Mahesh Murthy*
- [Mastering Ethereum - A comprehensive textbook available for free online](https://github.com/ethereumbook/ethereumbook) *Dec 1, 2018 - Andreas Antonopoulos & Gavin Wood*
- [Ethereum Developer Portal - Everything you need to get started building on Ethereum](https://ethereum.consensys.net/ethereum-dev-portal) *Updated often - ConsenSys*
- [Deconstructing a Solidity Contract](https://blog.zeppelin.solutions/deconstructing-a-solidity-contract-part-i-introduction-832efd2d7737) *Aug 13, 2018 - Alejandro Santander & Leo Arias*
- [Full Stack Dapp Tutorial Series ](https://kauri.io/collection/5b8e401ee727370001c942e3) *Updated Often - Joshua Cassidy*


## Smart Contract Languages

Any program that runs on the Ethereum Virtual Machine (EVM) is commonly referred to as a “smart contract”. The most popular languages for writing smart contracts on Ethereum are **Solidity** and **Vyper**, though there are [others under development](https://github.com/ConsenSys/ethereum-developer-tools-list#smart-contract-languages).

### Solidity *The most popular language on Ethereum, inspired by C++, Python and Javascript*
- [Documentation](https://solidity.readthedocs.io)
- [Github](https://github.com/ethereum/solidity/)
- [Solidity Gitter Chatroom](https://gitter.im/ethereum/solidity/)

### Vyper *Security focused language for Ethereum, based on Python.*
- [Documentation](https://vyper.readthedocs.io)
- [Github](https://github.com/ethereum/vyper)
- [Vyper Gitter Chatroom](https://gitter.im/ethereum/vyper)

### Looking for other options?
- [Ethereum Developers Tools List #SmartContractLanguages](https://github.com/ConsenSys/ethereum-developer-tools-list#smart-contract-languages)


## Developer tools

Ethereum has a large and growing number of tools to help developers build, test, and deploy their applications. Below are the most popular tools to get you started. If you want to dive deeper, check out this [comprehensive list](https://github.com/ConsenSys/ethereum-developer-tools-list).

### Truffle *A development environment, testing framework, build pipeline, and other tools.*
- [truffleframework.com](https://truffleframework.com/)
- [Github](https://github.com/trufflesuite/truffle)

### Embark *A development environment, testing framework, and other tools integrated with Ethereum, IPFS, and Whisper.*
- [Github](https://github.com/embark-framework/embark)
- [Documentation](https://embark.status.im/docs/)

### Waffle *A framework for advanced smart contract development and testing (based on ethers.js).*
- [getwaffle.io](https://getwaffle.io/)
- [Github](https://github.com/EthWorks/Waffle)

### Etherlime *Ethers.js based framework for dapp development (Solidity & Vyper), deployment, debugging, testing and more.*
- [Docs](https://etherlime.readthedocs.io/en/latest/)
- [Github](https://github.com/LimeChain/etherlime)

### Buidler *A task runner for Ethereum smart contract developers*
- [buidler.dev](https://buidler.dev)
- [Github](https://github.com/nomiclabs/buidler)

###  ZeppelinOS *A development framework for building upgradeable smart contracts, and securely managing smart contract applications.*
- [zeppelinos.org](https://zeppelinos.org)
- [Github](https://github.com/zeppelinos)
- [Community Forum](https://forum.zeppelin.solutions/c/zeppelinos)

### Python Tooling *Variety of libraries for Ethereum interaction via Python*
- [py.ethereum.org](http://python.ethereum.org/)
- [web3.py Github](https://github.com/ethereum/web3.py)
- [web3.py Chat](https://gitter.im/ethereum/web3.py)

### Looking for other options?
- [Ethereum Developer Tools List #Frameworks](https://github.com/ConsenSys/ethereum-developer-tools-list#frameworks)

## Integrated Development Environments (IDEs)


### Visual Studio Code *Professional cross-platform IDE with official Ethereum support.*
- [Visual Studio Code](https://code.visualstudio.com/)
- [Azure Blockchain Workbench plugin](https://azuremarketplace.microsoft.com/en-us/marketplace/apps/microsoft-azure-blockchain.azure-blockchain-workbench?tab=Overview)
- [Code samples](https://github.com/Azure-Samples/blockchain/blob/master/blockchain-workbench/application-and-smart-contract-samples/readme.md)

### Remix *Web-based IDE with built in static analysis, and a test blockchain virtual machine.*
- [remix.ethereum.org](https://remix.ethereum.org/)

### Superblocks *Web-based IDE with built in browser blockchain virtual machine, MetaMask integration, transaction logger, and other features.*
- [superblocks.com/lab](https://superblocks.com/lab/)

### EthFiddle *Web-based IDE that lets you write, compile, and debut your smart contract.*
- [ethfiddle.com](https://ethfiddle.com/)

### Looking for other options?
- [Ethereum Developer Tools List #IDEs](https://github.com/ConsenSys/ethereum-developer-tools-list#ides)

## Frontend Javascript APIs
### Web3.js *Ethereum Javascript API*
- [Github](https://github.com/ethereum/web3.js/)
- [Documentation](https://web3js.readthedocs.io/en/1.0/)

### Ethers.js *Complete Ethereum wallet implementation and utilities in JavaScript and TypeScript*
- [Github](https://github.com/ethers-io/ethers.js/)
- [Documentation](https://docs.ethers.io/ethers.js/html/)

### light.js *A high-level reactive JS library optimized for light clients.*
- [Github](https://github.com/paritytech/js-libs/tree/master/packages/light.js)
- [Documentation](https://paritytech.github.io/js-libs/light.js/)

### Web3-wrapper *Typescript alternative to Web3.js*
- [Github](https://github.com/0xProject/0x-monorepo/tree/v2-prototype/packages/web3-wrapper)
- [Documentation](https://0x.org/docs/web3-wrapper#introduction)

### Looking for other options?
- [Ethereum Developer Tools List #Frontend-Ethereum-APIs](https://github.com/ConsenSys/ethereum-developer-tools-list#frontend-ethereum-apis)

## Backend APIs

### Infura *The Ethereum API as a service*
- [infura.io](https://infura.io)

<<<<<<< HEAD
### Nodesmith *JSON-RPC API access to Ethereum mainnet and testnets*
- [nodesmith.io](https://nodesmith.io)
=======
### Cloudflare Ethereum Gateway
- [cloudflare-eth.com](https://cloudflare-eth.com)

## Storage

### IPFS *InterPlanetary File System is a decentralized storage and file referencing system for Ethereum.*
- [ipfs.io](https://ipfs.io/)

### Swarm *A distributed storage platform and content distribution service for the Ethereum web3 stack.*

### OrbitDB *A decentralized peer to peer database on top of IPFS.*
- [github](https://github.com/orbitdb/orbit-db)

>>>>>>> 0e63decc

## Security tools
### Slither *Solidity static analysis framework written in Python 3*
- [Github](https://github.com/crytic/slither)

### MythX *Security analysis API for Ethereum smart contracts*
- [mythx.io](https://mythx.io/)

### Manticore *A command line interface that uses a symbolic execution tool on smart contracts and binaries.*
- [github](https://github.com/trailofbits/manticore)

### Securify *Security scanner for Ethereum smart contracts*
- [securify.chainsecurity.com](https://securify.chainsecurity.com/)

### More on formal verification
- [How formal verification of smart-contacts works](https://runtimeverification.com/blog/how-formal-verification-of-smart-contracts-works/) *July 20, 2018 - Brian Marick*
- [How Formal Verification Can Ensure Flawless Smart Contracts](https://media.consensys.net/how-formal-verification-can-ensure-flawless-smart-contracts-cbda8ad99bd1) *Jan 29, 2018 - Bernard Mueller*

### Looking for other options?
- [Ethereum Developer Tools List #Security-Tools](https://github.com/ConsenSys/ethereum-developer-tools-list#security-tools)

## Testing tools

### Solidity-Coverage *Alternative solidity code coverage tool.*
- [Github](https://github.com/sc-forks/solidity-coverage)

### hevm *Implementation of the EVM made specifically for unit testing and debugging smart contracts.*
- [Github](https://github.com/dapphub/dapptools/tree/master/src/hevm)

### Whiteblock Genesis *An end-to-end development sandbox and testing platform for blockchain.*
- [Whiteblock.io](https://whiteblock.io)
- [Github](https://github.com/whiteblock/genesis)
- [Documentation](https://docs.whiteblock.io)

### Looking for other options?
- [Ethereum Developer Tools List #Testing-Tools](https://github.com/ConsenSys/ethereum-developer-tools-list#testing-tools)


## Block explorers
Block explorers are services that let you browse the Ethereum blockchain (and its testnets), by finding information about specific transactions, blocks, contracts, and other on-chain activity.
- [Etherscan](https://etherscan.io/)
- [Blockscout](https://blockscout.com/)
- [Etherchain](https://www.etherchain.org/)


## Testnets and Faucets

The Ethereum community maintains multiple testnets. These are used by developers to test their applications under different conditions before deploying to the Ethereum mainnet.

### Ropsten *Proof of Work blockchain, test-ether can be mined*
- [Test-ether faucet](https://faucet.ropsten.be/)

### Rinkeby *Proof of Authority blockchain, maintained by the Geth development team*
- [Test-ether faucet](https://faucet.rinkeby.io/)

### Goerli *Cross-client Proof of Authority blockchain, built and maintained by the Goerli community*
- [Test-ether faucet](https://faucet.goerli.mudit.blog/)
- [goerli.net](https://goerli.net/)

## Clients & Running your own node
The Ethereum network is made up of many nodes who run compatible client software. The majority of these nodes run [Geth](https://geth.ethereum.org/) or [Parity](https://www.parity.io/ethereum/), each of which can be configured in different ways according to your needs.

### Geth *Ethereum clients written in Go*
- [Github](https://github.com/ethereum/go-ethereum)
- [Discord chat](https://discordapp.com/invite/nthXNEv)

### Parity *Ethereum client written in Rust*
- [parity.io](https://www.parity.io/)
- [Github](https://github.com/paritytech/parity-ethereum)

### Pantheon *Ethereum client written in Java*
- [pegasys.tech](http://pegasys.tech)
- [Github](https://github.com/PegaSysEng/pantheon/)
- [Gitter](https://gitter.im/PegaSysEng/pantheon)

### Ethnode *Run an Ethereum node (Geth or Parity) for local development.*
- [Github](https://github.com/vrde/ethnode)

### Ethereum Node Resources
- [Node Configuration Cheat Sheet](https://dev.to/5chdn/ethereum-node-configuration-modes-cheat-sheet-25l8) *Jan 5, 2019 - Afri Schoeden*

### Looking for other options?
- [Ethereum Developer Tools List #Ethereum-clients](https://github.com/ConsenSys/ethereum-developer-tools-list#ethereum-clients)


## Best Practices, Patterns, and Anti-patterns

### DappSys *Safe, simple, flexible building-blocks for smart-contracts.*
- [dapp.tools/dappsys](https://dapp.tools/dappsys/)
- [Github](https://github.com/dapphub/dappsys)

### OpenZeppelin *Library for secure smart contract development.*
- [openzeppelin.org](https://openzeppelin.org/)
- [Github](https://github.com/OpenZeppelin/openzeppelin-solidity)

### aragonOS *Patterns for upgradeability & permission control.*
- [hack.aragon.org](https://hack.aragon.org/docs/aragonos-intro.html)

### Smart Contract Weakness Registry
- [SWC registry](https://smartcontractsecurity.github.io/SWC-registry/)
- [Github](https://github.com/SmartContractSecurity/SWC-registry)

### Smart Contract Security Best Practices Guide
- [consensys.github.io/smart-contract-best-practices/](https://consensys.github.io/smart-contract-best-practices/)
- [Github](https://github.com/ConsenSys/smart-contract-best-practices/)
- [Aggregated collection of security recommendations and best practices](https://github.com/guylando/KnowledgeLists/blob/master/EthereumSmartContracts.md)

### Looking for other options?
- [Ethereum Developer Tools List #Patterns—best-practices](https://github.com/ConsenSys/ethereum-developer-tools-list#patterns--best-practices)


## Developer Support & Training

### Ethereum Stackexchange
- [ethereum.stackexchange.com](https://ethereum.stackexchange.com/)

### Solidity Gitter Chatroom
- [gitter.im/ethereum/solidity](https://gitter.im/ethereum/solidity/)

### All Ethereum Gitter Chatrooms
- [gitter.im/ethereum/home](https://gitter.im/ethereum/home)

### Cryptozombies *Learn to code games on ethereum.*
- [Cryptozombies.io](https://cryptozombies.io/)

### Chainshot *Web based dapp coding tutorials.*
- [chainshot.com](https://www.chainshot.com/)

### Blockgeeks *Online courses on blockchain technology*
- [courses.blockgeeks.com](https://courses.blockgeeks.com/)

### DappUniversity *Learn to build decentralized applications on the Ethereum blockchain*
- [DappUniversity.com](http://www.dappuniversity.com/)

### Ethernaut *Solidity based wargame where each level is a contract to be hacked*
- [ethernaut.zeppelin.solutions](https://ethernaut.zeppelin.solutions/)

## UI/UX
- [Challenge of UX in Ethereum](https://medium.com/ecf-review/challenge-of-ux-in-ethereum-122e1a33688d) *June 25, 2018 - Anna Rose*
- [Designing for blockchain: what’s different and what’s at stake](https://media.consensys.net/designing-for-blockchain-whats-different-and-what-s-at-stake-b867eeade1c9) *March 22, 2018 - Sarah Baker Mills*



## Standards

The Ethereum community has adopted many standards that are helpful to developers. Typically these are introduced as [Ethereum Improvement Proposals](http://eips.ethereum.org/) (EIPs), which are discussed by community members through a [standard process](http://eips.ethereum.org/EIPS/eip-1).


- [List of EIPs](http://eips.ethereum.org/)
- [EIP github repo](https://github.com/ethereum/EIPs)
- [EIP discussion board](https://ethereum-magicians.org/c/eips)
- [Ethereum Governance Overview](https://blog.bmannconsulting.com/ethereum-governance/) *March 31, 2019 - Boris Mann*
- [Playlist of all Ethereum Core Dev Meetings](https://www.youtube.com/playlist?list=PLaM7G4Llrb7zfMXCZVEXEABT8OSnd4-7w) *(YouTube Playlist)*

Certain EIPs relate to application-level standards (e.g. a standard smart-contract format), which are introduced as [Ethereum Requests for Comment (ERC)](https://eips.ethereum.org/erc). Many ERCs are critical standards used widely across the Ethereum ecosystem.

- [List of ERCs](http://eips.ethereum.org/erc)
- [ERC20 - A standard interface for tokens](https://eips.ethereum.org/EIPS/eip-20)
- [ERC721 - A standard interface for non-fungible tokens](https://eips.ethereum.org/EIPS/eip-721)
<|MERGE_RESOLUTION|>--- conflicted
+++ resolved
@@ -128,12 +128,11 @@
 ### Infura *The Ethereum API as a service*
 - [infura.io](https://infura.io)
 
-<<<<<<< HEAD
+### Cloudflare Ethereum Gateway
+- [cloudflare-eth.com](https://cloudflare-eth.com)
+
 ### Nodesmith *JSON-RPC API access to Ethereum mainnet and testnets*
 - [nodesmith.io](https://nodesmith.io)
-=======
-### Cloudflare Ethereum Gateway
-- [cloudflare-eth.com](https://cloudflare-eth.com)
 
 ## Storage
 
@@ -144,8 +143,6 @@
 
 ### OrbitDB *A decentralized peer to peer database on top of IPFS.*
 - [github](https://github.com/orbitdb/orbit-db)
-
->>>>>>> 0e63decc
 
 ## Security tools
 ### Slither *Solidity static analysis framework written in Python 3*
