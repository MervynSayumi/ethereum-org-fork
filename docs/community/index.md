--- conflicted
+++ resolved
@@ -34,11 +34,8 @@
 - Chat rooms
   - [Ethereum Gitter](https://gitter.im/ethereum/home) - _chat room for the Ethereum github repo_
   - [Ethereum Cat Herders](https://gitter.im/ethereum-cat-herders/community?source=orgpage) - _community oriented around offering project management support to Ethereum development_
-<<<<<<< HEAD
+  - [Ethereum Hackers](https://ethglobal.co/discord) - _Discord chat run by [ETHGlobal](https://www.ethglobal.co/): an online community for Ethereum hackers all over the world_
   - [CryptoDevs Discord](https://discord.gg/5W5tVb3) - _ethereum development focused Discord community_ 
-=======
-  - [Ethereum Hackers](https://ethglobal.co/discord) - _Discord chat run by [ETHGlobal](https://www.ethglobal.co/): an online community for Ethereum hackers all over the world_
->>>>>>> 9441ec53
 - Twitter
   - The ethereum community is very active on twitter - not sure where to start?
     - [List of influential Ethereum twitter accounts](https://hive.one/ethereum/)
