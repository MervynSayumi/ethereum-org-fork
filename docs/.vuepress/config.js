--- conflicted
+++ resolved
@@ -986,16 +986,6 @@
         changefreq: 'weekly'
       }
     ],
-<<<<<<< HEAD
-    ['vuepress-plugin-ipfs']
-  ],
-  themeConfig: {
-    algolia: {
-      apiKey: 'f57f4f44f67b48ac256292b74ab0c304',
-      indexName: 'ethereum'
-    }
-  }
-=======
     ['vuepress-plugin-ipfs'],
     [
       'vuepress-plugin-canonical',
@@ -1004,6 +994,11 @@
         stringExtension: true
       }
     ]
-  ]
->>>>>>> 1199dfe1
+  ],
+  themeConfig: {
+    algolia: {
+      apiKey: 'f57f4f44f67b48ac256292b74ab0c304',
+      indexName: 'ethereum'
+    }
+  }
 }