--- conflicted
+++ resolved
@@ -27,163 +27,6 @@
           target="_blank"
           rel="noopener noreferrer"
         >
-<<<<<<< HEAD
-      </div>
-      <h2 class="bold">
-        {{ translateString('page-build-h2') }}
-      </h2>
-      <div class="features">
-        <div class="feature">
-          <div class="icon">👋</div>
-          <div class="box">
-            <div class="box-title">
-              {{ translateString('page-build-hello-world-title') }}
-            </div>
-            <div class="box-description">
-              {{ translateString('page-build-hello-world-description') }}
-            </div>
-            <div class="box-link">
-              <a
-                target="_blank"
-                rel="noopener noreferrer"
-                class="hide-icon"
-                href="https://studio.ethereum.org/1"
-                >{{ translateString('page-build-hello-world-link-text') }}</a
-              >
-            </div>
-          </div>
-        </div>
-        <div class="feature">
-          <div class="icon">🗝️</div>
-          <div class="box">
-            <div class="box-title">
-              {{ translateString('page-build-coin-contract-title') }}
-            </div>
-            <div class="box-description">
-              {{ translateString('page-build-coin-contract-description') }}
-            </div>
-            <div class="box-link">
-              <a
-                target="_blank"
-                rel="noopener noreferrer"
-                class="hide-icon"
-                href="https://studio.ethereum.org/2"
-                >{{ translateString('page-build-coin-contract-link-text') }}</a
-              >
-            </div>
-          </div>
-        </div>
-        <div class="feature">
-          <div class="icon">🍕</div>
-          <div class="box">
-            <div class="box-title">
-              {{ translateString('page-build-crypto-pizza-title') }}
-            </div>
-            <div class="box-description">
-              {{ translateString('page-build-crypto-pizza-description') }}
-            </div>
-            <div class="box-link">
-              <a
-                target="_blank"
-                rel="noopener noreferrer"
-                class="hide-icon"
-                href="https://studio.ethereum.org/3"
-                >{{ translateString('page-build-crypto-pizza-link-text') }}</a
-              >
-            </div>
-          </div>
-        </div>
-      </div>
-      <div class="resources">
-        <div class="title">
-          {{ translateString('page-build-more-learning-title') }}
-        </div>
-        <div class="logos">
-          <div class="logo-container">
-            <div class="logo-title">CryptoZombies</div>
-            <div class="logo">
-              <a
-                href="https://cryptozombies.io/"
-                target="_blank"
-                class="hide-icon"
-                rel="noopener noreferrer"
-              >
-                <img src="/ecosystem/crypto-zombie.png" alt="CryptoZombies" />
-              </a>
-            </div>
-            <div class="logo-description">
-              {{ translateString('page-build-cryptozombies-description') }}
-            </div>
-          </div>
-          <div class="logo-container">
-            <div class="logo-title">Ethernauts</div>
-            <div class="logo">
-              <a
-                href="https://ethernaut.openzeppelin.com/"
-                target="_blank"
-                class="hide-icon"
-                rel="noopener noreferrer"
-              >
-                <img
-                  src="/ecosystem/oz.png"
-                  class="oz"
-                  alt="Open Zeppelin Ethernaut"
-                />
-              </a>
-            </div>
-            <div class="logo-description">
-              {{ translateString('page-build-ethernauts-description') }}
-            </div>
-          </div>
-          <div class="logo-container">
-            <div class="logo-title">Remix</div>
-            <div class="logo">
-              <a
-                href="https://remix.ethereum.org"
-                target="_blank"
-                class="hide-icon"
-                rel="noopener noreferrer"
-              >
-                <img src="/ecosystem/remix.png" alt="Remix" />
-              </a>
-            </div>
-            <div class="logo-description">
-              {{ translateString('page-build-remix-description') }}
-            </div>
-          </div>
-          <div class="logo-container">
-            <div class="logo-title">ChainShot</div>
-            <div class="logo">
-              <a
-                href="https://www.chainshot.com"
-                target="_blank"
-                class="hide-icon"
-                rel="noopener noreferrer"
-              >
-                <img src="/ecosystem/chainshot.png" alt="ChainShot" />
-              </a>
-            </div>
-            <div class="logo-description">
-              {{ translateString('page-build-chainshot-description') }}
-            </div>
-          </div>
-          <div class="logo-container">
-            <div class="logo-title">Consensys Academy</div>
-            <div class="logo">
-              <a
-                href="https://consensys.net/academy/bootcamp/"
-                target="_blank"
-                class="hide-icon"
-                rel="noopener noreferrer"
-              >
-                <img src="/ecosystem/consensys.png" alt="Consensys Academy" />
-              </a>
-            </div>
-            <div class="logo-description">
-              {{ translateString('page-build-consensys-academy-description') }}
-            </div>
-          </div>
-=======
           Superblocks
         </a>
       </p>
@@ -209,6 +52,7 @@
           <a
             target="_blank"
             rel="noopener noreferrer"
+            class="hide-icon"
             :href="template.to.url"
             >{{ template.to.text }}</a
           >
@@ -228,44 +72,20 @@
       >
         <h3 class="l4 tc-text400 ma-0">{{ resource.title }}</h3>
         <div class="logo flex flex-column flex-center justify-center pl-2 pr-2">
-          <a :href="resource.to" target="_blank" rel="noopener noreferrer">
+          <a
+            :href="resource.to"
+            target="_blank"
+            rel="noopener noreferrer"
+            class="hide-icon"
+          >
             <img
               :src="resource.img.src"
               :alt="resource.img.alt || resource.title"
             />
           </a>
->>>>>>> 3f5db1eb
         </div>
         <p class="l7 tc-text200 ma-0">{{ resource.description }}</p>
       </div>
-<<<<<<< HEAD
-      <div class="learn">
-        <h2>{{ translateString('page-build-learn-more-cta') }}</h2>
-        <p>
-          {{ translateString('page-build-learn-more-description') }}
-        </p>
-        <Button secondary :to="langPath() + 'learn/'">
-          {{ translateString('learn-more') }}
-        </Button>
-      </div>
-      <!-- TODO how to include links within translations? -->
-      <p class="collaboration">
-        <a
-          href="https://studio.ethereum.org"
-          target="_blank"
-          rel="noopener noreferrer"
-          class="hide-icon"
-          >Ethereum Studio</a
-        >
-        is a collaboration between
-        <a
-          href="https://superblocks.com"
-          target="_blank"
-          rel="noopener noreferrer"
-          >Superblocks</a
-        >
-        and <router-link to="/">Ethereum.org</router-link>.
-=======
     </section>
 
     <section class="learn center flex flex-column flex-center mb-8">
@@ -274,7 +94,6 @@
       </h2>
       <p class="l4 tc-text200 max-w-45ch mb-2">
         {{ translateString('page-build-learn-more-description') }}
->>>>>>> 3f5db1eb
       </p>
       <Button secondary :to="langPath() + 'learn/'">
         {{ translateString('learn-more') }}
