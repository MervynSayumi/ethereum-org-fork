<template>
  <div>
    <div class="headline-text-container">
      <h1 class="headline-title">{{ translateString('page-home-title') }}</h1>
      <div class="headline-subtitle">
        {{ translateString('page-home-subtitle') }}
      </div>
      <router-link
        :to="langPath() + 'what-is-ethereum/'"
        class="button headline-button"
        >{{ translateString('learn-more') }}</router-link
      >
    </div>

    <div class="intro-blocks">
      <div class="intro-block" v-if="contentVersion >= 1.1">
        <h3 class="header">
          <span class="arrow">→</span
          >{{ translateString('page-home-section-individuals-title') }}
        </h3>
        <ul>
          <li class="highlight highlight-small">
            <router-link :to="langPath() + 'what-is-ethereum/'" class="black">
              {{ translateString('page-home-section-individuals-item-one') }}
            </router-link>
          </li>
          <li>
            <router-link :to="langPath() + 'dapps/'" class="black">
              {{ translateString('page-home-section-individuals-item-two') }}
            </router-link>
          </li>
          <li>
            <router-link :to="langPath() + 'learn/'" class="black">
              {{ translateString('page-home-section-individuals-item-three') }}
            </router-link>
          </li>
          <li v-if="contentVersion > 1.1">
            <router-link :to="langPath() + 'community/'" class="black">
              {{ translateString('page-community') }}
            </router-link>
          </li>
        </ul>
      </div>

      <div class="intro-block-content-version-1" v-if="contentVersion < 1.1">
        <h3>
          <router-link :to="langPath() + 'what-is-ethereum/'">
            <span class="arrow">→</span
            >{{ translateString('page-home-section-beginners-title') }}
          </router-link>
        </h3>
        <ul>
          <li class="highlight">
            <router-link :to="langPath() + 'what-is-ethereum/'" class="black">
              {{ translateString('page-home-section-beginners-item-one') }}
            </router-link>
          </li>
          <li>
            <router-link :to="langPath() + 'what-is-ethereum/'" class="black">
              {{ translateString('page-home-section-beginners-item-two') }}
            </router-link>
          </li>
          <li>
            <router-link :to="langPath() + 'what-is-ethereum/'" class="black">
              {{ translateString('page-home-section-beginners-item-three') }}
            </router-link>
          </li>
        </ul>
      </div>

      <div class="intro-block-content-version-1" v-if="contentVersion < 1.1">
        <h3>
          <router-link :to="langPath() + 'use/'">
            <span class="arrow">→</span
            >{{ translateString('page-home-section-use-title') }}
          </router-link>
        </h3>
        <ul>
          <li>
            <router-link
              :to="langPath() + 'use/#1-use-an-application-built-on-ethereum'"
              class="black"
            >
              {{ translateString('page-home-section-use-item-one') }}
            </router-link>
          </li>
          <li>
            <router-link
              :to="langPath() + 'use/#2-what-is-eth-and-how-do-i-get-it'"
              class="black"
            >
              {{ translateString('page-home-section-use-item-two') }}
            </router-link>
          </li>
          <li>
            <router-link
              :to="
                langPath() +
                  'use/#3-what-is-a-wallet-and-which-one-should-i-use'
              "
              class="black"
            >
              {{ translateString('page-home-section-use-item-three') }}
            </router-link>
          </li>
        </ul>
      </div>

      <div class="intro-block-content-version-1" v-if="contentVersion < 1.1">
        <h3>
          <router-link :to="langPath() + 'learn/'">
            <span class="arrow">→</span
            >{{ translateString('page-home-section-learn-title') }}
          </router-link>
        </h3>
        <ul>
          <li>
            <router-link
              :to="langPath() + 'learn/#ethereum-basics'"
              class="black"
            >
              {{ translateString('page-home-section-learn-item-one') }}
            </router-link>
          </li>
          <li>
            <router-link
              :to="langPath() + 'learn/#how-ethereum-works'"
              class="black"
            >
              {{ translateString('page-home-section-learn-item-two') }}
            </router-link>
          </li>
          <li>
            <router-link :to="langPath() + 'learn/#eth-2-0'" class="black">
              {{ translateString('page-home-section-learn-item-three') }}
            </router-link>
          </li>
        </ul>
      </div>

      <div
        v-bind:class="{
          'intro-block': contentVersion >= 1.1,
          'intro-block-content-version-1': contentVersion < 1.1
        }"
      >
        <h3>
          <router-link :to="langPath() + 'developers/'">
            <span class="arrow">→</span
            >{{ translateString('page-home-section-developers-title') }}
          </router-link>
        </h3>
        <ul>
          <li v-if="contentVersion < 1.1">
            <router-link
              :to="langPath() + 'developers/#getting-started'"
              class="black"
            >
              {{ translateString('page-home-section-developers-item-one') }}
            </router-link>
          </li>
          <li v-if="contentVersion >= 1.05">
            <router-link :to="langPath() + 'build/'" class="black">
              {{ translateString('page-home-section-developers-item-one') }}
            </router-link>
          </li>
          <li>
            <router-link
              :to="langPath() + 'developers/#smart-contract-languages'"
              class="black"
            >
              {{ translateString('page-home-section-developers-item-two') }}
            </router-link>
          </li>
          <li>
            <router-link
              :to="langPath() + 'developers/#developer-tools'"
              class="black"
            >
              {{ translateString('page-home-section-developers-item-three') }}
            </router-link>
          </li>
        </ul>
      </div>

      <div class="intro-block" v-if="contentVersion >= 1.1">
        <h3>
          <router-link :to="langPath() + 'enterprise/'">
            <span class="arrow">→</span
            >{{ translateString('page-home-section-enterprise-title') }}
          </router-link>
        </h3>
        <ul>
          <li>
            <router-link
              :to="langPath() + 'enterprise/#why-enterprise-ethereum'"
              class="black"
            >
              {{ translateString('page-home-section-enterprise-item-one') }}
            </router-link>
          </li>
          <li>
            <router-link
              :to="langPath() + 'enterprise/#enterprise-features'"
              class="black"
            >
              {{ translateString('page-home-section-enterprise-item-two') }}
            </router-link>
          </li>
          <li>
            <router-link
              :to="langPath() + 'enterprise/#enterprise-developer-community'"
              class="black"
            >
              {{ translateString('page-home-section-enterprise-item-three') }}
            </router-link>
          </li>
        </ul>
      </div>
    </div>
  </div>
</template>

<script>
import { translate } from '../theme/utils/translations'

export default {
  computed: {
    contentVersion() {
      return translate('version', this.$lang)
    }
  },
  methods: {
    translateString: function(str) {
      return translate(str, this.$lang)
    },

    langPath: function() {
      return translate('path', this.$lang)
    }
  }
}
</script>

<style lang="stylus" scoped>
  @import '../theme/styles/config.styl';

  h1
    font-size $fsLarge

  .headline-button
    margin-top 2rem
    font-size $fsRegular

  .header
    color $colorPrimary

.highlight-small
    background-size 240px !important

  #wrapper.dark-mode
    .header
<<<<<<< HEAD
      color $accentColorDark
</style>

<style lang="stylus">
// Unscoped CSS to prevent flex on homepage wrapper
.home #upper-content
  display block
=======
      color $colorPrimaryDark500

.intro-blocks
  margin-top 1.5em
  display flex
  flex-wrap wrap

  .intro-block,
  .intro-block-content-version-1
    flex 1 1 29%
    padding-left 1em
    padding-right 1em
    display inline-block
    line-height $lhMedium
    margin-bottom 1em
    h3
      span.arrow
        margin-right 1.25em
    ul
      li
        color $textColor
        &.highlight
          background-image: url(../theme/images/highlight.svg)
          background-repeat no-repeat
        a
          color: $colorBlack400
          &:hover
            color: $colorPrimary500

  // TODO remove once translations are updated w/ new personas
  .intro-block-content-version-1
    flex 1 1 40%
    padding-left 2em
    padding-right 2em

.dark-mode
  .intro-blocks
    ul
      li
        a
          color $colorWhite900
          &:hover
            color $colorPrimaryDark500
        &.highlight
          background-image url(../theme/images/highlight-dark.svg)
>>>>>>> 1b62eecb
</style><|MERGE_RESOLUTION|>--- conflicted
+++ resolved
@@ -260,15 +260,6 @@
 
   #wrapper.dark-mode
     .header
-<<<<<<< HEAD
-      color $accentColorDark
-</style>
-
-<style lang="stylus">
-// Unscoped CSS to prevent flex on homepage wrapper
-.home #upper-content
-  display block
-=======
       color $colorPrimaryDark500
 
 .intro-blocks
@@ -314,5 +305,10 @@
             color $colorPrimaryDark500
         &.highlight
           background-image url(../theme/images/highlight-dark.svg)
->>>>>>> 1b62eecb
+</style>
+
+<style lang="stylus">
+// Unscoped CSS to prevent flex on homepage wrapper
+.home #upper-content
+  display block
 </style>