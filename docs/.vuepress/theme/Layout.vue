--- conflicted
+++ resolved
@@ -5,16 +5,6 @@
     <main :class="contentClasses"><Content/></main>
     <Sidebar :items="sidebarItems" @close-sidebar="closeSidebar" />
     <Footer :class="{ 'home': isLanding }" />
-<<<<<<< HEAD
-
-    <a href="https://hackernoon.com/rethinking-the-identity-of-ethereumorg-l718w347l" target="_blank">
-      <button v-if="isLanding" class="announcement">
-        {{linkText}} <span class="accent">{{linkTextMore}}</span>
-      </button>
-
-    </a>
-=======
->>>>>>> 37e5d639
   </div>
 </template>
 
