--- conflicted
+++ resolved
@@ -223,26 +223,15 @@
     flex-wrap wrap
     align-items center
 
-<<<<<<< HEAD
   .social-links
     display flex
     .social-link
       margin 0
       display flex
-    .social-linknot(first-of-type)
+    .social-link:not(first-of-type)
       marginLeft 1rem
     a
       display flex
-=======
-      &:hover
-        color $colorPrimary
-
-  &.home
-    margin-left 2em
-
-    div.credits
-      display block
->>>>>>> 1b62eecb
 
   .list-block
     flex 1
@@ -274,26 +263,21 @@
         fill $subduedColor
       &:hover
         svg path
-          fill $accentColor
-
-<<<<<<< HEAD
+          fill $colorPrimary
+
   .list-block
     h3.title
       color $textColor
     a
       color $subduedColor
       &:hover
-        color $accentColor
-=======
-        &:hover
-          color $colorPrimary
->>>>>>> 1b62eecb
+        color $colorPrimary
 
 .dark-mode footer
   .social-links
     a:hover
         svg path
-          fill $accentColorDark
+          fill $colorPrimaryDark
 
   .list-block
     h3.title
@@ -301,5 +285,5 @@
     a
       color $subduedColor
       &:hover
-        color $accentColorDark
+        color $colorPrimaryDark
 </style>