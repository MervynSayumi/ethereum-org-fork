<template>
  <div class="hero relative content-block">
<<<<<<< HEAD
      <img alt="Ethereum.org Hero Image" class="hide-dark" width="946" height="auto" src="../images/hero.gif" />
      <img alt="Ethereum.org Hero Image - Dark" class="show-dark" width="946" height="auto" src="../images/hero-dark.gif" />
=======
    <img alt="Ethereum.org Hero Image" class="hide-dark" width="946" height="auto" src="../images/hero.jpg" />
    <img alt="Ethereum.org Hero Image" class="show-dark" width="946" height="auto" src="../images/hero-dark.jpg" />
>>>>>>> 4e9e7267

    <div class="hero-block beginners sm-hide">
      <router-link class="block header" to="/beginners/">→ Beginners</router-link>
      <div class="content"><router-link class="text-color" to="/beginners/">Completely new<br/>to Ethereum?</router-link></div>
    </div>

    <div class="hero-block learn sm-hide">
      <router-link class="block header" to="/learn/">→ Learn</router-link>
      <div class="content"><router-link class="text-color" to="/learn/">Want to dig in and learn<br/>more about Ethereum?</router-link></div>
    </div>

    <div class="hero-block use sm-hide">
      <router-link class="block header" to="/use/">→ Use</router-link>
      <div class="content"><router-link class="text-color" to="/use/">Want to start<br/>using Ethereum?</router-link></div>
    </div>

    <div class="hero-block build sm-hide">
      <router-link class="block header" to="/developers/">→ Developers</router-link>
      <div class="content"><router-link class="text-color" to="/developers/">Looking to build<br/>on Ethereum?</router-link></div>
    </div>
  </div>
</template>

<style lang="stylus" scoped>
  @require '../styles/config'

  .hero
    padding 2em
    max-width 60vw

    img
      max-width 100%
      height auto !important
      margin 0 auto
      display block

  .hero-block
    position absolute

    .header
      position absolute
      margin-left: -1.1em
    .content
      padding-top $lhRegular

    &.beginners
      top 6em
      left 8.5em

    &.learn
      top 9em
      right 2.5em

    &.use
      top 18em
      left 0.5em

    &.build
      top 22em
      right 7.5em

  @media screen and (max-width $breakL)
    .hero
      margin-top 1em
      max-width 70vw

    .hero-block
      &.beginners
        top 4em
        left 3.5em

      &.learn
        top 6em
        right 0em

      &.use
        top 14em
        left 0.5em

      &.build
        top 17em
        right 3.5em

  @media screen and (max-width $breakS)
    .hero
      max-width 90vw

</style><|MERGE_RESOLUTION|>--- conflicted
+++ resolved
@@ -1,12 +1,7 @@
 <template>
   <div class="hero relative content-block">
-<<<<<<< HEAD
       <img alt="Ethereum.org Hero Image" class="hide-dark" width="946" height="auto" src="../images/hero.gif" />
       <img alt="Ethereum.org Hero Image - Dark" class="show-dark" width="946" height="auto" src="../images/hero-dark.gif" />
-=======
-    <img alt="Ethereum.org Hero Image" class="hide-dark" width="946" height="auto" src="../images/hero.jpg" />
-    <img alt="Ethereum.org Hero Image" class="show-dark" width="946" height="auto" src="../images/hero-dark.jpg" />
->>>>>>> 4e9e7267
 
     <div class="hero-block beginners sm-hide">
       <router-link class="block header" to="/beginners/">→ Beginners</router-link>
