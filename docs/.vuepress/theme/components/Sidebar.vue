<template>
  <div class="sidebar" id="outline">
    <NavLinks :isSidebar="true" />
    <slot name="top" />
    <ul class="sidebar-links" v-if="items.length">
      <li v-for="(item, i) in items" :key="i">
        <SidebarGroup
          v-if="item.type === 'group'"
          :item="item"
          :first="i === 0"
          :open="i === openGroupIndex"
          :collapsable="item.collapsable || item.collapsible"
          @toggle="toggleGroup(i)"
        />
        <SidebarLink v-else :item="item" />
      </li>
    </ul>
    <slot name="bottom" />
  </div>
</template>

<script>
import SidebarGroup from './SidebarGroup.vue'
import SidebarLink from './SidebarLink.vue'
import NavLinks from './NavLinks.vue'
import { isActive } from '../utils/util'

export default {
  components: { SidebarGroup, SidebarLink, NavLinks },

  props: ['items'],

  data() {
    return {
      openGroupIndex: 0
    }
  },

  created() {
    this.refreshIndex()
  },

  watch: {
    $route() {
      this.refreshIndex()
      this.$emit('close-sidebar')
    }
  },

  methods: {
    refreshIndex() {
      const index = resolveOpenGroupIndex(this.$route, this.items)
      if (index > -1) {
        this.openGroupIndex = index
      }
    },

    toggleGroup(index) {
      this.openGroupIndex = index === this.openGroupIndex ? -1 : index
    },

    isActive(page) {
      return isActive(this.$route, page.path)
    }
  }
}

function resolveOpenGroupIndex(route, items) {
  for (let i = 0; i < items.length; i++) {
    const item = items[i]
    if (
      item.type === 'group' &&
      item.children.some(c => isActive(route, c.path))
    ) {
      return i
    }
  }
  return -1
}
</script>

<style lang="stylus">
@import '../styles/config.styl'

.sidebar
  position sticky
  top 7.5em
  bottom 0
  right 0
  width $sidebarWidth
  height calc(100vh - 80px)
  overflow-y auto
  font-size $fsXSmall
<<<<<<< HEAD
  padding 1em 2em 1em 1em
  border-left 1px dotted $accentColor
=======
  padding-left 1em
  padding-right 2em
  border-left 1px dotted $colorPrimary
>>>>>>> 1b62eecb
  transition all 0.2s ease-in-out
  transition transform .2s ease
  box-sizing border-box

  p.sidebar-heading
    display none

  ul
    padding 0
    margin 0
    list-style-type none
    list-style-image none
  a
    display inline-block

  .nav-links
    display none
    padding 1.5em 0 1.5rem 0

    .nav-item, .repo-link
      display block
      padding-left 1em
      margin-right 0
      line-height 2em


@media (max-width: $breakS)
  .sidebar
    display block !important
    font-size $fsMedium
    position fixed
    top 68px
    padding-right 1em
    transform translateX(-100%)
    transition transform .2s ease
    border-left none
    left 0
    background white
    border-right 1px dotted $colorPrimary
    height "calc(100vh - %s)" % $navbarHeight
    z-index 1

    .nav-links
      display flex
      flex-direction column
      .dropdown-wrapper .nav-dropdown .dropdown-item a.router-link-active::after
        top calc(1rem - 2px)
    .sidebar-links
      padding 1rem 0

  .sidebar-group-items
    font-size $fsSmall

  .sidebar-open
    .sidebar
      display block !important
      transform translateX(0)

@media only screen and (min-width:$breakL + 1px)
  .sidebar
    right "calc(50vw - 1460px / 2)" % $breakL
</style><|MERGE_RESOLUTION|>--- conflicted
+++ resolved
@@ -91,14 +91,8 @@
   height calc(100vh - 80px)
   overflow-y auto
   font-size $fsXSmall
-<<<<<<< HEAD
   padding 1em 2em 1em 1em
-  border-left 1px dotted $accentColor
-=======
-  padding-left 1em
-  padding-right 2em
   border-left 1px dotted $colorPrimary
->>>>>>> 1b62eecb
   transition all 0.2s ease-in-out
   transition transform .2s ease
   box-sizing border-box
