@import 'config.styl'

///////////////////////////////////////
// LAYOUT CLASSES                    //
// ----------------------------------//
// For now, these are used to apply  //
// flex (and related properties),    //
// block, inline-block, absolute,    //
// etcetera                          //
///////////////////////////////////////

.block
  display block

.inline-block 
  display inline-block

.flex
  display flex

.flex-wrap 
  flex-wrap: wrap

.flex-row-wrap
  flex-flow row wrap;

.justify-center
  justify-content center

.flex-center
  align-items center

.flex-column
  flex-direction: column

.relative
  position relative

.absolute
  position absolute

.fixed
  position fixed


///////////////////////////////////////
// CLASS GENERATOR                   //
// ----------------------------------//
// Instead of manually creating      //
// classes and referencing similar   //
// values, we instead use this func  //
// to generate our utility classes   //
// such as margins & color shades    //
///////////////////////////////////////

generateClasses(prependClass, appendClass, property, obj)
  if obj.values
    for key, value in obj.values
      .{prependClass}{key}{appendClass}
        if obj.unit
          {property}: unit(value, obj.unit)
        else
          {property}: value
  else
    for key, value in obj
      .{prependClass}{key}{appendClass}
        {property}: value



///////////////////////////////////////
// TEXT LEVELS                       //
// ----------------------------------//
// We have utility classes for our   //
// text styles, but also provide     //
// default levels when a .l# class   //
// is *not* used                     //
///////////////////////////////////////

.l1
  font-size: 3rem
  font-size: unquote('min(max(2rem, 6vw), 3rem)'); // stylus @css {} literal breaks here. Unquote instead.
  line-height: 1.4
  margin: 2rem 0
  font-weight: 400
.l2
  font-size 2rem
  font-size unquote('min(max(1.75rem, 4vw), 2rem)') // stylus @css {} literal breaks here. Unquote instead.
  line-height 1.4
  margin 4.5rem 0 1.5rem
  font-weight 400
.l3
  font-size 1.5rem
  line-height 1.4
  margin 1.5rem 0
  font-weight 400
.l4
  font-size 1.25rem
  line-height 1.4
  font-weight 400
.l5
  font-size 1rem
  line-height 1.6
  font-weight 400
.l6
  font-size .875rem
  line-height 1.6
  font-weight 400
  letter-spacing 0.04em
  margin 1.14em 0
  text-transform uppercase
.l7
  font-size 1rem
  line-height 1.6
  font-weight 400
.l8
  font-size .875rem
  line-height:1.6
  margin 1.14em 0
  font-weight 400




///////////////////////////////////////
// COLORS                            //
// ----------------------------------//
// Colors are structured as so in    //
// order to work with the class      //
// generator.                        //
///////////////////////////////////////

// Set text colors
// these should be revisited
// alongside colors in config.vue

$colorBlackObj = {
  '400': mix($colorWhite, $colorBlack, 10%),
  '300': mix($colorWhite, $colorBlack, 20%),
  '200': mix($colorWhite, $colorBlack, 30%),
  '100': mix($colorWhite, $colorBlack, 40%),
  '50' : mix($colorWhite, $colorBlack, 50%),
}

$colorPrimaryObj = {
  '900': mix($colorBlack, $colorPrimary, 80%),
  '800': mix($colorBlack, $colorPrimary, 60%),
  '700': mix($colorBlack, $colorPrimary, 40%),
  '600': mix($colorBlack, $colorPrimary, 20%),
  '500': $colorPrimary,
  '400': mix($colorWhite, $colorPrimary, 20%),
  '300': mix($colorWhite, $colorPrimary, 40%),
  '200': mix($colorWhite, $colorPrimary, 60%),
  '100': mix($colorWhite, $colorPrimary, 80%),
}

$colorPrimaryDarkObj = {
  '900': mix($colorBlack, $colorPrimaryDark, 80%)
  '800': mix($colorBlack, $colorPrimaryDark, 60%)
  '700': mix($colorBlack, $colorPrimaryDark, 40%)
  '600': mix($colorBlack, $colorPrimaryDark, 20%)
  '500': $colorPrimaryDark
  '400': mix($colorWhite, $colorPrimaryDark, 20%)
  '300': mix($colorWhite, $colorPrimaryDark, 40%)
  '200': mix($colorWhite, $colorPrimaryDark, 60%)
  '100': mix($colorWhite, $colorPrimaryDark, 80%)
}

$textColorObj = {
  '100': $colorBlack50,
  '200': $colorBlack100,
  '300': $colorBlack200,
  '400': $colorBlack400,
  '500': $colorBlack500,
  '600': $colorBlack500
}

$textColorDarkObj = {
  '100': alpha($colorWhite900, 0.8),
  '200': $colorWhite900,
  '300': $colorWhite800,
  '400': $colorWhite700,
  '500': $colorWhite600,
  '600': $colorWhite500
}



// We then generate the classes for the default (.tc-{name}{shade})
// and for :hover (.tc-h-{name}{shade})
generateClasses('tc-text', null, 'color', $textColorObj)
generateClasses('tc-h-text', ':hover', 'color', $textColorObj)
generateClasses('tc-primary', null, 'color', $colorPrimaryObj)
generateClasses('tc-h-primary', ':hover', 'color', $colorPrimaryObj)

// Which map directly to defaults for dark mode
.dark-mode
  generateClasses('tc-text', null, 'color', $textColorDarkObj)
  generateClasses('tc-h-text', ':hover', 'color', $textColorDarkObj)
  generateClasses('tc-primary', null, 'color', $colorPrimaryDarkObj)
  generateClasses('tc-h-primary', ':hover', 'color', $colorPrimaryDarkObj)


///////////////////////////////////////
// BORDERS                           //
// ----------------------------------//
// These come after the text classes //
// to allow us to override certain   //
// things, particularly margins.     //
// We use the class generator again  //
///////////////////////////////////////

// Widths
.br-25rem
  border-right .25rem solid transparent

// Colors
.bc-transparent
  border-color transparent
.bc-primary500
  border-color $colorPrimary500
.dark-mode
  .bc-primary500
    border-color $colorPrimaryDark500



///////////////////////////////////////
// UTILITY / MODIFIER CLASSES        //
// ----------------------------------//
// These come after the text classes //
// to allow us to override certain   //
// things, particularly margins.     //
// We use the class generator again  //
///////////////////////////////////////

// Text modifiers

.center
  text-align center

<<<<<<< HEAD
.hidden
  display none
=======
b, &.b, strong {
  font-weight 600
}

.no-list
  list-style-type: none
  list-style-image: none
  li
    &:before
      display: none

.featured
  border-left 1px dotted $colorPrimary
&:not(.rtl)
  .featured
    padding-left 1rem
    margin-left -1rem
.rtl
  .featured
    padding-right 1rem
    margin-right -1rem
.dark-mode
  .featured
    border-left 1px dotted $colorPrimaryDark


$widths = {
  unit: '%',
  values: {
    '10': 10,
    '20': 20,
    '30': 30
    '40': 40,
    '50': 50,
    '60': 60,
    '70': 70,
    '80': 80,
    '90': 90,
    '100': 100,
  }
}

$maxWidths = {
  '35ch': 35ch,
  '45ch': 45ch,
  '55ch': 55ch,
  '350px': 350px,
  '768px': 768px,
  '1140px': 1140px
}

$spacings = {
  unit: 'rem',
  values: {
    '0':   0,
    '00':  0,
    '000': 0,
    '025': 0.25, //  4px
    '05':  0.5,  //  8
    '075': 0.75, // 12
    '1':   1,    // 16
    '125': 1.25, // 20
    '15':  1.5,  // 24
    '2':   2,    // 32
    '25':  2.5,  // 40
    '3' :  3     // 48
    '4' :  4     // 64
    '5' :  5     // 80
    '8' :  8     // 80
  }
}

// Widths
generateClasses('w-', null, 'width', $widths)
// generate percentages
generateClasses('min-w-', null, 'min-width', $widths)
generateClasses('max-w-', null, 'max-width', $widths)
// generate custom
generateClasses('max-w-', null, 'max-width', $maxWidths)

// Margins
.mt-auto { margin-top: auto; }
.mb-auto { margin-bottom: auto; }
.ml-auto { margin-left: auto; }
.mr-auto { margin-right: auto; }
generateClasses('ma-', null, 'margin', $spacings)
generateClasses('mb-', null, 'margin-bottom', $spacings)
generateClasses('mt-', null, 'margin-top', $spacings)
div:not(.rtl)
  generateClasses('ml-', null, 'margin-left', $spacings)
  generateClasses('mr-', null, 'margin-right', $spacings)
.rtl
  generateClasses('ml-', null, 'margin-right', $spacings)
  generateClasses('mr-', null, 'margin-left', $spacings)

// Padding
generateClasses('pa-', null, 'padding', $spacings)
generateClasses('pb-', null, 'padding-bottom', $spacings)
generateClasses('pt-', null, 'padding-top', $spacings)
div:not(.rtl)
  generateClasses('pl-', null, 'padding-left', $spacings)
  generateClasses('pr-', null, 'padding-right', $spacings)
.rtl
  generateClasses('pl-', null, 'padding-right', $spacings)
  generateClasses('pr-', null, 'padding-left', $spacings)

>>>>>>> 3f5db1eb
<|MERGE_RESOLUTION|>--- conflicted
+++ resolved
@@ -239,10 +239,6 @@
 .center
   text-align center
 
-<<<<<<< HEAD
-.hidden
-  display none
-=======
 b, &.b, strong {
   font-weight 600
 }
@@ -349,4 +345,3 @@
   generateClasses('pl-', null, 'padding-right', $spacings)
   generateClasses('pr-', null, 'padding-left', $spacings)
 
->>>>>>> 3f5db1eb
