--- conflicted
+++ resolved
@@ -17,24 +17,6 @@
     color $colorPrimaryDark500
     &.black
       color $textColorDark
-<<<<<<< HEAD
-  .button
-    border-color $textColorDark
-    color $textColorDark
-    background $colorBgDark
-    color $textColorDark
-    &:hover
-      border-color $colorPrimaryDark500
-      color $colorPrimaryDark500
-  header
-    background $colorBgDark
-  ul
-    list-style-image url(../images/dash-white.svg)
-    li.highlight
-      &.highlight
-        background-image: url(../images/highlight-dark.svg)
-        background-repeat no-repeat
-=======
   header
     background $colorBgDark
   .suggestions
@@ -47,21 +29,15 @@
         background-color lighten($colorBgDark, 5%)
         a
           color $colorPrimaryDark500
->>>>>>> 3f5db1eb
   .sidebar
     background $colorBgDark
     border-color $colorPrimaryDark500
     ul
       list-style-image none
-<<<<<<< HEAD
-  .featured
-    border-color $colorPrimaryDark500
-=======
 
   .router-link-active
     svg
       fill $colorPrimaryDark500
->>>>>>> 3f5db1eb
   a.header-anchor
     color $textColorDark
 
