/* Dark Mode */
.show-dark
  display none !important

.dark-mode
<<<<<<< HEAD
  background $bgDark
=======
  background $colorBgDark
>>>>>>> 1b62eecb
  color $textColorDark
  .text-color, a.text-color
    color $textColorDark !important
  .show-dark
    display block !important
    &.inline-block
      display inline-block !important
  .hide-dark
    display none !important
  a, .accent
    color $colorPrimaryDark500
    &.black
      color $textColorDark
<<<<<<< HEAD
  h2
    border-bottom 1px solid $textColorDark
  header
    background $bgDark
  div.intro-blocks
    ul
      li
        color $textColorDark
        &.highlight
          background-image url(../images/highlight-dark.svg)
=======
  .button
    border-color $textColorDark
    color $textColorDark
    background $colorBgDark
    color $textColorDark
    &:hover
      border-color $colorPrimaryDark500
      color $colorPrimaryDark500
  h2
    border-bottom 1px solid $textColorDark
  header
    background $colorBgDark
>>>>>>> 1b62eecb
  ul
    list-style-image url(../images/dash-white.svg)
    li.highlight
      &.highlight
        background-image: url(../images/highlight-dark.svg)
        background-repeat no-repeat
  .suggestions
    border-color $textColorDark
    background-color $colorBgDark
    .suggestion
      a
        color $textColorDark
      &.focused
        background-color lighten($colorBgDark, 5%)
        a
          color $colorPrimaryDark500
  .sidebar
    background $colorBgDark
    border-color $colorPrimaryDark500
    ul
      list-style-image none

  .router-link-active
    svg
      fill $colorPrimaryDark500
  .featured
    border-color $colorPrimaryDark500
  a.header-anchor
    color $textColorDark

  footer.footer
    color $subduedColor
    opacity 0.5

    &:hover
      opacity 1
      color $textColorDark

  footer.footer a
    color $subduedColor
    &:hover
      color $colorPrimaryDark500
      opacity 1

  // borders & shadows
  .border-box-shadow
    border 1px dotted $lightBorderColorDark

  .border-box-shadow-hover
    border 1px dotted $lightBorderColorDark<|MERGE_RESOLUTION|>--- conflicted
+++ resolved
@@ -3,11 +3,7 @@
   display none !important
 
 .dark-mode
-<<<<<<< HEAD
-  background $bgDark
-=======
   background $colorBgDark
->>>>>>> 1b62eecb
   color $textColorDark
   .text-color, a.text-color
     color $textColorDark !important
@@ -21,18 +17,6 @@
     color $colorPrimaryDark500
     &.black
       color $textColorDark
-<<<<<<< HEAD
-  h2
-    border-bottom 1px solid $textColorDark
-  header
-    background $bgDark
-  div.intro-blocks
-    ul
-      li
-        color $textColorDark
-        &.highlight
-          background-image url(../images/highlight-dark.svg)
-=======
   .button
     border-color $textColorDark
     color $textColorDark
@@ -45,7 +29,6 @@
     border-bottom 1px solid $textColorDark
   header
     background $colorBgDark
->>>>>>> 1b62eecb
   ul
     list-style-image url(../images/dash-white.svg)
     li.highlight
