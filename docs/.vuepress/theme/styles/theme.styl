@require './arrow'
@require './config'
@require './utils'

*
  font-variant-ligatures none

body, html
  padding 0
  margin 0
  overflow-x hidden

body
  font-family system-ui, -apple-system, BlinkMacSystemFont, "Segoe UI", Roboto, Helvetica, Arial, sans-serif, "Apple Color Emoji", "Segoe UI Emoji", "Segoe UI Symbol"
  -webkit-font-smoothing antialiased
  -moz-osx-font-smoothing grayscale
  font-size $fsRegular
  line-height $lhRegular
  color $textColor

.button
  font-family system-ui, -apple-system, BlinkMacSystemFont, "Segoe UI", Roboto, Helvetica, Arial, sans-serif, "Apple Color Emoji", "Segoe UI Emoji", "Segoe UI Symbol"


#wrapper
  min-height 100vh

h1
  font-size $fsXLarge
  font-weight 400
  margin-bottom 1.5em

  a
    display none

h2
  font-size $fsLarge
  font-weight 400
  margin-top 2em
  line-height 1.2
  border-bottom 1px solid $textColor
  display inline-block

h3
  font-size $fsRegular
  margin-top 2em

  a.header-anchor
    display none

  &+ul
    margin-top 0

  em
    font-weight 400

h4, h5, h6
  font-size $fsSmall
  margin-bottom 0
  margin-top 2em

  a.header-anchor
    display none

  &+ul
    margin-top 0

  em
    font-weight 400

a
  text-decoration none
  color $accentColor

  &+em
    font-style normal
    opacity 0.5

  .icon.outbound
    display none

  &.black
    color $textColor

.pointer
  cursor pointer

.button
  font-size $fsXSmall
  background white
  border 1px dotted $textColor
  border-radius 18px
  padding 0.6em 2.5em
  cursor pointer
  color $textColor
  box-shadow 0 1px 4px $boxShadowColor
  transition all 0.5s cubic-bezier(.25,.8,.25,1)

  &:hover
    border-color $accentColor
    color $accentColor
    box-shadow 0 4px 8px $boxShadowHoverColor


#wrapper.home
  .hide-home
    display none

#wrapper.home>div.content, .content-block
  max-width 996px
  margin 0 auto
  padding 0 2em

.text-color, a.text-color
  color $textColor !important

.accent
  color $accentColor

ol
  padding-left 1.1em

  &:before
    padding-right 1em

  li
    padding-left 0.5em

ul
  padding 0
  margin 1em
  list-style-image url(../images/dash.svg)
  li
    padding-left 0.5em

    &.highlight
          background url(../images/highlight.svg)
          background-repeat no-repeat

  &.inline, &.nav-ul
    li
      padding 0
      display inline-block

  &.featured
    font-size $fsRegular
    line-height $lhRegular
    margin 0
    border-left 1px dotted $accentColor
    padding-left 1em
    margin-left -1em

    li
      list-style-image none
      list-style none
      margin-bottom 1em
      padding 0

      em
        display block
        font-size $fsSmall

.intro-blocks
  margin-top 1.5em
  display flex
  flex-wrap wrap

  .intro-block,
  .intro-block-content-version-1
    flex 1 1 29%
    padding-left 1em
    padding-right 1em
    display inline-block
    line-height $lhMedium
    margin-bottom 1em

    h3
      span.arrow
        margin-right 1.25em

    ul
      li
        color $textColor

<<<<<<< HEAD
        &.highlight
          background-image: url(../images/highlight.svg)
          background-repeat no-repeat

=======
>>>>>>> a56d00be
  // TODO remove once translations are updated w/ new personas
  .intro-block-content-version-1
    flex 1 1 40%
    padding-left 2em
    padding-right 2em

.header-anchor
  opacity 0.15
  margin-left -1.33em

  &:hover
    opacity 1

.featured
  font-size $fsRegular
  line-height $lhMedium
  margin 0
  border-left 1px dotted $accentColor
  padding-left 1em
  margin-left -1em

div#wrapper:not(.home)>.content, .page
  font-size $fsMedium
  line-height $lhLarge
  max-width $contentWidth
  margin-left 10em
  padding-top 9em

  h2
    padding-top 4em
    margin-top -1em

  p
    margin-bottom 2em

    &+ul, &+ol
      margin-top -1em

  ol+p, ul+p
    margin-top 3em

  iframe
    filter grayscale(1)
    opacity 0.8
    width 100%

    &:hover
      filter grayscale(0)
      opacity 1

.iframe-container
  position relative
  overflow hidden
  padding-top 56.25%

  iframe
    position absolute
    top 0
    left 0
    width 100%
    height 100%
    border 0

p+.iframe-container
  margin-top -1em

table
  th
    text-align left
  td
    padding-right 2em

.fade-enter-active, .fade-leave-active
  transition opacity .25s

.fade-enter, .fade-leave-to
  opacity: 0

.headline-text-container
  display flex
  flex-direction column
  align-items center

.headline-title
  text-align center
  line-height 2rem

.headline-subtitle
  max-width 700px
  text-align center
  line-height 1.8rem

@media screen and (max-width $breakXS)
  .headline-subtitle
    text-align left

.right-to-left-text
  .header-anchor
    margin-left 0

  li.highlight
    background-position right !important

  .updated-date
    text-align right

// /languages page
.languages-page
    font-size $fsMedium
    line-height $lhLarge
    padding-top 9em

.languages-content-section
  max-width $contentWidth

// borders & shadows
.border-box-shadow
  border 1px dotted $textColor
  box-shadow 0 1px 4px $boxShadowColor

.border-box-shadow-hover
  border 1px dotted $textColor
  box-shadow 0 1px 4px $boxShadowColor
  transition all 0.5s cubic-bezier(.25,.8,.25,1)

  &:hover
    border 1px dotted $accentColor
    box-shadow 0 4px 8px $boxShadowHoverColor

@require './responsive'
@require './dark'<|MERGE_RESOLUTION|>--- conflicted
+++ resolved
@@ -182,13 +182,10 @@
       li
         color $textColor
 
-<<<<<<< HEAD
         &.highlight
           background-image: url(../images/highlight.svg)
           background-repeat no-repeat
 
-=======
->>>>>>> a56d00be
   // TODO remove once translations are updated w/ new personas
   .intro-block-content-version-1
     flex 1 1 40%
@@ -213,8 +210,6 @@
 div#wrapper:not(.home)>.content, .page
   font-size $fsMedium
   line-height $lhLarge
-  max-width $contentWidth
-  margin-left 10em
   padding-top 9em
 
   h2
