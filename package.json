{
  "name": "ethereum-dot-org-website",
  "version": "0.0.1",
  "description": "Ethereum.org website",
  "scripts": {
    "dev": "vuepress dev docs",
    "build": "run-p build:**",
    "build:app": "vuepress build docs",
    "build:lambda": "netlify-lambda build lambda",
    "docs:build": "vuepress build docs",
    "postinstall": "netlify-lambda install",
    "test": "jest"
  },
  "author": "Alan Woo (Bin Studio) <alan@bin.am>",
  "license": "MIT",
  "devDependencies": {
    "@babel/core": "^7.6.4",
    "@babel/preset-env": "^7.6.3",
    "@vue/test-utils": "^1.0.0-beta.29",
    "@vuepress/plugin-active-header-links": "^1.0.0-rc.1",
    "babel-core": "^7.0.0-bridge.0",
    "babel-jest": "^24.9.0",
    "jest": "^24.9.0",
    "jest-serializer-vue": "^2.0.2",
    "jest-transform-stub": "^2.0.0",
    "npm-run-all": "^4.1.5",
    "vue-jest": "^3.0.5",
    "vuepress": "^1.0.0-alpha.47"
  },
  "dependencies": {
<<<<<<< HEAD
    "random-js": "^2.1.0",
    "axios": "^0.19.0",
    "netlify-lambda": "^1.6.3",
=======
    "axios": "^0.19.0",
    "moment": "^2.24.0",
    "netlify-lambda": "^1.6.3",
    "random-js": "^2.1.0",
>>>>>>> 78f4667b
    "vuepress-plugin-sitemap": "^2.3.0"
  }
}<|MERGE_RESOLUTION|>--- conflicted
+++ resolved
@@ -28,16 +28,10 @@
     "vuepress": "^1.0.0-alpha.47"
   },
   "dependencies": {
-<<<<<<< HEAD
-    "random-js": "^2.1.0",
-    "axios": "^0.19.0",
-    "netlify-lambda": "^1.6.3",
-=======
     "axios": "^0.19.0",
     "moment": "^2.24.0",
     "netlify-lambda": "^1.6.3",
     "random-js": "^2.1.0",
->>>>>>> 78f4667b
     "vuepress-plugin-sitemap": "^2.3.0"
   }
 }