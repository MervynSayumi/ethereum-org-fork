--- conflicted
+++ resolved
@@ -8,19 +8,14 @@
     "build:app": "vuepress build docs",
     "build:lambda": "netlify-lambda build lambda",
     "docs:build": "vuepress build docs",
-<<<<<<< HEAD
     "postinstall": "netlify-lambda install",
     "test": "jest"
-=======
-    "postinstall": "netlify-lambda install"
->>>>>>> 0a2992bb
   },
   "author": "Alan Woo (Bin Studio) <alan@bin.am>",
   "license": "MIT",
   "devDependencies": {
     "@vue/test-utils": "^1.0.0-beta.29",
     "@vuepress/plugin-active-header-links": "^1.0.0-rc.1",
-<<<<<<< HEAD
     "babel-core": "^6.26.3",
     "babel-jest": "^24.9.0",
     "babel-preset-env": "^1.7.0",
@@ -29,9 +24,6 @@
     "jest-transform-stub": "^2.0.0",
     "npm-run-all": "^4.1.5",
     "vue-jest": "^3.0.5",
-=======
-    "npm-run-all": "^4.1.5",
->>>>>>> 0a2992bb
     "vuepress": "^1.0.0-alpha.47"
   },
   "dependencies": {
